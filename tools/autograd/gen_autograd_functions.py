--- conflicted
+++ resolved
@@ -141,7 +141,7 @@
   auto packed_args = get_packed_args();
   auto output_metadata = torch::dynamo::autograd::IValuePacker<
     std::vector<std::optional<InputMetadata>>>::pack(
-      collect_input_metadata(next_edges()));
+      torch::dynamo::autograd::get_input_metadata(next_edges()));
   const auto& interface = torch::dynamo::autograd::getPyCompilerInterface();
   result = interface->call_function(
       saved.get_py_compiler(),
@@ -1058,18 +1058,12 @@
     return template.substitute(
         unpacks="\n".join(unpack),
         op=info.op,
-<<<<<<< HEAD
         compute_schema="\n".join(compute_schema),
-=======
->>>>>>> 288aa873
         apply_functional_args=apply_functional_args,
         apply_functional_args_signature=apply_functional_args_signature,
         compute_needs_input_grad=compute_needs_input_grad,
         num_inputs=len(input_name_to_idx),
-<<<<<<< HEAD
         unpack_ivalues="\n".join(unpack_ivalues),
-=======
->>>>>>> 288aa873
         compute_index_ranges=compute_index_ranges,
         saved_variables=saved_variables,
         release_variables=release_variables,
