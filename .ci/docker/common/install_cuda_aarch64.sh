--- conflicted
+++ resolved
@@ -4,10 +4,7 @@
 set -ex
 
 NCCL_VERSION=v2.21.5-1
-<<<<<<< HEAD
-=======
 CUDNN_VERSION=9.5.1.17
->>>>>>> fcf9dc3b
 
 function install_cusparselt_062 {
     # cuSparseLt license: https://docs.nvidia.com/cuda/cusparselt/license.html
@@ -32,12 +29,8 @@
 }
 
 function install_124 {
-<<<<<<< HEAD
-  echo "Installing CUDA 12.4.1 and cuDNN 9.1 and NCCL ${NCCL_VERSION} and cuSparseLt-0.6.2"
-=======
   CUDNN_VERSION=9.1.0.70
   echo "Installing CUDA 12.4.1 and cuDNN ${CUDNN_VERSION} and NCCL ${NCCL_VERSION} and cuSparseLt-0.6.2"
->>>>>>> fcf9dc3b
   rm -rf /usr/local/cuda-12.4 /usr/local/cuda
   # install CUDA 12.4.1 in the same container
   wget -q https://developer.download.nvidia.com/compute/cuda/12.4.1/local_installers/cuda_12.4.1_550.54.15_linux_sbsa.run
@@ -48,10 +41,10 @@
 
   # cuDNN license: https://developer.nvidia.com/cudnn/license_agreement
   mkdir tmp_cudnn && cd tmp_cudnn
-  wget -q https://developer.download.nvidia.com/compute/cudnn/redist/cudnn/linux-sbsa/cudnn-linux-sbsa-9.1.0.70_cuda12-archive.tar.xz -O cudnn-linux-sbsa-9.1.0.70_cuda12-archive.tar.xz
-  tar xf cudnn-linux-sbsa-9.1.0.70_cuda12-archive.tar.xz
-  cp -a cudnn-linux-sbsa-9.1.0.70_cuda12-archive/include/* /usr/local/cuda/include/
-  cp -a cudnn-linux-sbsa-9.1.0.70_cuda12-archive/lib/* /usr/local/cuda/lib64/
+  wget -q https://developer.download.nvidia.com/compute/cudnn/redist/cudnn/linux-sbsa/cudnn-linux-sbsa-${CUDNN_VERSION}_cuda12-archive.tar.xz -O cudnn-linux-sbsa-${CUDNN_VERSION}_cuda12-archive.tar.xz
+  tar xf cudnn-linux-sbsa-${CUDNN_VERSION}_cuda12-archive.tar.xz
+  cp -a cudnn-linux-sbsa-${CUDNN_VERSION}_cuda12-archive/include/* /usr/local/cuda/include/
+  cp -a cudnn-linux-sbsa-${CUDNN_VERSION}_cuda12-archive/lib/* /usr/local/cuda/lib64/
   cd ..
   rm -rf tmp_cudnn
 
@@ -94,14 +87,12 @@
   $NVPRUNE $GENCODE_CUDNN $CUDA_LIB_DIR/libcublasLt_static.a -o $CUDA_LIB_DIR/libcublasLt_static.a
 
   #####################################################################################
-  # CUDA 12.1 prune visual tools
+  # CUDA 12.4 prune visual tools
   #####################################################################################
   export CUDA_BASE="/usr/local/cuda-12.4/"
   rm -rf $CUDA_BASE/libnvvp $CUDA_BASE/nsightee_plugins $CUDA_BASE/nsight-compute-2024.1.0 $CUDA_BASE/nsight-systems-2023.4.4/
 }
 
-<<<<<<< HEAD
-=======
 function install_126 {
   echo "Installing CUDA 12.6.3 and cuDNN ${CUDNN_VERSION} and NCCL ${NCCL_VERSION} and cuSparseLt-0.6.3"
   rm -rf /usr/local/cuda-12.6 /usr/local/cuda
@@ -169,13 +160,14 @@
   rm -rf $CUDA_BASE/libnvvp $CUDA_BASE/nsightee_plugins $CUDA_BASE/nsight-compute-2024.3.2 $CUDA_BASE/nsight-systems-2024.5.1/
 }
 
->>>>>>> fcf9dc3b
 # idiomatic parameter and option handling in sh
 while test $# -gt 0
 do
     case "$1" in
     12.4) install_124; prune_124
         ;;
+    12.6) install_126; prune_126
+        ;;
     *) echo "bad argument $1"; exit 1
         ;;
     esac
