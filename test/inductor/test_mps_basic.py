# Owner(s): ["module: mps"]
import importlib
import os
import sys

import torch
from torch.testing import make_tensor
from torch.testing._internal.common_dtype import get_all_dtypes
from torch.testing._internal.common_utils import (
    instantiate_parametrized_tests,
    MACOS_VERSION,
    parametrize,
)


MPS_UNSUPPORTED_TYPES = [torch.double, torch.cdouble] + (
    [torch.bfloat16] if MACOS_VERSION < 14.0 else []
)
MPS_DTYPES = [t for t in get_all_dtypes() if t not in MPS_UNSUPPORTED_TYPES]

importlib.import_module("filelock")

pytorch_test_dir = os.path.dirname(os.path.dirname(os.path.realpath(__file__)))
sys.path.append(pytorch_test_dir)

from inductor.test_torchinductor import (  # @manual=fbcode//caffe2/test/inductor:test_inductor-library
    check_model_gpu,
    CommonTemplate,
    TestCase,
)


# TODO: Remove this file.
# This tests basic MPS compile functionality


class MPSBasicTests(TestCase):
    common = check_model_gpu
    device = "mps"

    test_add_const_int = CommonTemplate.test_add_const_int
    test_add_inplace_permuted_mps = CommonTemplate.test_add_inplace_permuted
    test_max_min = CommonTemplate.test_max_min
    test_inf = CommonTemplate.test_inf
    test_nan_to_num = CommonTemplate.test_nan_to_num
    test_zero_dim_reductions = CommonTemplate.test_zero_dim_reductions
    test_views6 = CommonTemplate.test_views6
    test_addmm = CommonTemplate.test_addmm
    test_signbit = CommonTemplate.test_signbit
    test_view_as_complex = CommonTemplate.test_view_as_complex
<<<<<<< HEAD
    test_max_pool2d2 = CommonTemplate.test_max_pool2d2
=======
    test_remainder = CommonTemplate.test_remainder
>>>>>>> 72805082

    @parametrize("dtype", MPS_DTYPES)
    def test_add(self, dtype):
        self.common(
            lambda a, b: a + b,
            (
                make_tensor(1024, device="mps", dtype=dtype),
                make_tensor(1024, dtype=dtype, device="mps"),
            ),
        )

    def test_acos(self):
        self.common(lambda x: x.acos(), (torch.rand(1024),))

    def test_atanh(self):
        self.common(lambda x: x.atanh(), (torch.rand(1024),))

    def test_sliced_input(self):
        self.common(
            lambda x: x[:, ::2].sin() + x[:, 1::2].cos(), (torch.rand(32, 1024),)
        )

    def test_where(self):
        def foo(x):
            rc = x.abs().sqrt()
            rc[x < 0] = -5
            return rc

        self.common(foo, (torch.rand(1024),))

    @parametrize("dtype", MPS_DTYPES)
    def test_cast(self, dtype):
        self.common(lambda a: a.to(dtype), (torch.rand(1024),))

    def test_broadcast(self):
        self.common(torch.add, (torch.rand(32, 1024), torch.rand(1024)))

    def test_inplace(self):
        def inc_(x):
            x += 1
            return x

        self.common(inc_, (torch.rand(1024),))


instantiate_parametrized_tests(MPSBasicTests)

if __name__ == "__main__":
    from torch._dynamo.test_case import run_tests

    if torch.backends.mps.is_available():
        run_tests(needs="filelock")<|MERGE_RESOLUTION|>--- conflicted
+++ resolved
@@ -48,11 +48,8 @@
     test_addmm = CommonTemplate.test_addmm
     test_signbit = CommonTemplate.test_signbit
     test_view_as_complex = CommonTemplate.test_view_as_complex
-<<<<<<< HEAD
+    test_remainder = CommonTemplate.test_remainder
     test_max_pool2d2 = CommonTemplate.test_max_pool2d2
-=======
-    test_remainder = CommonTemplate.test_remainder
->>>>>>> 72805082
 
     @parametrize("dtype", MPS_DTYPES)
     def test_add(self, dtype):
