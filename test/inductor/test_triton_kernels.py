--- conflicted
+++ resolved
@@ -3589,7 +3589,110 @@
         self.assertEqual(y + increment, x)
 
     @requires_gpu
-<<<<<<< HEAD
+    @common_utils.parametrize("backend", ["eager", "aot_eager", "inductor"])
+    def test_triton_single_autotune(self, backend):
+        @triton.autotune(
+            configs=[
+                triton.Config(
+                    {"BLOCK_SIZE": 4096},
+                )
+            ],
+            key=["n_elements"],
+        )
+        # Currently, this autotuning decorator will never run!
+        # We only support having a single autotuning decorator on each Triton kernel
+        @triton.autotune(
+            configs=[
+                triton.Config(
+                    {"BLOCK_SIZE": 1024},
+                )
+            ],
+            key=["n_elements"],
+        )
+        @triton.jit
+        def add_kernel(x_ptr, y_ptr, output_ptr, n_elements, BLOCK_SIZE: tl.constexpr):
+            pid = tl.program_id(axis=0)
+
+            block_start = pid * BLOCK_SIZE
+            offsets = block_start + tl.arange(0, BLOCK_SIZE)
+            mask = offsets < n_elements
+
+            x = tl.load(x_ptr + offsets, mask=mask)
+            y = tl.load(y_ptr + offsets, mask=mask)
+            output = x + y
+            tl.store(output_ptr + offsets, output, mask=mask)
+
+        def add(x: torch.Tensor, y: torch.Tensor) -> torch.Tensor:
+            output = torch.ones(x.shape, device=x.device, dtype=x.dtype)
+            n_elements = output.numel()
+            grid = lambda meta: (triton.cdiv(n_elements, meta["BLOCK_SIZE"]),)
+            add_kernel[grid](x, y, output, n_elements)
+            return output
+
+        x = torch.ones((4096,), device=GPU_TYPE, dtype=torch.float16)
+        y = torch.ones((4096,), device=GPU_TYPE, dtype=torch.float16)
+
+        # this should cause an exception, since pre_hook is not allowed
+        msg = "Passing multiple @triton.autotune decorators is not supported. Please use a single @triton.autotune decorator instead."
+        with self.assertRaisesRegex(torch._dynamo.exc.Unsupported, msg):
+            add_compiled = torch.compile(
+                add, mode="reduce-overhead", fullgraph=True, backend=backend
+            )
+            add_compiled(x, y).mean()
+
+    @requires_gpu
+    @common_utils.parametrize("backend", ["eager", "aot_eager", "inductor"])
+    def test_triton_heuristics_exception(self, backend):
+        @triton.autotune(
+            configs=[
+                triton.Config(
+                    {"BLOCK_SIZE": 4096},
+                )
+            ],
+            key=["n_elements"],
+        )
+        # @triton.heuristics is not yet supported
+        @triton.heuristics(
+            values={"TEST_HEURISTICS": lambda args: args["n_elements"] * 2}
+        )
+        @triton.jit
+        def add_kernel(
+            x_ptr,
+            y_ptr,
+            output_ptr,
+            n_elements,
+            BLOCK_SIZE: tl.constexpr,
+            TEST_HEURISTICS: tl.constexpr,
+        ):
+            pid = tl.program_id(axis=0)
+
+            block_start = pid * BLOCK_SIZE
+            offsets = block_start + tl.arange(0, BLOCK_SIZE)
+            mask = offsets < n_elements
+
+            x = tl.load(x_ptr + offsets, mask=mask)
+            y = tl.load(y_ptr + offsets, mask=mask)
+            output = x + y
+            tl.store(output_ptr + offsets, output, mask=mask)
+
+        def add(x: torch.Tensor, y: torch.Tensor) -> torch.Tensor:
+            output = torch.ones(x.shape, device=x.device, dtype=x.dtype)
+            n_elements = output.numel()
+            grid = lambda meta: (triton.cdiv(n_elements, meta["BLOCK_SIZE"]),)
+            add_kernel[grid](x, y, output, n_elements)
+            return output
+
+        x = torch.ones((4096,), device=GPU_TYPE, dtype=torch.float16)
+        y = torch.ones((4096,), device=GPU_TYPE, dtype=torch.float16)
+
+        # this should cause an exception, since pre_hook is not allowed
+        msg = "Passing @triton.heuristics decorator after @triton.autotune decorator is not supported. is not supported. "
+        with self.assertRaisesRegex(torch._dynamo.exc.Unsupported, msg):
+            add_compiled = torch.compile(
+                add, mode="reduce-overhead", fullgraph=True, backend=backend
+            )
+            add_compiled(x, y).mean()
+
     @common_utils.parametrize(
         "backend", ["non-strict", "eager", "aot_eager", "inductor"]
     )
@@ -3773,111 +3876,6 @@
         f(dst, src, 1.5, N)
 
         self.assertEqual(counter, 2)
-=======
-    @common_utils.parametrize("backend", ["eager", "aot_eager", "inductor"])
-    def test_triton_single_autotune(self, backend):
-        @triton.autotune(
-            configs=[
-                triton.Config(
-                    {"BLOCK_SIZE": 4096},
-                )
-            ],
-            key=["n_elements"],
-        )
-        # Currently, this autotuning decorator will never run!
-        # We only support having a single autotuning decorator on each Triton kernel
-        @triton.autotune(
-            configs=[
-                triton.Config(
-                    {"BLOCK_SIZE": 1024},
-                )
-            ],
-            key=["n_elements"],
-        )
-        @triton.jit
-        def add_kernel(x_ptr, y_ptr, output_ptr, n_elements, BLOCK_SIZE: tl.constexpr):
-            pid = tl.program_id(axis=0)
-
-            block_start = pid * BLOCK_SIZE
-            offsets = block_start + tl.arange(0, BLOCK_SIZE)
-            mask = offsets < n_elements
-
-            x = tl.load(x_ptr + offsets, mask=mask)
-            y = tl.load(y_ptr + offsets, mask=mask)
-            output = x + y
-            tl.store(output_ptr + offsets, output, mask=mask)
-
-        def add(x: torch.Tensor, y: torch.Tensor) -> torch.Tensor:
-            output = torch.ones(x.shape, device=x.device, dtype=x.dtype)
-            n_elements = output.numel()
-            grid = lambda meta: (triton.cdiv(n_elements, meta["BLOCK_SIZE"]),)
-            add_kernel[grid](x, y, output, n_elements)
-            return output
-
-        x = torch.ones((4096,), device=GPU_TYPE, dtype=torch.float16)
-        y = torch.ones((4096,), device=GPU_TYPE, dtype=torch.float16)
-
-        # this should cause an exception, since pre_hook is not allowed
-        msg = "Passing multiple @triton.autotune decorators is not supported. Please use a single @triton.autotune decorator instead."
-        with self.assertRaisesRegex(torch._dynamo.exc.Unsupported, msg):
-            add_compiled = torch.compile(
-                add, mode="reduce-overhead", fullgraph=True, backend=backend
-            )
-            add_compiled(x, y).mean()
-
-    @requires_gpu
-    @common_utils.parametrize("backend", ["eager", "aot_eager", "inductor"])
-    def test_triton_heuristics_exception(self, backend):
-        @triton.autotune(
-            configs=[
-                triton.Config(
-                    {"BLOCK_SIZE": 4096},
-                )
-            ],
-            key=["n_elements"],
-        )
-        # @triton.heuristics is not yet supported
-        @triton.heuristics(
-            values={"TEST_HEURISTICS": lambda args: args["n_elements"] * 2}
-        )
-        @triton.jit
-        def add_kernel(
-            x_ptr,
-            y_ptr,
-            output_ptr,
-            n_elements,
-            BLOCK_SIZE: tl.constexpr,
-            TEST_HEURISTICS: tl.constexpr,
-        ):
-            pid = tl.program_id(axis=0)
-
-            block_start = pid * BLOCK_SIZE
-            offsets = block_start + tl.arange(0, BLOCK_SIZE)
-            mask = offsets < n_elements
-
-            x = tl.load(x_ptr + offsets, mask=mask)
-            y = tl.load(y_ptr + offsets, mask=mask)
-            output = x + y
-            tl.store(output_ptr + offsets, output, mask=mask)
-
-        def add(x: torch.Tensor, y: torch.Tensor) -> torch.Tensor:
-            output = torch.ones(x.shape, device=x.device, dtype=x.dtype)
-            n_elements = output.numel()
-            grid = lambda meta: (triton.cdiv(n_elements, meta["BLOCK_SIZE"]),)
-            add_kernel[grid](x, y, output, n_elements)
-            return output
-
-        x = torch.ones((4096,), device=GPU_TYPE, dtype=torch.float16)
-        y = torch.ones((4096,), device=GPU_TYPE, dtype=torch.float16)
-
-        # this should cause an exception, since pre_hook is not allowed
-        msg = "Passing @triton.heuristics decorator after @triton.autotune decorator is not supported. is not supported. "
-        with self.assertRaisesRegex(torch._dynamo.exc.Unsupported, msg):
-            add_compiled = torch.compile(
-                add, mode="reduce-overhead", fullgraph=True, backend=backend
-            )
-            add_compiled(x, y).mean()
->>>>>>> e10cd711
 
 
 common_utils.instantiate_parametrized_tests(KernelTests)
