--- conflicted
+++ resolved
@@ -4,12 +4,9 @@
 import inspect
 import os
 import re
-<<<<<<< HEAD
-import time
-=======
 import subprocess
 import sys
->>>>>>> f5e704a6
+import time
 import unittest
 from collections import defaultdict, deque, namedtuple, OrderedDict, UserDict
 from dataclasses import dataclass
