# Copyright (c) Meta Platforms, Inc. and affiliates
# Owner(s): ["oncall: distributed"]

import copy
import functools
import unittest
from unittest.mock import patch

import torch
import torch._dynamo
import torch._dynamo.testing
import torch.distributed as dist
import torch.nn as nn
from torch._C import FileCheck
from torch._inductor.utils import run_and_get_triton_code
from torch.distributed._tensor import (
    DeviceMesh,
    DTensor,
    init_device_mesh,
    Partial,
    Replicate,
    Shard,
)
from torch.distributed._tensor.placement_types import DTensorSpec, TensorMeta
from torch.distributed.algorithms._checkpoint.checkpoint_wrapper import (
    checkpoint_wrapper,
    CheckpointImpl,
)
from torch.distributed.fsdp import FullyShardedDataParallel as FSDP
from torch.distributed.tensor.parallel import (
    ColwiseParallel,
    parallelize_module,
    PrepareModuleInput,
    PrepareModuleOutput,
    RowwiseParallel,
)
from torch.testing._internal.common_distributed import skip_if_lt_x_gpu
from torch.testing._internal.common_utils import (
    instantiate_parametrized_tests,
    parametrize,
    run_tests,
    skipIfTorchDynamo,
)
from torch.testing._internal.distributed._tensor.common_dtensor import (
    DTensorTestBase,
    MLPModule,
    with_comms,
)
from torch.testing._internal.distributed.fake_pg import FakeStore
from torch.testing._internal.inductor_utils import HAS_GPU
from torch.testing._internal.two_tensor import TwoTensor
from torch.utils.checkpoint import checkpoint


class SimpleModel(nn.Module):
    def __init__(self, device):
        super().__init__()
        self.mlp_0 = MLPModule(device)
        self.mlp_1 = MLPModule(device)

    def forward(self, input):
        return self.mlp_1(self.mlp_0(input))


def extract_graph(fx_g, _, graph_cell):
    graph_cell[0] = fx_g.code
    return fx_g


# Make a custom compiler that runs aot autograd but extracts the fw graph
fw_graph_cell = [None]
bw_graph_cell = [None]
fw_compiler = functools.partial(extract_graph, graph_cell=fw_graph_cell)
bw_compiler = functools.partial(extract_graph, graph_cell=bw_graph_cell)

from functorch.compile import min_cut_rematerialization_partition
from torch._dynamo.backends.common import aot_autograd


aot_eager_graph = aot_autograd(
    fw_compiler=fw_compiler,
    bw_compiler=bw_compiler,
    partition_fn=min_cut_rematerialization_partition,
)


class TestDTensorCompile(torch._dynamo.test_case.TestCase):
    def setUp(self):
        super().setUp()
        fake_store = FakeStore()
        dist.init_process_group(
            "fake", store=fake_store, rank=0, world_size=self.world_size
        )

    def tearDown(self):
        super().tearDown()
        dist.destroy_process_group()

    @property
    def device_type(self) -> str:
        return "cuda" if torch.cuda.is_available() else "cpu"

    @property
    def world_size(self) -> int:
        return 2

    def test_placement_compile(self):
        def fn(x):
            a = 0
            if x.is_replicate():
                a += 1
            if x.is_shard():
                a += 2
                if x.dim < 0:
                    raise RuntimeError("dim < 0")
            if x.is_shard(0):
                a += 2
            if x.is_shard(dim=0):
                a += 2
            if x.is_shard(dim=None):
                a += 2
            if x.is_partial():
                a += 3
            return a

        compiled_fn = torch.compile(backend="aot_eager", fullgraph=True)(fn)

        for x in [Shard(0), Replicate(), Partial()]:
            opt_fn = fn(x)
            compiled_out = compiled_fn(x)
            self.assertEqual(opt_fn, compiled_out)

    def test_device_mesh_compile(self):
        def fn(x):
            # test size()
            a = x.size()
            b = x.size(0)
            c = x.size(mesh_dim=0)
            size = a + b + c
            # test get_coordinate()
            coord = x.get_coordinate()
            # test get_group()
            group = x.get_group()
            return size, coord, group

        compiled_fn = torch.compile(backend="aot_eager", fullgraph=True)(fn)

        mesh = DeviceMesh(self.device_type, torch.arange(self.world_size))
        opt_fn = fn(mesh)
        compiled_out = compiled_fn(mesh)
        self.assertEqual(opt_fn, compiled_out)

    def test_fakify_dtensor(self):
        mesh = DeviceMesh(self.device_type, torch.arange(self.world_size))

        # pass in DTensor as inputs/outputs to the function
        def fn(x):
            return x

        x = DTensor.from_local(torch.rand(1), mesh, [Shard(0)], run_check=False)
        ref = fn(x)

        opt_fn = torch.compile(fn, backend="aot_eager", fullgraph=True)
        res = opt_fn(x)
        self.assertEqual(res, ref)

    def test_dynamo_dtensor(self):
        mesh = DeviceMesh(self.device_type, torch.arange(self.world_size))

        # test passing in DTensor as inputs/outputs and run some tensor computation
        def fn(x):
            return x * x + 2

        x = DTensor.from_local(torch.rand(1), mesh, [Shard(0)], run_check=False)
        ref = fn(x)

        opt_fn = torch.compile(fn, backend="aot_eager", fullgraph=True)
        res = opt_fn(x)
        self.assertEqual(res, ref)

    def test_dtensor_dynamic(self):
        mesh = DeviceMesh(self.device_type, torch.arange(self.world_size))

        # test passing in DTensor as inputs/outputs and run some tensor computation
        def fn(x):
            return (
                torch.mul(x, x)
                .redistribute(device_mesh=x.device_mesh, placements=[Replicate()])
                .to_local()[0]
            )

        x = DTensor.from_local(torch.rand(4, 4), mesh, [Shard(0)], run_check=False)
        torch._dynamo.mark_dynamic(x, 0)
        ref = fn(x)

        opt_fn = torch.compile(fn, backend="aot_eager", fullgraph=True)
        res = opt_fn(x)
        self.assertEqual(res, ref)

    def test_dtensor_attribute_access_on_intermediate(self):
        mesh = DeviceMesh(self.device_type, torch.arange(self.world_size))

        def fn(x):
            tmp = x * 2
            if tmp.placements[0].is_shard():
                return tmp._local_tensor + 2
            else:
                return tmp._local_tensor + 3

        x = DTensor.from_local(torch.ones(4), mesh, [Shard(0)], run_check=False)
        ref = fn(x)

        opt_fn = torch.compile(fn, backend="aot_eager", fullgraph=True)
        res = opt_fn(x)
        self.assertEqual(res, ref)

    def test_dtensor_constructor_w_graph_break(self):
        mesh = DeviceMesh(self.device_type, torch.arange(self.world_size))
        x = torch.randn(64, 32, requires_grad=True)
        spec = DTensorSpec(
            mesh,
            (Replicate(), Shard(0)),
            tensor_meta=TensorMeta(
                shape=torch.Size([128, 32]), stride=(32, 1), dtype=x.dtype
            ),
        )

        # test passing in DTensor as inputs/outputs and run some tensor computation
        def fn(x):
            print("graph break!")
            return DTensor(
                x,
                spec,
                requires_grad=x.requires_grad,
            )

        fn(x)
        torch.compile(fn, backend="eager")(x)

    def test_dtensor_constructor_w_dynamo_disable(self):
        mesh = DeviceMesh(self.device_type, torch.arange(self.world_size))
        x = torch.randn(32, requires_grad=True)
        spec = DTensorSpec(
            mesh,
            (Replicate(),),
            tensor_meta=TensorMeta(shape=torch.Size([32]), stride=(1,), dtype=x.dtype),
        )

        @torch._dynamo.disable(recursive=False)
        def fn(x):
            print("foo")
            return DTensor(
                x,
                spec,
                requires_grad=x.requires_grad,
            )

        out = fn(x)
        out2 = torch.compile(fn, backend="eager")(x)
        self.assertEqual(out, out2)

    def test_dtensor_noncontiguous_output(self):
        mesh = DeviceMesh(self.device_type, torch.arange(self.world_size))

        # test passing in DTensor as inputs/outputs and run some tensor computation
        def fn(x, y, z):
            x_transposed = x.permute(0, 2, 1).contiguous()
            tmp = torch._C._nn.linear(x_transposed, y, z)
            return tmp.permute(0, 2, 1)

        x_inner = torch.randn(4, 16, 4, requires_grad=True)
        y_inner = torch.randn(4, 16, requires_grad=True)
        z_inner = torch.randn(4, requires_grad=True)
        x = DTensor.from_local(x_inner, mesh, [Shard(1)], run_check=False)
        y = DTensor.from_local(y_inner, mesh, [Shard(1)], run_check=False)
        z = DTensor.from_local(z_inner, mesh, [Replicate()], run_check=False)
        out = torch.compile(fn, backend="aot_eager", fullgraph=True)(x, y, z)
        out.contiguous().sum().backward()

    def test_dynamo_dtensor_from_local(self):
        mesh = DeviceMesh(self.device_type, torch.arange(self.world_size))

        # create DTensor inside fn and run some compute
        def fn(x):
            dt = DTensor.from_local(x, mesh, [Replicate()], run_check=False)
            return dt.to_local() + 2

        # below is the op approach for reference
        # from torch.distributed._tensor.api import _FromTorchTensor
        # def from_local_tensor(x):
        #     return _FromTorchTensor.apply(x, mesh, [Replicate()], False)

        # _dt_lib_def = torch.library.Library("dtensor", "DEF")
        # _dt_lib_def.define("from_local(Tensor self) -> Tensor")

        # _dt_lib_impl = torch.library.Library("dtensor", "IMPL")
        # _dt_lib_impl.impl("from_local", from_local_tensor, "Autograd")

        x = torch.ones(1, requires_grad=True)
        ref = fn(x)
        cnt = torch._dynamo.testing.CompileCounterWithBackend("aot_eager")
        opt_fn = torch.compile(fn, backend=cnt, fullgraph=True)
        res = opt_fn(x)
        # backward should work as well
        res.sum().backward()

        self.assertEqual(res, ref)
        self.assertEqual(cnt.frame_count, 1)

        # test if user calls from_local with mesh/placements as kwargs and that should still work
        def from_local_kwargs_fn(x):
            dt = DTensor.from_local(
                x, device_mesh=mesh, placements=[Replicate()], run_check=False
            )
            return dt.to_local() + 2

        ref = from_local_kwargs_fn(x)
        opt_kwargs_fn = torch.compile(from_local_kwargs_fn, backend=cnt, fullgraph=True)
        res = opt_kwargs_fn(x)
        self.assertEqual(res, ref)
        self.assertEqual(cnt.frame_count, 2)

    def test_dynamo_dtensor_from_local_dynamic_shapes(self):
        mesh = DeviceMesh(self.device_type, torch.arange(self.world_size))

        # Case 1: all dims dynamic
        def fn(x):
            dt = DTensor.from_local(
                x,
                mesh,
                [Replicate()],
                run_check=False,
                shape=x.shape,
                stride=x.stride(),
            )
            return dt.to_local() + 2

        inp = torch.randn(4, 6, requires_grad=True)
        ref = fn(inp)
        cnt = torch._dynamo.testing.CompileCounterWithBackend("aot_eager")
        res = torch.compile(fn, backend=cnt, fullgraph=True, dynamic=True)(inp)
        res.sum().backward()

        self.assertEqual(res, ref)
        self.assertEqual(cnt.frame_count, 1)

        # Case 2: only sizes are dynamic, strides are static
        def fn(x):
            dt = DTensor.from_local(
                x, mesh, [Replicate()], run_check=False, shape=x.shape, stride=(1,)
            )
            return dt.to_local() + 2

        inp = torch.randn(4, requires_grad=True)
        torch._dynamo.mark_dynamic(inp, 0)
        ref = fn(inp)
        cnt = torch._dynamo.testing.CompileCounterWithBackend("aot_eager")
        res = torch.compile(fn, backend=cnt, fullgraph=True)(inp)
        res.sum().backward()

        self.assertEqual(res, ref)
        self.assertEqual(cnt.frame_count, 1)

        # Case 3: both sizes and strides have a mix of dynamic and static dims
        def fn(x):
            dt = DTensor.from_local(
                x,
                mesh,
                [Replicate()],
                run_check=False,
                shape=(x.shape[0], x.shape[1], 2),
                stride=(x.stride()[0], 2, 1),
            )
            return dt.to_local() + 2

        inp = torch.randn(4, 6, 2, requires_grad=True)
        torch._dynamo.mark_dynamic(inp, 0)
        torch._dynamo.mark_dynamic(inp, 1)
        ref = fn(inp)
        cnt = torch._dynamo.testing.CompileCounterWithBackend("aot_eager")
        res = torch.compile(fn, backend=cnt, fullgraph=True)(inp)
        res.sum().backward()

        self.assertEqual(res, ref)
        self.assertEqual(cnt.frame_count, 1)

    def test_dynamo_dtensor_recompile(self):
        mesh = DeviceMesh(self.device_type, torch.arange(self.world_size))

        # test passing in DTensor as inputs/outputs and run some tensor computation
        def fn(x):
            return torch.mul(x, x)

        x = DTensor.from_local(torch.rand(2, 2), mesh, [Shard(0)], run_check=False)
        x2 = DTensor.from_local(torch.rand(2, 2), mesh, [Shard(0)], run_check=False)
        x3 = DTensor.from_local(torch.rand(2, 2), mesh, [Shard(1)], run_check=False)

        cnt = torch._dynamo.testing.CompileCounter()
        opt_fn = torch.compile(fn, backend=cnt, fullgraph=True, dynamic=False)
        self.assertEqual(fn(x), opt_fn(x))
        self.assertEqual(cnt.frame_count, 1)
        self.assertEqual(fn(x2), opt_fn(x2))
        self.assertEqual(cnt.frame_count, 1)
        self.assertEqual(fn(x3), opt_fn(x3))
        self.assertEqual(cnt.frame_count, 2)

    def test_dtensor_partial_placement_redistribute_unbalanced_correct_strides(self):
        # Partial -> Shard on an unbalanced tensor results in:
        # - A contiguous DTensor
        # - where the inner _local_tensor is noncontiguous
        placement = Shard(1)

        def fn(x):
            out = x.redistribute(mesh, [placement])
            return out

        # Temporarily ignore setUp(), and use rank3 graphs during tracing
        dist.destroy_process_group()
        fake_store = FakeStore()
        dist.init_process_group("fake", store=fake_store, rank=3, world_size=2)
        mesh = DeviceMesh(self.device_type, [1, 3])

        x = torch.randn(10, 257, 160, requires_grad=True)
        x_dt = DTensor.from_local(
            x,
            mesh,
            [Partial()],
            run_check=False,
            shape=(10, 257, 160),
            stride=(41120, 160, 1),
        )

        # tmp_dt has an inner, non-contiguous tensor, and is an autograd non-leaf
        tmp_dt = fn(x_dt)
        fake_mode = torch._subclasses.FakeTensorMode()
        tmp_dt_fake = fake_mode.from_tensor(tmp_dt)
        self.assertEqual(tmp_dt.shape, tmp_dt_fake.shape)
        self.assertEqual(tmp_dt.stride(), tmp_dt_fake.stride())
        self.assertEqual(tmp_dt._local_tensor.shape, tmp_dt_fake._local_tensor.shape)
        self.assertEqual(
            tmp_dt._local_tensor.stride(), tmp_dt_fake._local_tensor.stride()
        )

    @unittest.skipIf(not HAS_GPU, "Inductor+gpu needs triton and recent GPU arch")
    def test_dtensor_contiguous_dtensor_noncontiguous_local_as_tangent(self):
        # Partial -> Shard on an unbalanced tensor results in:
        # - A contiguous DTensor
        # - where the inner _local_tensor is noncontiguous
        # When this tensor is a fwd graph output,
        # AOTAutograd needs to make sure we trace the backward
        # with a contiguous tangent
        placement = Shard(1)

        def fn(x):
            out = x.redistribute(mesh, [placement])
            return out

        # Temporarily ignore setUp(), and use rank3 graphs during tracing
        dist.destroy_process_group()
        fake_store = FakeStore()
        dist.init_process_group("fake", store=fake_store, rank=3, world_size=2)
        mesh = DeviceMesh(self.device_type, [1, 3])

        x = torch.randn(10, 257, 160, requires_grad=True)
        x_dt = DTensor.from_local(
            x,
            mesh,
            [Partial()],
            run_check=False,
            shape=(10, 257, 160),
            stride=(41120, 160, 1),
        )

        out_dt = torch.compile(fn)(x_dt)
        # If we don't properly contiguify our traced tangents,
        # this fails with an inductor stride assert
        out_dt.to_local().sum().backward()

    def test_dynamo_to_local_kwargs(self):
        mesh = DeviceMesh(self.device_type, torch.arange(self.world_size))

        def fn(x):
            return dt.to_local(grad_placements=[Shard(0)]) + 2

        fn_opt = torch.compile(fn, backend="aot_eager", fullgraph=True)
        x = torch.ones(4)
        dt = DTensor.from_local(x, mesh, [Replicate()], run_check=False)

        out_ref = fn(dt)
        out_test = fn_opt(dt)
        self.assertEqual(out_ref, out_test)

    def test_dynamo_to_local_kwargs_forward_hook(self):
        mesh = DeviceMesh(self.device_type, torch.arange(self.world_size))

        def fw_hook(module, inp, out):
            tmp = out.to_local(grad_placements=out.placements) + 2
            return DTensor.from_local(tmp, mesh, out.placements, run_check=False)

        mod = torch.nn.Linear(4, 4)
        mod.register_forward_hook(fw_hook)

        mod = torch.nn.Linear(4, 4)
        mod.register_forward_hook(fw_hook)
        mod.weight = torch.nn.Parameter(
            DTensor.from_local(mod.weight, mesh, [Replicate()], run_check=False)
        )
        mod.bias = torch.nn.Parameter(
            DTensor.from_local(mod.bias, mesh, [Replicate()], run_check=False)
        )
        opt_mod = torch.compile(mod, backend="aot_eager", fullgraph=True)

        x = torch.ones(4, 4)
        dt = DTensor.from_local(x, mesh, [Replicate()], run_check=False)

        out_ref = mod(dt)
        out_test = opt_mod(dt)
        self.assertEqual(out_ref, out_test)

    @unittest.skipIf(not HAS_GPU, "Inductor+gpu needs triton and recent GPU arch")
    def test_dtensor_different_gradient_placement(self):
        mesh = DeviceMesh(self.device_type, torch.arange(self.world_size))

        def fn(x, y, z):
            permute = x.permute(0, 2, 1)
            permute2 = permute.contiguous()
            layer_norm = torch.nn.functional.layer_norm(permute2, (4,), y, z, 1e-05)
            out = layer_norm.permute(0, 2, 1)
            return out

        x = torch.randn(4, 2, 4, requires_grad=True, device="cuda")
        x_dt = DTensor.from_local(x, mesh, [Shard(1)], run_check=False)

        y = torch.randn(4, requires_grad=True, device="cuda")
        y_dt = DTensor.from_local(y, mesh, [Replicate()], run_check=False)

        z = torch.randn(4, requires_grad=True, device="cuda")
        z_dt = DTensor.from_local(z, mesh, [Replicate()], run_check=False)

        opt_fn = torch.compile(fn, backend="inductor", fullgraph=True)
        tmp_dt = opt_fn(x_dt, y_dt, z_dt)
        out_dt = torch.matmul(tmp_dt, x_dt).permute(0, 2, 1)
        out_dt.sum().backward()

    def test_dynamo_dtensor_from_local_redistribute(self):
        mesh = DeviceMesh(self.device_type, torch.arange(self.world_size))

        # pass in tensor as inputs/outputs, create DTensor and run redistribute
        # (allgather collective) inside the fn
        def fn(x):
            dt = DTensor.from_local(x, mesh, [Shard(0)], run_check=False)
            return dt.redistribute(mesh, [Replicate()]).to_local() + 2

        x = torch.ones(1)
        ref = fn(x)
        cnt = torch._dynamo.testing.CompileCounterWithBackend("aot_eager")
        opt_fn = torch.compile(fn, backend=cnt, fullgraph=True)
        res = opt_fn(x)
        self.assertEqual(res, ref)

        def redistribute_kwargs_fn(x):
            dt = DTensor.from_local(x, mesh, [Shard(0)], run_check=False)
            return (
                dt.redistribute(device_mesh=mesh, placements=[Replicate()]).to_local()
                + 2
            )

        x = torch.ones(1)
        ref = redistribute_kwargs_fn(x)
        opt_kwargs_fn = torch.compile(
            redistribute_kwargs_fn, backend=cnt, fullgraph=True
        )
        res = opt_kwargs_fn(x)
        self.assertEqual(res, ref)

    def test_dynamo_dtensor_from_local_redistribute_async(self):
        mesh = DeviceMesh(self.device_type, torch.arange(self.world_size))
        from torch.distributed._functional_collectives import AsyncCollectiveTensor

        # pass in tensor as inputs/outputs, create DTensor and run redistribute
        # (allgather collective) inside the fn
        def fn(x):
            dt = DTensor.from_local(x, mesh, [Shard(0)], run_check=False)
            out = dt.redistribute(mesh, [Replicate()], async_op=True).to_local()
            if isinstance(out, AsyncCollectiveTensor):
                return out.wait()
            else:
                return out

        x = torch.ones(1)
        ref = fn(x)
        cnt = torch._dynamo.testing.CompileCounterWithBackend("aot_eager")
        opt_fn = torch.compile(fn, backend=cnt, fullgraph=True)
        res = opt_fn(x)
        self.assertEqual(res, ref)

    def test_dtensor_dont_recompile_on_same_placement_devicemesh(self):
        cnt = torch._dynamo.testing.CompileCounterWithBackend("inductor")

        @torch.compile(backend=cnt)
        def fn(x):
            dt = DTensor.from_local(x, mesh, [placement], run_check=False)  # noqa: F841

        x = torch.ones(4, 4, requires_grad=True)

        mesh = DeviceMesh(self.device_type, torch.arange(self.world_size))
        placement = Shard(1)
        fn(x)

        mesh = DeviceMesh(self.device_type, torch.arange(self.world_size))
        placement = Shard(1)
        # no recompile, placement is unchanged
        fn(x)

        mesh = DeviceMesh(self.device_type, torch.arange(self.world_size))
        placement = Partial()
        # recompile since placement is different
        fn(x)

        mesh = DeviceMesh(self.device_type, torch.arange(self.world_size))
        placement = Partial()
        # no recompile, placement is unchanged
        fn(x)

        # 2 total frames (one for Partial(), one for Shard())
        self.assertEqual(cnt.frame_count, 2)

    def test_dtensor_dynamo_device_mesh_attrs(self):
        mesh = DeviceMesh(self.device_type, torch.arange(self.world_size))

        # pass in tensor as inputs/outputs, create DTensor and run redistribute
        # (allgather collective) inside the fn
        def fn(x_dt):
            if x_dt.device_mesh.device_type == "cuda":
                return x_dt + 1
            else:
                return x_dt + 2

        x = torch.ones(4, 4)
        x_dt = DTensor.from_local(x, mesh, [Shard(0)], run_check=False)
        ref = fn(x_dt)

        opt_fn = torch.compile(fn, backend="eager", fullgraph=True)
        res = opt_fn(x_dt)
        self.assertEqual(ref, res)

    def test_graph_input_is_async(self):
        from torch.distributed._functional_collectives import AsyncCollectiveTensor

        mesh = DeviceMesh(self.device_type, torch.arange(self.world_size))

        def fn(x):
            return x.sin().sin()

        opt_fn = torch.compile(fn, backend=aot_eager_graph, fullgraph=True)

        x = torch.randn(4, 4, requires_grad=True)
        x_dt = DTensor.from_local(x, mesh, [Shard(0)], run_check=False)
        x2 = x_dt.redistribute(mesh, [Replicate()], async_op=True)
        x2 = x2.to_local()
<<<<<<< HEAD
        opt_fn(x2)
=======
        self.assertTrue(isinstance(x2, AsyncCollectiveTensor))
        out = opt_fn(x2)
>>>>>>> 04bb82f0
        # The important part: we get a wait_tensor() in the graph.
        # At runtime, the input to the graph is an AsyncCollectiveTensor,
        # and inside the graph we need to issue a wait() to synchronize.
        self.assertExpectedInline(
            str(fw_graph_cell[0]).strip(),
            """\
def forward(self, primals_1):
    wait_tensor = torch.ops._c10d_functional.wait_tensor.default(primals_1)
    sin = torch.ops.aten.sin.default(wait_tensor)
    sin_1 = torch.ops.aten.sin.default(sin);  sin = None
    return (sin_1, primals_1, wait_tensor)""",
        )

    @skipIfTorchDynamo()
    def test_unwrap_async_collective_tensor_tangent(self):
        from torch.distributed._functional_collectives import AsyncCollectiveTensor

        def fn(x):
            return x.clone()

        ref_x = TwoTensor(
            torch.randn(2, 3, requires_grad=True), torch.randn(2, 3, requires_grad=True)
        )
        ref_y = fn(ref_x)

        ref_y.backward(gradient=TwoTensor(torch.randn(2, 3), torch.randn(2, 3)))

        fn_comp = torch.compile(fn, fullgraph=True)

        x = TwoTensor(
            torch.randn(2, 3, requires_grad=True), torch.randn(2, 3, requires_grad=True)
        )
        y = fn_comp(x)
        y.backward(gradient=TwoTensor(torch.randn(2, 3), torch.randn(2, 3)))

        x2 = TwoTensor(
            torch.randn(2, 3, requires_grad=True), torch.randn(2, 3, requires_grad=True)
        )
        y2 = fn_comp(x2)
        y2.backward(
            gradient=TwoTensor(
                AsyncCollectiveTensor(torch.randn(2, 3)),
                AsyncCollectiveTensor(torch.randn(2, 3)),
            )
        )

    @unittest.skipIf(not HAS_GPU, "Inductor+gpu needs triton and recent GPU arch")
    def test_dtensor_partial_placement_graph_output(self):
        mesh = DeviceMesh(self.device_type, torch.arange(self.world_size))

        def fn(x):
            return x + x

        x = torch.randn(4, 4, requires_grad=True)
        x_dt = DTensor.from_local(x, mesh, [Partial()], run_check=False)

        y = torch.randn(4, 4, requires_grad=True)
        y_dt = DTensor.from_local(y, mesh, [Replicate()], run_check=False)

        opt_fn = torch.compile(fn, backend="inductor", fullgraph=True)
        tmp_dt = opt_fn(x_dt)
        out_dt = torch.matmul(tmp_dt, y_dt)
        out_dt.sum().backward()

    @unittest.skipIf(not HAS_GPU, "Inductor+gpu needs triton and recent GPU arch")
    @skip_if_lt_x_gpu(1)
    # TODO: somehow inductor bg compile threads are causing hangs at exit with distributed work dtor
    @patch.object(torch._inductor.config, "compile_threads", 1)
    @patch.object(torch._inductor.config, "reorder_for_compute_comm_overlap", True)
    def test_tp_compile_comm_reordering(self):
        class FakeAttention(nn.Module):
            def __init__(self) -> None:
                super().__init__()
                self.wq = nn.Linear(16, 16)
                self.wk = nn.Linear(16, 16)
                self.wv = nn.Linear(16, 16)
                self.wo = nn.Linear(16, 16)

            def forward(self, x):
                xq = self.wq(x)
                xk = self.wk(x)
                xv = self.wv(x)
                # fake attention:
                xo = xq + xk + xv
                return self.wo(xo)

        class FakeTransformerBlock(nn.Module):
            def __init__(self) -> None:
                super().__init__()
                self.attn = FakeAttention()

            def forward(self, x):
                return self.attn(x)

        class FakeTransformer(nn.Module):
            def __init__(self) -> None:
                super().__init__()
                self.block = FakeTransformerBlock()

            def forward(self, input):
                return self.block(input)

        model = FakeTransformer().to(self.device_type)

        tp_mesh = init_device_mesh("cuda", (2,), mesh_dim_names=("tp",))

        # apply sequence parallel
        parallel_plan = {
            "attn": PrepareModuleInput(
                input_layouts=Shard(0), desired_input_layouts=Replicate()
            ),
            "attn.wq": ColwiseParallel(),
            "attn.wk": ColwiseParallel(),
            "attn.wv": ColwiseParallel(),
            "attn.wo": RowwiseParallel(output_layouts=Shard(0)),
        }

        parallelize_module(
            module=model.block,
            device_mesh=tp_mesh,
            parallelize_plan=parallel_plan,
        )

        cnt = torch._dynamo.testing.CompileCounterWithBackend("inductor")
        compiled_model = torch.compile(model, backend=cnt, fullgraph=True)
        inp = torch.rand(20, 16).to(self.device_type)
        out = compiled_model(inp)
        out.sum().backward()
        self.assertEqual(cnt.frame_count, 1)

        code = run_and_get_triton_code(compiled_model, inp)
        FileCheck().check(
            "buf0 = torch.ops._c10d_functional.all_gather_into_tensor.default(primal"
        ).check("torch.ops._c10d_functional.wait_tensor.default(buf0").check(
            "extern_kernels.mm(buf0,"
        ).run(
            code
        )


@instantiate_parametrized_tests
class TestDTensorCompileE2E(DTensorTestBase):
    @property
    def world_size(self):
        return 4

    @with_comms
    @parametrize("is_seq_parallel", [True, False])
    def test_tp_compile_fullgraph(self, is_seq_parallel):
        mesh = DeviceMesh(self.device_type, torch.arange(self.world_size))

        model = SimpleModel(self.device_type)

        colwise_style = (
            ColwiseParallel(input_layouts=Shard(0))
            if is_seq_parallel
            else ColwiseParallel()
        )
        rowwise_style = (
            RowwiseParallel(output_layouts=Shard(0))
            if is_seq_parallel
            else RowwiseParallel()
        )

        if is_seq_parallel:
            # use input preparation to test out the compile of it
            prepare_module_input = PrepareModuleInput(
                input_layouts=Shard(0),
                desired_input_layouts=Replicate(),
            )
            prepare_module_out = PrepareModuleOutput(
                output_layouts=Replicate(),
                desired_output_layouts=Shard(0),
            )
            plan = {
                "mlp_0": prepare_module_input,
                "mlp_0.net1": ColwiseParallel(),
                "mlp_0.net2": rowwise_style,
                "mlp_1.net1": colwise_style,
                "mlp_1.net2": RowwiseParallel(),
                "mlp_1": prepare_module_out,
            }
        else:
            plan = {
                "mlp_0.net1": colwise_style,
                "mlp_0.net2": rowwise_style,
                "mlp_1.net1": colwise_style,
                "mlp_1.net2": rowwise_style,
            }

        model = parallelize_module(
            model,
            mesh,
            parallelize_plan=plan,
        )
        rng_seed = self.rank if is_seq_parallel else 0
        torch.manual_seed(rng_seed)
        inp = torch.rand(20, 10, device=self.device_type)
        out = model(inp)
        cnt = torch._dynamo.testing.CompileCounterWithBackend("aot_eager")
        compiled_mod = torch.compile(model, backend=cnt, fullgraph=True)
        compiled_out = compiled_mod(inp)
        compiled_out.sum().backward()
        self.assertEqual(compiled_out, out)
        self.assertEqual(cnt.frame_count, 1)

    @with_comms
    @skip_if_lt_x_gpu(4)
    def test_2d_fsdp_tp_compile(self):
        data_parallel_size = 2
        model = SimpleModel(self.device_type)
        model_copy = copy.deepcopy(model)

        # 2-D mesh is [dp, tp]
        twod_mesh = init_device_mesh(
            "cuda",
            (data_parallel_size, self.world_size // data_parallel_size),
            mesh_dim_names=["dp", "tp"],
        )

        inp = torch.rand(20, 10, device=self.device_type)
        parallelize_plan = {
            "mlp_0.net1": ColwiseParallel(),
            "mlp_0.net2": RowwiseParallel(),
            "mlp_1.net1": ColwiseParallel(),
            "mlp_1.net2": RowwiseParallel(),
        }
        tp_model = parallelize_module(model, twod_mesh["tp"], parallelize_plan)
        eager_2d = FSDP(
            tp_model,
            device_id=self.rank,
            use_orig_params=True,
            device_mesh=twod_mesh["dp"],
        )
        out = eager_2d(inp)
        tp_model2 = parallelize_module(
            model_copy,
            twod_mesh["tp"],
            parallelize_plan,
        )
        fsdp_2d = FSDP(
            tp_model2,
            device_id=self.rank,
            use_orig_params=True,
            device_mesh=twod_mesh["dp"],
        )

        # TODO: once aot autograd support is ready we can just use default backend
        cnt = torch._dynamo.testing.CompileCounterWithBackend("aot_eager")
        compiled_2d = torch.compile(fsdp_2d, backend=cnt)
        compiled_output = compiled_2d(inp)

        self.assertEqual(out, compiled_output)
        self.assertEqual(cnt.frame_count, 1)

    @with_comms
    @skip_if_lt_x_gpu(4)
    def test_2d_fsdp_tp_ac_compile(self):
        dp_degree = 2
        tp_degree = self.world_size // dp_degree
        model = SimpleModel(self.device_type)
        model_copy = copy.deepcopy(model)

        # 2-D mesh is [dp, tp]
        mesh_2d = init_device_mesh(
            "cuda", mesh_shape=(dp_degree, tp_degree), mesh_dim_names=("dp", "tp")
        )

        inp = torch.rand(20, 10, device=self.device_type)
        parallelize_plan = {
            "mlp_0.net1": ColwiseParallel(),
            "mlp_0.net2": RowwiseParallel(),
            "mlp_1.net1": ColwiseParallel(),
            "mlp_1.net2": RowwiseParallel(),
        }
        tp_model = parallelize_module(model, mesh_2d["tp"], parallelize_plan)
        tp_model = checkpoint_wrapper(
            tp_model,
            checkpoint_impl=CheckpointImpl.NO_REENTRANT,
            checkpoint_fn=checkpoint,
            use_reentrant=False,
        )
        eager_2d = FSDP(tp_model, device_mesh=mesh_2d["dp"], use_orig_params=True)

        tp_model2 = parallelize_module(model_copy, mesh_2d["tp"], parallelize_plan)
        fsdp_2d = FSDP(
            tp_model2,
            device_mesh=mesh_2d["dp"],
            use_orig_params=True,
        )
        # TODO: once aot autograd support is ready we can just use default backend
        compiled_2d = torch.compile(fsdp_2d, backend="aot_eager")

        # forward pass
        out = eager_2d(inp)
        compiled_output = compiled_2d(inp)
        self.assertEqual(out, compiled_output)

        # backward pass
        out.sum().backward()
        compiled_output.sum().backward()

        # compare the gradients:
        for n, p in zip(fsdp_2d.parameters(), compiled_2d.parameters()):
            self.assertEqual(n.grad, p.grad)

    @with_comms
    @skip_if_lt_x_gpu(4)
    def test_compile_dtensor_redistribute_backward(self):
        mesh = DeviceMesh(device_type="cuda", mesh=torch.arange(self.world_size))

        def fn(x, y):
            dt = DTensor.from_local(x.reshape(2, 4), mesh, [Shard(0)], run_check=False)
            dt2 = DTensor.from_local(y.reshape(4, 2), mesh, [Shard(1)], run_check=False)
            dt_out = torch.matmul(dt, dt2)
            dt_out_redistribute = dt_out.redistribute(mesh, [Replicate()])
            return dt_out_redistribute.to_local()

        opt_fn = torch.compile(fn, backend=aot_eager_graph, fullgraph=True)

        x_ref = torch.arange(8, requires_grad=True, dtype=torch.float32)
        y_ref = torch.arange(8, requires_grad=True, dtype=torch.float32)
        ref = fn(x_ref, y_ref)

        x = torch.arange(8, requires_grad=True, dtype=torch.float32)
        y = torch.arange(8, requires_grad=True, dtype=torch.float32)
        res = opt_fn(x, y)

        self.assertEqual(res, ref)

        # Now run and assert the backward + gradients
        ref.sum().backward()
        res.sum().backward()

        self.assertEqual(x_ref.grad, x.grad)
        self.assertEqual(y_ref.grad, y.grad)


if __name__ == "__main__":
    run_tests()<|MERGE_RESOLUTION|>--- conflicted
+++ resolved
@@ -234,8 +234,8 @@
                 requires_grad=x.requires_grad,
             )
 
-        fn(x)
-        torch.compile(fn, backend="eager")(x)
+        out = fn(x)
+        out2 = torch.compile(fn, backend="eager")(x)
 
     def test_dtensor_constructor_w_dynamo_disable(self):
         mesh = DeviceMesh(self.device_type, torch.arange(self.world_size))
@@ -599,7 +599,7 @@
 
         @torch.compile(backend=cnt)
         def fn(x):
-            dt = DTensor.from_local(x, mesh, [placement], run_check=False)  # noqa: F841
+            dt = DTensor.from_local(x, mesh, [placement], run_check=False)
 
         x = torch.ones(4, 4, requires_grad=True)
 
@@ -658,12 +658,8 @@
         x_dt = DTensor.from_local(x, mesh, [Shard(0)], run_check=False)
         x2 = x_dt.redistribute(mesh, [Replicate()], async_op=True)
         x2 = x2.to_local()
-<<<<<<< HEAD
-        opt_fn(x2)
-=======
         self.assertTrue(isinstance(x2, AsyncCollectiveTensor))
         out = opt_fn(x2)
->>>>>>> 04bb82f0
         # The important part: we get a wait_tensor() in the graph.
         # At runtime, the input to the graph is an AsyncCollectiveTensor,
         # and inside the graph we need to issue a wait() to synchronize.
@@ -884,6 +880,8 @@
             mesh_dim_names=["dp", "tp"],
         )
 
+        fsdp_pg = twod_mesh.get_group(mesh_dim=0)
+
         inp = torch.rand(20, 10, device=self.device_type)
         parallelize_plan = {
             "mlp_0.net1": ColwiseParallel(),
