--- conflicted
+++ resolved
@@ -421,7 +421,7 @@
                 self.weight2 = nn.Parameter(torch.randn(512, 512))
 
             def forward(self, x, y):
-                u0, _ = y.tolist()
+                u0, u1 = y.tolist()
                 x = torch.cat([x, x])
                 y = x @ self.weight1
                 z = (x + y @ self.weight2) * u0
@@ -442,7 +442,7 @@
                 self.weight2 = nn.Parameter(torch.randn(512, 512))
 
             def forward(self, x, y):
-                u0, _ = y.tolist()
+                u0, u1 = y.tolist()
                 a = torch.ones(u0)
                 x = torch.cat([x, x])
                 y = x @ self.weight1
@@ -466,7 +466,7 @@
 
             def forward(self, x, y):
                 # partition one (contains the u0 def)
-                u0, _ = y.tolist()
+                u0, u1 = y.tolist()
                 x = torch.cat([x, x])
                 y1 = x @ self.weight1
                 # partition two (contains the variable)
@@ -511,7 +511,7 @@
             ):
                 super().__init__()
                 layers = []
-                for _ in range(2):
+                for l in range(2):
                     layer = nn.ModuleList(
                         [
                             nn.LayerNorm(96),
@@ -529,7 +529,7 @@
                 for m in self.layers:
                     x = x.reshape(B * F, T, H)
                     x = m[0](x)
-                    x, _ = m[1].forward(x, x, x)
+                    x, attn = m[1].forward(x, x, x)
                     x = x.reshape(B, F, T, H)
                 return x
 
@@ -935,14 +935,10 @@
         with _dynamo_dist_per_rank_init(self.rank, self.world_size):
             torch._dynamo.utils.clear_compilation_metrics()
 
-<<<<<<< HEAD
-            # TODO: This should be possible to do inside the function, but
-=======
->>>>>>> 04bb82f0
             @torch.compile()
             def f(x, y):
-                zx = x.shape  # noqa: F841
-                zy = y.shape  # noqa: F841
+                zx = x.shape
+                zy = y.shape
                 return x.sum() + y.sum()
 
             if self.rank == 0:
@@ -971,10 +967,10 @@
 
             @torch.compile()
             def f(x, y):
-                z = y  # noqa: F841
+                z = y
                 print("woof")
-                zx = x.shape  # noqa: F841
-                zy = y.shape  # noqa: F841
+                zx = x.shape
+                zy = y.shape
                 return x.sum() + y.sum()
 
             if self.rank == 0:
@@ -1003,8 +999,8 @@
 
             @torch.compile()
             def f(x, y):
-                zx = x.shape  # noqa: F841
-                zy = y.shape  # noqa: F841
+                zx = x.shape
+                zy = y.shape
                 return x.sum() + y.sum()
 
             if self.rank == 0:
@@ -1727,7 +1723,7 @@
 
     def test_fsdp_orig_params_assert(self):
         # Test with basic FSDP wrapping (outer wrap around whole model)
-        m, inputs, _ = get_model(f"cuda:{self.rank}")
+        m, inputs, correct_outputs = get_model(f"cuda:{self.rank}")
         fsdp_m = FSDP(m, use_orig_params=False)
         fsdp_m = torch.compile(fsdp_m)
         self.assertRaisesRegex(
