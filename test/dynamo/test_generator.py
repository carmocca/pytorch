--- conflicted
+++ resolved
@@ -26,18 +26,11 @@
 
     def _compile_check(self, fn, args=None):
         eager = EagerAndRecordGraphs()
-<<<<<<< HEAD
-        t = torch.randn(2)
-        r = torch.compile(fn, backend=eager, fullgraph=True)(t)
-        self.assertGreater(len(eager.graphs), 0)
-        return t, r
-=======
         if args is None:
             args = (torch.randn(2),)
         r = torch.compile(fn, backend=eager, fullgraph=True)(*args)
         self.assertGreater(len(eager.graphs), 0)
         return r
->>>>>>> 94a5debc
 
 
 class GeneratorTests(GeneratorTestsBase):
@@ -282,7 +275,7 @@
             return zip(range(3), whoo(t)), t.sin()
 
         t = torch.randn(3)
-        y, _ = self._compile_check(fn, args=(t,))
+        y = self._compile_check(fn, args=(t,))
         expected = list(zip(range(3), whoo(t)))
         self.assertEqual(expected, list(y))
 
@@ -654,7 +647,8 @@
                 pass
             return (i, t.sin())
 
-        t, (i, y) = self._compile_check(fn)
+        t = torch.randn(2)
+        i, y = self._compile_check(fn, args=(t,))
         self.assertEqual(i, 3)
         self.assertEqual(y, t.sin())
 
