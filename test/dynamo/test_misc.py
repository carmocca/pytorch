--- conflicted
+++ resolved
@@ -10141,11 +10141,7 @@
                 self.assertEqual(actual, expected)
 
     def test_pytree_tree_flatten_unflatten(self):
-<<<<<<< HEAD
         implemtations = [("generic", pytree), ("python", python_pytree)]
-=======
-        implemtations = [("python", python_pytree)]
->>>>>>> c37185c7
         if cxx_pytree is not None:
             implemtations.append(("cxx", cxx_pytree))
 
@@ -10196,11 +10192,7 @@
             self.assertEqual(actual, expected)
 
     def test_pytree_tree_map(self):
-<<<<<<< HEAD
         implemtations = [("generic", pytree), ("python", python_pytree)]
-=======
-        implemtations = [("python", python_pytree)]
->>>>>>> c37185c7
         if cxx_pytree is not None:
             implemtations.append(("cxx", cxx_pytree))
 
