# Owner(s): ["module: dynamo"]
import abc
import collections
import collections.abc
import copy
import dataclasses
import dis
import enum
import functools
import gc
import importlib
import itertools
import logging
import math
import operator
import os
import random
import sys
import tempfile
import threading
import traceback
import typing
import unittest
import unittest.mock as mock
import warnings
import weakref
from unittest.mock import patch

import numpy as np

import torch
import torch._dynamo.testing
import torch._inductor.test_case
import torch.onnx.operators
import torch.utils._pytree as python_pytree
import torch.utils.cpp_extension
import torch.utils.pytree as pytree
from torch import Tensor
from torch._C import FileCheck
from torch._dynamo import allow_in_graph
from torch._dynamo.eval_frame import _debug_get_cache_entry_list
from torch._dynamo.exc import Unsupported
from torch._dynamo.source import ConstantSource, GetItemSource, LocalSource
from torch._dynamo.testing import (
    CompileCounter,
    CompileCounterWithBackend,
    expectedFailureDynamic,
    requiresPy310,
    same,
    skipIfNotPy311,
    unsupported,
)
from torch._dynamo.utils import counters, ifdynstaticdefault
from torch._inductor.utils import run_and_get_code
from torch.ao.quantization import MinMaxObserver
from torch.ao.quantization.fake_quantize import FakeQuantize
from torch.ao.quantization.qconfig import QConfig
from torch.ao.quantization.quantize_fx import prepare_qat_fx
from torch.fx.experimental.recording import NotEqualError, replay_shape_env_events
from torch.fx.experimental.symbolic_shapes import (
    _constrain_range_for_size,
    constrain_range,
    constrain_unify,
    ConstraintViolationError,
    expect_true,
    guard_size_oblivious,
    ShapeEnv,
)
from torch.nn import functional as F
from torch.testing import make_tensor
from torch.testing._internal.common_cuda import (
    PLATFORM_SUPPORTS_FLASH_ATTENTION,
    SM80OrLater,
    TEST_CUDA,
    TEST_MULTIGPU,
)
from torch.testing._internal.common_methods_invocations import (
    sample_inputs_take_along_dim,
)
from torch.testing._internal.common_utils import (
    freeze_rng_state,
    IS_FBCODE,
    scoped_load_inline,
    set_default_dtype,
    skipIfNNModuleInlined,
    skipIfWindows,
    wrapDeterministicFlagAPITest,
)
from torch.testing._internal.jit_utils import JitTestCase
from torch.testing._internal.logging_utils import logs_to_string


HAS_OPTREE = python_pytree._cxx_pytree_exists
if HAS_OPTREE:
    import torch.utils._cxx_pytree as cxx_pytree
else:
    cxx_pytree = None

MyTuple = collections.namedtuple("MyTuple", ["a", "b", "ab"])
T = typing.TypeVar("T")


# Defined in CPython's Include/object.h
TPFLAGS_MAPPING = 1 << 6


# Specializes a test to run only if translation validation is set.
def onlyIfTranslationValidation(fn: typing.Callable) -> typing.Callable:
    @functools.wraps(fn)
    def wrapper(*args, **kwargs):
        import torch.fx.experimental.validator

        if torch.fx.experimental.validator.translation_validation_enabled():
            return fn(*args, **kwargs)
        raise unittest.SkipTest(f"only works when TV is True.")

    return wrapper


class MyPickledModule(torch.nn.Module):
    def __init__(self, z):
        super().__init__()
        self.z = z

    def forward(self, x, y):
        return x * x * x + y + self.z


# These are used for test_{cond/map}_with_quantization
default_symmetric_fake_quant = FakeQuantize.with_args(
    observer=MinMaxObserver, qscheme=torch.per_tensor_symmetric, dtype=torch.quint8
)
default_weight_symmetric_fake_quant = FakeQuantize.with_args(
    observer=MinMaxObserver, qscheme=torch.per_tensor_symmetric, dtype=torch.qint8
)
uniform_qconfig_8bit = QConfig(
    activation=default_symmetric_fake_quant,
    weight=default_weight_symmetric_fake_quant.with_args,
)
qconfig_dict = {"object_type": [(torch.nn.Linear, uniform_qconfig_8bit)]}


def closure_adder(val):
    def inner(x):
        return torch.sin(x + val)

    return inner


class UserDefineSetAttr:
    setup = False

    def __setattr__(self, key, value):
        assert torch.compiler.is_dynamo_compiling() or UserDefineSetAttr.setup
        super().__setattr__(f"pfx_{key}", value)

    def __getattr__(self, key, c=1):
        assert torch.compiler.is_dynamo_compiling() or UserDefineSetAttr.setup
        # c is added to force a guard on __defaults__ and checks the source for __getattr__
        if c:
            return self.__dict__[f"pfx_{key}"]
        else:
            return None


class MiscTests(torch._inductor.test_case.TestCase):
    def test_get_cache_entry(self):
        def f(x):
            return x + 1

        torch.compile(f)(torch.randn(5, 5, 5))
        entries = _debug_get_cache_entry_list(f)
        self.assertTrue(len(entries) > 0)

        def g(x):
            return x + 2

        entries = _debug_get_cache_entry_list(g)
        self.assertTrue(len(entries) == 0)

        try:
            _debug_get_cache_entry_list(1)
        except TypeError as e:
            self.assertIn("expected a code object!", str(e))

        # test get cache entry on skipped code object
        def h(x):
            x = x + 1
            torch._dynamo.graph_break()
            return x + 1

        torch.compile(h)(torch.randn(3, 3))

        entries = _debug_get_cache_entry_list(torch._dynamo.graph_break)
        self.assertEqual(len(entries), 0)

    def test_boolarg(self):
        def boolarg(aa, bb, flag):
            if flag:
                return aa - bb
            else:
                return bb - aa

        a = torch.randn(10, 10)
        b = torch.randn(10, 10)
        correct1 = boolarg(a, b, True)
        correct2 = boolarg(a, b, False)
        correct3 = boolarg(a, b, None)
        counter = CompileCounter()
        opt_boolarg = torch._dynamo.optimize_assert(counter)(boolarg)
        val1 = opt_boolarg(a, b, True)
        val2 = opt_boolarg(a, b, False)
        val3 = opt_boolarg(a, b, None)
        val4 = opt_boolarg(a, b, True)
        self.assertTrue(same(val1, correct1))
        self.assertTrue(same(val2, correct2))
        self.assertTrue(same(val3, correct3))
        self.assertTrue(same(val4, correct1))
        self.assertEqual(counter.frame_count, 3)

    @torch._dynamo.config.patch(accumulated_cache_size_limit=1)
    def test_dynamo_disabled_in_custom_op_kernels(self):
        counters.clear()

        @torch.library.custom_op("mylib::foo9", mutates_args={})
        def foo(x: torch.Tensor) -> torch.Tensor:
            torch._dynamo.graph_break()
            return x.clone()

        foo.register_fake(torch.clone)

        @torch.compile(backend="eager")
        def f(x):
            return foo._opoverload(x)

        x = torch.randn(2)
        f(x)
        x = torch.randn(3)
        # Recompile hits the cache size limit, which will cause Dynamo to
        # recurse into the frames. The only frame is the implementation
        # of foo. If Dynamo was not turned off correctly, then
        # we'll see a graph break
        f(x)
        self.assertEqual(len(counters["graph_break"]), 0)

        counters.clear()

        called = 0

        # test register_kernel
        @foo.register_kernel("cpu")
        def _(x):
            nonlocal called
            called += 1
            torch._dynamo.graph_break()
            return x.clone()

        f(x)
        self.assertEqual(called, 1)
        self.assertEqual(len(counters["graph_break"]), 0)

        # test torch.library.register_kernel
        counters.clear()
        with torch.library._scoped_library("mylib", "FRAGMENT") as m:
            m.define("foo2(Tensor x) -> Tensor")

            @torch.library.register_fake("mylib::foo2", lib=m)
            def _(x):
                return x.clone()

            @torch.library.register_kernel("mylib::foo2", "cpu", lib=m)
            def _(x):
                torch._dynamo.graph_break()
                return x.clone()

            @torch.compile(backend="eager")
            def g(x):
                return torch.ops.mylib.foo2.default(x)

            x = torch.randn(2)
            g(x)  # compiles
            x = torch.randn(3)
            g(x)  # dynamo falls back on the outermost frame
            self.assertEqual(len(counters["graph_break"]), 0)

    def test_invalid_args_builtin(self):
        @torch.compile(backend="eager")
        def fn(x):
            x = x.sin()
            if isinstance(x, torch.Tensor, invalid=True):
                x = x.sin()
            return x

        with self.assertRaises(TypeError):
            fn(torch.randn(16))

    @unittest.skipIf(not HAS_OPTREE, "missing optree package")
    def test_optree_graph_break_message(self):
        import optree

        @torch.compile(backend="eager")
        def fn(x):
            d = {"a": 1}
            optree.tree_flatten(d)
            return torch.sin(x)

        fn(torch.randn(4))
        self.assertEqual(len(counters["graph_break"]), 1)
        first_graph_break = list(counters["graph_break"].keys())[0]
        self.assertExpectedInline(
            first_graph_break,
            "Graph break for an optree C/C++ function optree._C.PyCapsule.flatten. Consider using torch.utils.pytree - https://github.com/pytorch/pytorch/blob/main/torch/utils/pytree.py",
        )

    def test_scalar_device_movement(self):
        if not torch._dynamo.config.assume_static_by_default:
            self.skipTest("Doesn't work with symints")

        def add_fn(a, b, out):
            res = torch.add(a, b, out=out)
            return res

        res = add_fn(2, 3, torch.tensor(0.0))
        add_fn = torch.compile(add_fn, backend="eager", fullgraph=True)
        res_compiled = add_fn(2, 3, torch.tensor(0.0))
        self.assertEqual(res, res_compiled)

    @scoped_load_inline
    @skipIfNNModuleInlined("fails internal CI")
    @unittest.skipIf(IS_FBCODE, "inline cpp_extension doesn't work in fbcode")
    def test_cpp_extension_recommends_custom_ops(self, load_inline):
        cpp_source = """
        #include <torch/extension.h>
        at::Tensor foobar(const at::Tensor& x) {
            return x.clone();
        }
        """
        module = load_inline(
            name="mylib",
            cpp_sources=cpp_source,
            functions="foobar",
            verbose=True,
        )

        x = torch.ones(2, 2, requires_grad=True)
        counters.clear()

        @torch.compile(backend="eager")
        def f(x):
            return module.foobar(x)

        with self.assertWarnsOnceRegex(
            UserWarning,
            ".*https://pytorch.org/tutorials/advanced/custom_ops_landing_page.html.*",
        ):
            f(x)
        self.assertEqual(len(counters["graph_break"]), 1)
        first_graph_break = list(counters["graph_break"].keys())[0]
        self.assertExpectedInline(
            first_graph_break,
            """Graph break due to unsupported builtin mylib.PyCapsule.foobar. This function is either a Python builtin (e.g. _warnings.warn) or a third-party C/C++ Python extension (perhaps created with pybind). If it is a Python builtin, please file an issue on GitHub so the PyTorch team can add support for it and see the next case for a workaround. If it is a third-party C/C++ Python extension, please either wrap it into a PyTorch-understood custom operator (see https://pytorch.org/tutorials/advanced/custom_ops_landing_page.html for more details) or, if it is traceable, use torch.compiler.allow_in_graph.""",
        )

        cpp_source = """
        #include <torch/extension.h>
        at::Tensor baz(const at::Tensor& x) {
            return x.clone();
        }
        """
        module2 = load_inline(
            name="mylib2",
            cpp_sources=cpp_source,
            functions="baz",
            verbose=True,
        )

        torch._dynamo.reset()

        # Test that each warning only happens once
        @torch.compile(backend="eager")
        def f(x):
            module2.baz(x)
            module.foobar(x)
            module.foobar(x)
            module2.baz(x)
            module.foobar(x)
            module2.baz(x)
            return x.clone()

        with warnings.catch_warnings(record=True) as ws:
            warnings.simplefilter("always")
            f(x)
            f(x)
        self.assertEqual(len(ws), 2)

    def test_callpacked(self):
        def call_packed(args):
            a, b, c = args
            return a - b * c

        counter = CompileCounter()
        a = torch.randn(10, 10)
        b = torch.randn(10, 10)
        c = torch.randn(10, 10)
        correct = call_packed([a, b, c])
        opt_call_packed = torch._dynamo.optimize_assert(counter)(call_packed)
        val1 = opt_call_packed([a, b, c])
        val2 = opt_call_packed((a, b, c))
        val3 = opt_call_packed([a, b, c])
        val4 = opt_call_packed((a, b, c))
        self.assertTrue(same(val1, correct))
        self.assertTrue(same(val2, correct))
        self.assertTrue(same(val3, correct))
        self.assertTrue(same(val4, correct))
        self.assertEqual(counter.frame_count, 2)

    def test_raises(self):
        def fn(a, b, c, cls):
            x = a + b - c * 10
            raise cls(str(x))

        counter = CompileCounter()
        a = torch.randn(10, 10)
        b = torch.randn(10, 10)
        c = torch.randn(10, 10)
        opt_fn = torch.compile(fn, backend=counter)
        self.assertRaises(AssertionError, lambda: opt_fn(a, b, c, AssertionError))
        self.assertEqual(counter.frame_count, 1)
        self.assertEqual(counter.op_count, 3)

    def test_module_not_callable(self):
        def fn(x):
            return torch.fft(x)

        counter = CompileCounter()
        a = torch.randn(10, 10)
        opt_fn = torch.compile(fn, backend=counter)
        self.assertRaisesRegex(
            TypeError, "'module' object is not callable", lambda: opt_fn(a)
        )

    def test_inplace(self):
        def inplace1(a, b):
            o = torch.empty((10, 10))
            o.copy_(a)
            o -= b
            return o

        torch._dynamo.testing.standard_test(self, inplace1, 2, expected_ops=3)

    def test_inplace_desugaring(self):
        def inplace_on_literals(y):
            x0 = 1
            x0 += y
            x1 = 1
            x1 -= y
            return x0, x1

        torch._dynamo.testing.standard_test(
            self, inplace_on_literals, 1, expected_ops=2
        )

    def test_unpack4(self):
        def unpack4(a, b):
            a = a[:5, :]
            b = b[:5, :]
            x, y = a.size()
            o = torch.empty((x, y))
            o.copy_(a / b)
            return o

        torch._dynamo.testing.standard_test(
            self,
            unpack4,
            2,
            expected_ops=5,
        )

    def test_unpack5(self):
        def unpack5(a, b):
            a = a[:5, :]
            b = b[:5, :]
            x, y = a.shape
            o = torch.empty((x, y))
            o.copy_(a / b)
            return o

        torch._dynamo.testing.standard_test(
            self,
            unpack5,
            2,
            expected_ops=5,
        )

    def test_matmul1(self):
        def matmul_op1(a, b):
            return a @ b

        # TODO(jansel): FX doesn't support this, should add upstream support
        torch._dynamo.testing.standard_test(self, matmul_op1, 2, expected_ops=1)

    def test_int_shape_binops(self):
        def fn(x):
            # Test reversal by putting int arg first.
            y = 15 - x.shape[0]
            y = 4 + y
            y = 5 * y
            y = 2 % y
            y = 3**y
            y = 10 // y
            y = pow(2, y)
            y = 10 / y
            return x + y

        torch._dynamo.testing.standard_test(
            self, fn, 1, expected_ops=1, expected_ops_dynamic=ifdynstaticdefault(1, 9)
        )

    @torch._dynamo.config.patch(only_allow_pt2_compliant_ops=True)
    def test_pt2_compliant_ops_are_allowed(self):
        with torch.library._scoped_library("mylib", "FRAGMENT") as lib:
            torch.library.define(
                "mylib::bar",
                "(Tensor x) -> Tensor",
                lib=lib,
                tags=(torch.Tag.pt2_compliant_tag,),
            )
            torch.library.impl(
                "mylib::bar", "CompositeImplicitAutograd", torch.sin, lib=lib
            )
            assert torch.Tag.pt2_compliant_tag in torch.ops.mylib.bar.default.tags

            def f(x):
                return torch.ops.mylib.bar(x)

            overload = torch.ops.mylib.bar.default

            def g(x):
                return overload(x)

            x = torch.randn(3)

            counts = torch._dynamo.testing.CompileCounter()
            optimized_f = torch.compile(f, backend=counts, fullgraph=True)
            _ = optimized_f(x)

            optimized_g = torch.compile(f, backend=counts, fullgraph=True)
            _ = optimized_g(x)

    @torch._dynamo.config.patch(only_allow_pt2_compliant_ops=True)
    def test_non_pt2_compliant_ops_graph_break(self):
        with torch.library._scoped_library("mylib", "FRAGMENT") as lib:
            torch.library.define("mylib::bar2", "(Tensor x) -> Tensor", lib=lib)
            torch.library.impl(
                "mylib::bar2", "CompositeImplicitAutograd", torch.sin, lib=lib
            )
            assert torch.Tag.pt2_compliant_tag not in torch.ops.mylib.bar2.default.tags

            def f(x):
                return torch.ops.mylib.bar2(x)

            overload = torch.ops.mylib.bar2.default

            def g(x):
                return overload(x)

            x = torch.randn(3)

            counts = torch._dynamo.testing.CompileCounter()
            with self.assertRaisesRegex(
                torch._dynamo.exc.Unsupported, "not PT2 compliant"
            ):
                optimized_f = torch.compile(f, backend=counts, fullgraph=True)
                y = optimized_f(x)

            with self.assertRaisesRegex(
                torch._dynamo.exc.Unsupported, "not PT2 compliant"
            ):
                optimized_g = torch.compile(f, backend=counts, fullgraph=True)
                y = optimized_g(x)

    @torch._dynamo.config.patch(only_allow_pt2_compliant_ops=True)
    def test_pt2_compliant_overload(self):
        with torch.library._scoped_library("mylib", "FRAGMENT") as lib:
            torch.library.define(
                "mylib::bar3.tensor",
                "(Tensor x) -> Tensor",
                tags=torch.Tag.pt2_compliant_tag,
                lib=lib,
            )
            torch.library.define(
                "mylib::bar3.int", "(Tensor x, int dim) -> Tensor", lib=lib
            )

            torch.library.impl(
                "mylib::bar3.tensor",
                "CompositeImplicitAutograd",
                torch.sin,
                lib=lib,
            )
            torch.library.impl(
                "mylib::bar3.int", "CompositeImplicitAutograd", torch.sum, lib=lib
            )

            def f(x):
                return torch.ops.mylib.bar3(x)

            def g(x):
                return torch.ops.mylib.bar3(x, 1)

            def h(x):
                return torch.ops.mylib.bar3(x, x, x)

            x = torch.randn(3)

            counts = torch._dynamo.testing.CompileCounter()
            optimized_f = torch.compile(f, backend=counts, fullgraph=True)
            optimized_g = torch.compile(g, backend=counts, fullgraph=True)
            optimized_h = torch.compile(h, backend=counts, fullgraph=True)

            # No error: the overload is PT2 compliant
            optimized_f(x)

            with self.assertRaisesRegex(
                torch._dynamo.exc.Unsupported, "not PT2 compliant"
            ):
                y = optimized_g(x)

            # graph break on incorrect parsing
            with self.assertRaisesRegex(torch._dynamo.exc.Unsupported, "failed to"):
                y = optimized_h(x)

    def test_user_defined_setattr1(self):
        @torch.compile(backend="eager", fullgraph=True)
        def fn(obj):
            obj.y = obj.x + 1

        obj = UserDefineSetAttr()
        with patch.object(UserDefineSetAttr, "setup", True):
            obj.x = torch.randn(8)
        fn(obj)
        with patch.object(UserDefineSetAttr, "setup", True):
            self.assertEqual(obj.y, obj.x + 1)
        self.assertEqual(obj.__dict__.keys(), {"pfx_x", "pfx_y"})

    def test_user_defined_setattr2(self):
        @torch.compile(backend="eager", fullgraph=True)
        def fn(x):
            obj = UserDefineSetAttr()
            obj.x = x
            obj.y = obj.x + 1
            return obj

        x = torch.randn(8)
        obj = fn(x)
        with patch.object(UserDefineSetAttr, "setup", True):
            self.assertIs(obj.x, x)
            self.assertEqual(obj.y, x + 1)
        self.assertEqual(obj.__dict__.keys(), {"pfx_x", "pfx_y"})

    def test_closure_recompiles(self):
        cnt = CompileCounter()

        def fn(x, other_fn):
            return other_fn(x + 1) - 1

        opt = torch.compile(fn, backend=cnt, fullgraph=True)

        x = torch.randn(8)
        for f in (
            closure_adder(5),
            closure_adder(5),
            closure_adder(torch.randn(8)),
            closure_adder(torch.randn(8)),
        ):
            self.assertEqual(opt(x, f), fn(x, f))

        self.assertEqual(cnt.frame_count, 2)

    def test_generate_trivial_abstract_impl(self):
        with torch.library._scoped_library("mylib", "FRAGMENT") as lib:
            torch.library.define(
                "mylib::foo",
                "(Tensor x, Tensor[] y, Tensor(a!)? z, SymInt w) -> ()",
                tags=torch.Tag.pt2_compliant_tag,
                lib=lib,
            )

            @torch.library.impl("mylib::foo", "cpu", lib=lib)
            @torch._dynamo.disable
            def foo_impl(x, y, z, w):
                x + y[0] + w
                return

            def f(x, y, z, w):
                return torch.ops.mylib.foo(x, y, z, 2)

            x = torch.randn(3)
            y = (torch.randn(3), torch.randn(3))
            z = torch.randn(3)
            w = torch.randn(3)
            args = (x, y, z, w)

            output = torch.compile(f, backend="eager", fullgraph=True)(*args)
            self.assertEqual(output, None)

    def test_shape_int_inplace_binops(self):
        def fn(x):
            p = x.shape[0]
            p += 2
            p -= 2
            p **= 2
            p /= 2
            p *= 2
            p //= 2
            p %= 2
            return x + p

        torch._dynamo.testing.standard_test(
            self, fn, 1, expected_ops=1, expected_ops_dynamic=ifdynstaticdefault(1, 6)
        )

    def test_int_shape_inplace_binops(self):
        def fn(x):
            p = x.shape[0]
            # Test reversal by putting constant first
            y = 2
            y += p
            y = 2
            y -= p
            y = 2
            y **= p
            y = 2
            y /= p
            y = 2
            y *= p
            y = 2
            y //= p
            y = 2
            y %= p
            return x + y

        torch._dynamo.testing.standard_test(
            self, fn, 1, expected_ops=1, expected_ops_dynamic=ifdynstaticdefault(1, 2)
        )

    def test_int_int_comparisons(self):
        def fn(x):
            if 2 != 2:
                out = 1
            elif 2 < 1:
                out = 1
            elif 1 > 2:
                out = 1
            elif 1 >= 2:
                out = 1
            elif 2 <= 1:
                out = 1
            elif 2 == 2:
                out = 2
            else:
                out = 1
            return x + out

        torch._dynamo.testing.standard_test(self, fn, 1, expected_ops=1)

    def test_shape_int_comparisons(self):
        def fn(x):
            a = x.shape[0]
            # Ensure support for constant on right side
            if a != 10:
                out = 1
            elif a < 2:
                out = 1
            elif a > 12:
                out = 1
            elif a >= 12:
                out = 1
            elif a <= 2:
                out = 1
            elif a == 10:
                out = 2
            else:
                out = 1
            return x + out

        # TODO: Test the guards maybe?
        torch._dynamo.testing.standard_test(self, fn, 1, expected_ops=1)

    def test_int_shape_comparisons(self):
        def fn(x):
            a = x.shape[0]
            # Ensure support for constant on left side
            if 10 != a:
                out = 1
            elif 12 < a:
                out = 1
            elif 2 > a:
                out = 1
            elif 2 >= a:
                out = 1
            elif 12 <= a:
                out = 1
            elif 10 == a:
                out = 2
            else:
                out = 1
            return x + out

        # TODO: Test the guards maybe?
        torch._dynamo.testing.standard_test(self, fn, 1, expected_ops=1)

    def test_param_shape_binops(self):
        class MyModule(torch.nn.Module):
            def __init__(self) -> None:
                super().__init__()
                self.param = torch.nn.Parameter(torch.randn(15))

            def forward(self, x):
                # Test reversal by putting param shape arg first.
                p = self.param.shape[0]
                y = p - x.shape[0]
                y = p + y
                y = p * y
                y = p % y
                y = p**y
                y = p // y
                y = pow(p, y)
                y = p / y
                return x + y

        counts = torch._dynamo.testing.CompileCounter()
        mod = MyModule()
        optimized_mod = torch.compile(mod, backend=counts, fullgraph=True)

        x = torch.randn(3)
        ref = mod(x)
        res = optimized_mod(x)

        self.assertTrue(same(ref, res))
        self.assertEqual(counts.frame_count, 1)

        if torch._dynamo.config.assume_static_by_default:
            self.assertExpectedInline(counts.op_count, """1""")
        else:
            self.assertExpectedInline(counts.op_count, """9""")

    def test_user_defined_binop(self):
        class MyClass:
            def __init__(self, value):
                self.value = value

            def __radd__(self, other):
                return self.value + other

        def fn(x, c):
            y = x.shape[0] + c
            return x + y

        counts = torch._dynamo.testing.CompileCounter()
        opt_fn = torch.compile(fn, backend=counts)

        x = torch.randn(3)
        c = MyClass(4)
        ref = fn(x, c)
        res = opt_fn(x, c)

        self.assertTrue(same(ref, res))
        self.assertEqual(counts.frame_count, 1)
        if torch._dynamo.config.assume_static_by_default:
            self.assertExpectedInline(counts.op_count, """1""")
        else:
            self.assertExpectedInline(counts.op_count, """2""")

    def test_user_defined_iter(self):
        class Mod:
            def __init__(self) -> None:
                self.a = [torch.randn(2, 2), torch.randn(2, 2)]

            def __iter__(self):
                return iter(self.a)

        def f(mod):
            ret = []
            for x in mod:
                ret.append(x + 1)
            return ret

        mod = Mod()
        counts = torch._dynamo.testing.CompileCounter()
        opt_fn = torch.compile(f, backend=counts, fullgraph=True)
        ref = f(mod)
        res = opt_fn(mod)
        res = opt_fn(mod)
        res = opt_fn(mod)
        res = opt_fn(mod)
        self.assertTrue(same(ref, res))
        self.assertEqual(counts.frame_count, 1)

        mod.a.append(torch.randn(2, 2))
        # `for x in mod` is inlined, where iter(m.a) creates a guard on the list length of m.a
        # Mutating length of mod.a causes a re-compilation.
        ref2 = f(mod)
        res2 = opt_fn(mod)
        res2 = opt_fn(mod)
        res2 = opt_fn(mod)
        res2 = opt_fn(mod)
        self.assertTrue(same(ref2, res2))
        self.assertEqual(counts.frame_count, 2)

    def test_compare_shapes_eq(self):
        def compare_shapes(a, b, to_list):
            x = list(a.unsqueeze(-1).shape) if to_list else a.shape
            y = list(b.unsqueeze(-1).shape) if to_list else b.shape
            if x == y:
                return a + 1
            else:
                return a + 2

        # Test both ListVariable and ShapeVariable
        torch._dynamo.testing.standard_test(
            self, lambda a, b: compare_shapes(a, b, to_list=True), 2
        )
        torch._dynamo.testing.standard_test(
            self, lambda a, b: compare_shapes(a, b, to_list=False), 2
        )

    def test_compare_shapes_tuple_eq(self):
        def compare_shapes(a, b):
            x = tuple(a.unsqueeze(-1).shape)
            y = tuple(b.unsqueeze(-1).shape)
            if x == y:
                return a + 1
            else:
                return a + 2

        torch._dynamo.testing.standard_test(self, lambda a, b: compare_shapes(a, b), 2)

    def test_compare_shapes_tuple_neq(self):
        def compare_shapes(a, b):
            x = tuple(a.unsqueeze(-1).shape)
            y = tuple(b.unsqueeze(-1).shape)
            if x != y:
                return a + 1
            else:
                return a + 2

        torch._dynamo.testing.standard_test(self, lambda a, b: compare_shapes(a, b), 2)

    def test_compare_shapes_neq(self):
        def compare_shapes(a, b, to_list):
            x = list(a.unsqueeze(-1).shape) if to_list else a.shape
            y = list(b.unsqueeze(-1).shape) if to_list else b.shape
            if x != y:
                return a + 1
            else:
                return a + 2

        # Test both ListVariable and ShapeVariable
        torch._dynamo.testing.standard_test(
            self, lambda a, b: compare_shapes(a, b, to_list=True), 2
        )
        torch._dynamo.testing.standard_test(
            self, lambda a, b: compare_shapes(a, b, to_list=False), 2
        )

    def test_compare_shapes_with_constant(self):
        def compare_shapes(a):
            x = a.shape
            if x[0] != 3:
                return a * 4
            return a * 3

        guard_failure = None

        def guard_failures(failure):
            nonlocal guard_failure
            guard_failure = failure

        opt_fn = torch._dynamo.optimize(
            "eager", nopython=True, guard_fail_fn=guard_failures
        )(compare_shapes)
        opt_fn(torch.randn([3, 4]))
        opt_fn(torch.randn([4, 3]))
        self.assertIn(
            """tensor 'L['a']' size mismatch at index 0. expected 3, actual 4""",
            guard_failure.reason,
        )

    def test_recompile_message_on_parameter(self):
        def guard_failures(failure):
            self.assertIn("torch._dynamo.config.force_parameter_static_shapes", failure)

        @torch._dynamo.optimize("eager", guard_fail_fn=guard_failures)
        def fn(x):
            return torch.cos(x)

        x1 = torch.nn.Parameter(torch.rand(32, 16))
        x2 = torch.nn.Parameter(torch.rand(8, 4, 3, 3))
        x3 = torch.nn.Parameter(torch.rand(8, 8, 3, 3))
        fn(x1)
        fn(x2)
        fn(x3)

    def test_builtin_abs(self):
        def fn(x, y):
            return abs(x) + abs(y)

        sample = torch.randn(10, 10)
        opt_fn = torch.compile(fn, backend="eager", fullgraph=True)

        for sample in [
            (torch.randn(10, 10), torch.randn(10, 10)),
            (-10, make_tensor(10, dtype=torch.int64, device="cpu")),
            (-0.1, torch.randn(10)),
        ]:
            expect = fn(*sample)
            actual = opt_fn(*sample)
            self.assertEqual(expect, actual)

    def test_builtin_isinstance(self):
        def fn(x):
            t = torch.arange(1, 3)
            a = isinstance(x, torch.Tensor)
            b = isinstance(t, torch.Tensor)
            c = isinstance(x, int)
            d = isinstance(3, int)
            e = isinstance([1, 2, 3], list)
            f = isinstance({"foo": 1, "bar": 2}, dict)
            res = [a, b, c, d, e, f]
            # Can't run yet due to other unimplemented instructions
            # res += [isinstance(torch.nn.LazyLinear(2, 3), torch.nn.Linear)]
            return res

        torch._dynamo.testing.standard_test(self, fn, 1, expected_ops=1)

    @unittest.skipIf(sys.version_info[:2] <= (3, 8), "Requires astunparse")
    def test_cse_dict_guards(self):
        def fn(x):
            ret = torch.zeros(3)
            for v in x.values():
                ret = ret + v
            return ret

        from torch._dynamo.guards import build_guard_function

        x = {3: torch.randn(3), 2: torch.randn(3), 4: torch.randn(3)}
        _, guards = torch._dynamo.export(fn, x)

        code_lists = [c for g in guards for c in g.code_list or []]
        _, pycode = build_guard_function(code_lists, [])
        # Make sure we just call "list(dict.keys())" once
        self.assertEqual(pycode.count("keys"), 1)

    def test_os_environ_get(self):
        cnts = torch._dynamo.testing.CompileCounter()

        @torch.compile(backend=cnts, fullgraph=True)
        def fn(x):
            if os.environ.get("OS_ENVIRON_TEST") == "1":
                return x + 1
            else:
                return x - 1

        x = torch.ones(2, 3)
        try:
            original = os.environ.get("OS_ENVIRON_TEST", None)

            os.environ["OS_ENVIRON_TEST"] = "1"
            res1 = fn(x)
            self.assertEqual(res1, x + 1)
            self.assertEqual(cnts.frame_count, 1)
            os.environ["OS_ENVIRON_TEST"] = "0"
            res2 = fn(x)
            self.assertEqual(res2, x - 1)
            # Ensure re-compile if os.environ items updated
            self.assertEqual(cnts.frame_count, 2)
        finally:
            if original is None:
                del os.environ["OS_ENVIRON_TEST"]
            else:
                os.environ["OS_ENVIRON_TEST"] = original

    def test_os_environ_set_graph_break(self):
        cnts = torch._dynamo.testing.CompileCounter()

        @torch.compile(backend=cnts, fullgraph=False)
        def fn(x):
            x = x + 1
            os.environ["OS_ENVIRON_TEST"] = "0"
            return torch.sin(x)

        x = torch.ones(2, 3)
        try:
            original = os.environ.get("OS_ENVIRON_TEST", None)

            os.environ["OS_ENVIRON_TEST"] = "1"
            res1 = fn(x)
            self.assertEqual(res1, torch.sin(x + 1))
            self.assertEqual(os.environ["OS_ENVIRON_TEST"], "0")
            # Ensure we graph break on os.environ.__setitem__
            self.assertEqual(cnts.frame_count, 2)
        finally:
            if original is None:
                del os.environ["OS_ENVIRON_TEST"]
            else:
                os.environ["OS_ENVIRON_TEST"] = original

    def test_sys_modules(self):
        def fn(x, y):
            mod_a = sys.modules.get("aaaaaaaa")
            assert mod_a is None
            assert "bbbbbbbb" not in sys.modules

            assert "operator" in sys.modules
            operator = sys.modules["operator"]
            builtins = sys.modules.get("builtins")
            operator2 = sys.modules.get("cccccccc", operator)

            return operator.add(x, y), operator2.neg(builtins.abs(x))

        torch._dynamo.testing.standard_test(self, fn, 2, expected_ops=3)

        x = torch.randn(10, 10)
        _, guards = torch._dynamo.export(fn, x, x)
        guard_code = []
        for guard in guards:
            if guard.code_list:
                guard_code += guard.code_list

        # Filter out id-matches that won't reproduce run to run
        guard_code = filter(
            lambda line: "id" not in line and "lookup_backend" not in line,
            sorted(guard_code),
        )
        guard_code_str = "\n".join(guard_code)

        for line in """\
2 <= L['x'].size()[0]
L['x'] is L['y']
L['x'].ndimension() == 2
L['x'].requires_grad == False
L['x'].size()[1] == L['x'].size()[0]
L['x'].storage_offset() == 0
___dict_contains('builtins', G['sys'].modules)
___dict_contains('operator', G['sys'].modules)
___dict_contains('operator', G['sys'].modules)
hasattr(L['x'], '_dynamo_dynamic_indices') == False
not ___dict_contains('aaaaaaaa', G['sys'].modules)
not ___dict_contains('bbbbbbbb', G['sys'].modules)
not ___dict_contains('cccccccc', G['sys'].modules)
str(L['x'].device) == 'cpu'
str(L['x'].dtype) == 'torch.float32'
utils_device.CURRENT_DEVICE == None""".split(
            "\n"
        ):
            self.assertIn(
                line,
                guard_code_str,
            )

    def test_fold(self):
        def fn(a):
            return a + math.sqrt(63)

        torch._dynamo.testing.standard_test(self, fn, 1, expected_ops=1)

    def test_getattr_dict(self):
        def fn(x):
            from torch.masked.maskedtensor._ops_refs import _MASKEDTENSOR_FUNCTION_TABLE

            return x * len(_MASKEDTENSOR_FUNCTION_TABLE)

        i = torch.randn(5)
        r1 = fn(i)
        opt_fn = torch.compile(fn, backend="eager", fullgraph=True)
        r2 = opt_fn(i)
        self.assertEqual(r1, r2)

    def test_tensor_hasattr(self):
        @torch.compile(fullgraph=True)
        def fn(x):
            if hasattr(x, "test"):
                return x + 2
            else:
                return x + 1

        self.assertEqual(torch.ones(2, 2) + 1, fn(torch.ones(2, 2)))

        inp = torch.ones(2, 2)
        inp.test = None
        self.assertEqual(torch.ones(2, 2) + 2, fn(inp))

    def test_mro_type_tensor_no_source(self):
        @torch.compile(fullgraph=True)
        def fn(x):
            z = []
            input_type = type(torch.ones(2, 2))
            for cls in input_type.__mro__:
                z.append(cls.__name__)

            return x, input_type, z

        inp = torch.ones(2, 2)
        fn(inp)

    def test_tensor_dynamic_method(self):
        def add_one(x):
            return x + 1

        t = torch.nn.Parameter(torch.ones(1))
        t.add_one = add_one

        @torch.compile(fullgraph=True)
        def fn(x):
            return t.add_one(t) + x

        result = fn(torch.ones(1))
        self.assertEqual(torch.ones(1) + 2, result)

    def test_shape_unpack(self):
        def fn(x):
            a, b = x.size()
            return x * b

        i = torch.randn(5, 10)
        r1 = fn(i)
        opt_fn = torch.compile(fn, backend="eager")
        r2 = opt_fn(i)
        self.assertTrue(same(r1, r2))

    def test_typing_dict(self):
        def fn(d):
            return d[T]

        d = {T: torch.randn(3)}
        r1 = fn(d)
        opt_fn = torch.compile(fn, backend="eager", fullgraph=True)
        r2 = opt_fn(d)
        self.assertEqual(r1, r2)

    def test_tensor_iter(self):
        def fn(x):
            for y in x:
                y.add_(1.0)
            return y

        torch._dynamo.testing.standard_test(
            self,
            fn,
            1,
            expected_ops=20,
        )

    def test_empty_list(self):
        def fn(x, ll):
            if len(ll) == 0 and not ll and ll is not None:
                return x + 1

        i = torch.randn(5, 10)
        r1 = fn(i, [])
        opt_fn = torch.compile(fn, backend="eager")
        r2 = opt_fn(i, [])
        r3 = opt_fn(i, ())
        self.assertTrue(same(r1, r2))
        self.assertTrue(same(r1, r3))

    def test_min_max_over_iterable(self):
        def get_test_fn(func):
            def _fn(a, b, func=func):
                # try all of list, iterator, tuple, vararg.
                lst = [a.shape[0] + 1, 8, a.shape[0]]
                x = func(lst)
                y = func(iter(lst))
                z = func(tuple(lst))
                w = func(*lst)
                return a + (x + y + z + w)

            return _fn

        torch._dynamo.testing.standard_test(
            self,
            get_test_fn(func=min),
            2,
            expected_ops=1,
            expected_ops_dynamic=ifdynstaticdefault(1, 10),
        )
        torch._dynamo.testing.standard_test(
            self,
            get_test_fn(func=max),
            2,
            expected_ops=1,
            expected_ops_dynamic=ifdynstaticdefault(1, 5),
        )

    @torch._dynamo.config.patch(capture_scalar_outputs=True)
    def test_arange_length_with_float32_dtype(self):
        @torch.compile(fullgraph=True)
        def f(x):
            y = x.item()
            torch._check_is_size(y)
            r = torch.arange(y, dtype=torch.float32)

            if r.size(0) == y:
                return r + 1

            return r

        x = torch.tensor([300])
        r = f(x)

    @torch._dynamo.config.patch(capture_scalar_outputs=True)
    def test_torch_check(self):
        cnts = torch._dynamo.testing.CompileCounter()

        @torch.compile(backend=cnts, fullgraph=True)
        def f(x):
            y = x.item()
            torch._check(y >= 0)
            return torch.arange(0, y)

        f(torch.tensor([3]))
        f(torch.tensor([4]))
        self.assertEqual(cnts.frame_count, 1)

    @torch._dynamo.config.patch(capture_scalar_outputs=True)
    def test_torch_check_symbolic_shape_rel(self):
        cnts = torch._dynamo.testing.CompileCounter()

        @torch.compile(backend=cnts, fullgraph=True)
        def f(x):
            y = x.item()
            torch._check(x.shape[0] == 1)
            torch._check(x.shape[0] != 2)
            torch._check(x.shape[0] >= 0)
            torch._check(x.shape[0] > 0)
            torch._check(x.shape[0] < 4)
            torch._check(x.shape[0] <= 3)
            return torch.arange(0, y)

        f(torch.tensor([3]))
        f(torch.tensor([4]))
        self.assertEqual(cnts.frame_count, 1)

    @torch._dynamo.config.patch(capture_scalar_outputs=True)
    # Translation validation changes the exception type, don't run with it
    @torch.fx.experimental._config.patch(translation_validation=False)
    def test_torch_check_is_size(self):
        cnts = torch._dynamo.testing.CompileCounter()

        @torch.compile(backend=cnts, fullgraph=True)
        def f(x):
            y = x.item()
            torch._check_is_size(y)
            # Cannot conditional on unbacked SymInt
            if y == 0:
                assert False
            else:
                return torch.arange(0, y)

        self.assertRaises(torch._dynamo.exc.UserError, lambda: f(torch.tensor([3])))

    def test_assert(self):
        @torch.compile
        def fn1(x):
            assert x.shape != x.shape

        with self.assertRaises(AssertionError):
            a = torch.randn(10)
            fn1(a)

        def fn2(x):
            assert x.shape == x.shape
            return x.abs()

        torch._dynamo.testing.standard_test(self, fn=fn2, nargs=1, expected_ops=1)

    def test_config_obj(self):
        class Cfg:
            def __init__(self) -> None:
                self.val = 0.5
                self.count = 3

        def fn(x, cfg):
            for i in range(cfg.count):
                x = x + cfg.val
            return x

        cfg1 = Cfg()
        cfg1.val = 1.0
        cfg2 = Cfg()
        v = torch.zeros(1)
        cnts = torch._dynamo.testing.CompileCounter()
        opt_fn = torch.compile(fn, backend=cnts)
        v = opt_fn(v, cfg1)  # 3
        v = opt_fn(v, cfg2)  # 4.5
        cfg2.count = 1
        v = opt_fn(v, cfg2)  # 5
        cfg2.val = 2.0
        v = opt_fn(v, cfg2)  # 7
        self.assertEqual(v[0], 7)
        self.assertEqual(cnts.op_count, 8)

    def test_config_getattr_default(self):
        class Cfg:
            def __init__(self) -> None:
                self.val = 0.5
                self.count = 10

        def fn(x, cfg):
            if getattr(cfg, "just_add_7", False):
                return x + 7
            for i in range(cfg.count):
                x = x + cfg.val
            return x

        cfg1 = Cfg()
        v = torch.zeros(1)
        cnts = torch._dynamo.testing.CompileCounter()
        opt_fn = torch.compile(fn, backend=cnts)
        self.assertEqual(opt_fn(v, cfg1)[0], 5)
        self.assertEqual(opt_fn(v, cfg1)[0], 5)
        cfg1.just_add_7 = True
        self.assertEqual(opt_fn(v, cfg1)[0], 7)
        self.assertEqual(opt_fn(v, cfg1)[0], 7)
        cfg1.just_add_7 = False
        self.assertEqual(opt_fn(v, cfg1)[0], 5)
        self.assertEqual(opt_fn(v, cfg1)[0], 5)
        self.assertEqual(cnts.frame_count, 3)

    def test_size_input(self):
        def fn(x, s):
            a, b = s
            return x + (a - b)

        v = torch.zeros(10, 20)
        cnts = torch._dynamo.testing.CompileCounter()
        opt_fn = torch.compile(fn, backend=cnts)
        self.assertEqual(opt_fn(v, v.size())[0, 0], -10)
        self.assertEqual(opt_fn(v, (10, 20))[0, 0], -10)
        self.assertEqual(opt_fn(v, [10, 20])[0, 0], -10)
        # One recompile per differing input type
        self.assertEqual(cnts.frame_count, 3)

    def test_cell_output1(self):
        out = None

        def fn(a, b):
            nonlocal out
            out = a + b * 10

        v = torch.Tensor([100])
        cnts = torch._dynamo.testing.CompileCounter()
        opt_fn = torch.compile(fn, backend=cnts)
        self.assertIsNone(opt_fn(v, v))
        self.assertEqual(out[0], 1100)
        self.assertEqual(cnts.op_count, 2)

    def test_cell_output2(self):
        out = None

        def fn(a, b):
            nonlocal out
            c = unsupported(a, b)
            out = a + b * 10 + c

        v = torch.Tensor([100])
        cnts = torch._dynamo.testing.CompileCounter()
        opt_fn = torch.compile(fn, backend=cnts)
        self.assertIsNone(opt_fn(v, v))
        self.assertEqual(out[0], 1200)
        self.assertEqual(cnts.op_count, 3)

    def test_return_nested_function(self):
        out = None

        def fn(a, b):
            nonlocal out
            c = a + b
            d = a + 1.0

            def fn2(f: int = 7, g: float = 9.0):
                nonlocal out
                out = a + b * 10
                return c * f - d * g

            return fn2

        v1 = torch.Tensor([100])
        v2 = torch.Tensor([200])
        cnts = torch._dynamo.testing.CompileCounter()
        opt_fn = torch.compile(fn, backend=cnts)
        opt_fn_ret = torch.compile(opt_fn(v1, v2), backend=cnts)
        self.assertEqual(opt_fn_ret(1.5)[0], -459)
        self.assertEqual(out[0], 2100)
        self.assertEqual(cnts.frame_count, 2)
        self.assertEqual(cnts.op_count, 7)

    def test_tensor_dict1(self):
        def fn(inputs):
            return inputs["a"] - inputs["b"] * 1.5

        v1 = torch.Tensor([100])
        v2 = torch.Tensor([200])
        cnts = torch._dynamo.testing.CompileCounter()
        opt_fn = torch.compile(fn, backend=cnts, fullgraph=True)
        self.assertEqual(opt_fn({"a": v1, "b": v2})[0], -200)
        self.assertEqual(cnts.frame_count, 1)
        self.assertEqual(cnts.op_count, 2)

    def test_tensor_dict3(self):
        def fn(inputs_a, inputs_b):
            total = torch.zeros(1)
            input_keys = inputs_a.keys() | inputs_b.keys()
            for k in input_keys:
                if k in inputs_a:
                    total += inputs_a[k]
                if k in inputs_b:
                    total += inputs_b[k]
            return total

        v1 = torch.Tensor([100])
        v2 = torch.Tensor([200])
        cnts = torch._dynamo.testing.CompileCounter()
        opt_fn = torch.compile(fn, backend=cnts, fullgraph=True)
        self.assertEqual(
            opt_fn({"a": v1, "b": v2}, {"b": v1, "c": v2}),
            fn({"a": v1, "b": v2}, {"b": v1, "c": v2}),
        )
        self.assertEqual(cnts.frame_count, 1)
        self.assertEqual(cnts.op_count, 5)

    def test_tensor_dict2(self):
        def fn1(inputs):
            total = torch.zeros(1)
            for k, v in inputs.items():
                total += v
            return total

        def fn2(inputs):
            total = torch.zeros(1)
            for v in inputs.values():
                total += v
            return total

        def fn3(inputs):
            total = torch.zeros(1)
            for k in inputs.keys():
                total += inputs[k]
            return total

        v1 = torch.Tensor([100])
        v2 = torch.Tensor([200])
        cnts = torch._dynamo.testing.CompileCounter()
        opt_fn1 = torch.compile(fn1, backend=cnts, fullgraph=True)
        opt_fn2 = torch.compile(fn2, backend=cnts, fullgraph=True)
        opt_fn3 = torch.compile(fn3, backend=cnts, fullgraph=True)
        self.assertEqual(opt_fn1({"a": v1, "b": v2})[0], 300)
        self.assertEqual(opt_fn2({"a": v1, "b": v2})[0], 300)
        self.assertEqual(opt_fn3({"a": v1, "b": v2})[0], 300)
        self.assertEqual(cnts.frame_count, 3)
        self.assertEqual(cnts.op_count, 9)

    def test_dictcomp(self):
        def fn1(inputs):
            return {k: v + 1 for k, v in inputs.items()}

        v1 = torch.Tensor([100])
        v2 = torch.Tensor([200])
        cnts = torch._dynamo.testing.CompileCounter()
        opt_fn1 = torch.compile(fn1, backend=cnts)
        self.assertEqual(opt_fn1({"a": v1, "b": v2})["a"], 101)
        self.assertEqual(opt_fn1({"a": v1, "b": v2})["b"], 201)
        self.assertEqual(cnts.frame_count, 1)
        self.assertEqual(cnts.op_count, 2)

    def test_listcomp(self):
        def fn2(inputs):
            return torch.sum(torch.cat([v + 1 for k, v in inputs.items()], 0))

        v1 = torch.Tensor([100])
        v2 = torch.Tensor([200])
        cnts = torch._dynamo.testing.CompileCounter()
        opt_fn2 = torch.compile(fn2, backend=cnts)
        self.assertEqual(opt_fn2({"a": v1, "b": v2}), 302)
        self.assertEqual(cnts.frame_count, 1)
        self.assertEqual(cnts.op_count, 4)

    def test_is_floating_point(self):
        def fn(a, b):
            x = a + 1.0
            if torch.is_floating_point(b):
                x = x + b
            return x + 2.0

        return torch._dynamo.testing.standard_test(self, fn=fn, nargs=2, expected_ops=3)

    def test_is_floating_point2(self):
        def fn(a, b):
            x = a + 1.0
            if b.is_floating_point():
                x = x + b
            return x + 2.0

        return torch._dynamo.testing.standard_test(self, fn=fn, nargs=2, expected_ops=3)

    def test_is_tensor(self):
        def fn(a, b):
            x = a + 1.0
            if torch.is_tensor(b):
                x = x + b
            return x + 2.0

        return torch._dynamo.testing.standard_test(self, fn=fn, nargs=2, expected_ops=3)

    def test_is_tensor2(self):
        def fn(x):
            if torch.is_tensor(x):
                return x + 1
            else:
                return torch.ones([2, 3])

        x1 = {"input": torch.rand(2, 3)}
        x2 = torch.rand(2, 3)
        ref1 = fn(x1)
        ref2 = fn(x2)
        opt_fn = torch.compile(fn, backend="eager")
        res1 = opt_fn(x1)
        res2 = opt_fn(x2)
        self.assertEqual(ref1, res1)
        self.assertEqual(ref2, res2)

    def test_numel(self):
        def fn(a):
            return (a + a.numel() + torch.numel(a), a + a.nelement())

        return torch._dynamo.testing.standard_test(
            self,
            fn=fn,
            nargs=1,
            expected_ops=3,
            expected_ops_dynamic=ifdynstaticdefault(3, 4),
        )

    def test_pair(self):
        def fn(a):
            return (
                torch.zeros(torch.nn.modules.utils._pair(a.size()))
                + a
                + torch.ones(torch.nn.modules.utils._ntuple(3)(3)).sum()
            )

        return torch._dynamo.testing.standard_test(
            self,
            fn=fn,
            nargs=1,
            expected_ops=5,
            expected_ops_dynamic=5,
        )

    @patch.object(torch._dynamo.config, "capture_scalar_outputs", True)
    def test_tensor_item_capture(self):
        def fn(a, b):
            return (a + b).sum().item()

        v1 = torch.randn((10, 10))
        v2 = torch.randn((10, 10))
        correct = fn(v1, v2)
        cnts = torch._dynamo.testing.CompileCounter()
        opt_fn = torch.compile(fn, backend=cnts)
        self.assertEqual(opt_fn(v1, v2), correct)
        self.assertEqual(cnts.frame_count, 1)
        self.assertEqual(cnts.op_count, 4)

    @patch.object(torch._dynamo.config, "capture_scalar_outputs", False)
    def test_tensor_item_no_capture(self):
        def fn(a, b):
            return (a + b).sum().item()

        v1 = torch.randn((10, 10))
        v2 = torch.randn((10, 10))
        correct = fn(v1, v2)
        cnts = torch._dynamo.testing.CompileCounter()
        opt_fn = torch.compile(fn, backend=cnts)
        self.assertEqual(opt_fn(v1, v2), correct)
        self.assertEqual(cnts.frame_count, 1)
        self.assertEqual(cnts.op_count, 2)

    def test_namedtuple1(self):
        def fn(a, b):
            tmp = MyTuple(a, b, a + b)
            return MyTuple(tmp.a, tmp[1], tmp.ab + b)

        v1 = torch.Tensor([10])
        v2 = torch.Tensor([20])
        cnts = torch._dynamo.testing.CompileCounter()
        opt_fn = torch.compile(fn, backend=cnts)
        self.assertEqual(opt_fn(v1, v2).ab, 50)
        self.assertEqual(cnts.frame_count, 1)
        self.assertEqual(cnts.op_count, 2)

    def test_namedtuple2(self):
        def fn(packed):
            a, b, c = packed
            if hasattr(packed, "b"):
                b = packed.b + 1
            c = packed[2]
            return a + b + c

        v1 = torch.Tensor([1])
        v2 = torch.Tensor([2])
        v3 = torch.Tensor([3])
        cnts = torch._dynamo.testing.CompileCounter()
        opt_fn = torch.compile(fn, backend=cnts)
        self.assertEqual(opt_fn(MyTuple(v1, v2, v3))[0], 7)
        self.assertEqual(cnts.frame_count, 1)
        self.assertEqual(cnts.op_count, 3)

    def test_namedtuple3(self):
        def fn(x, packed):
            if isinstance(packed, MyTuple):
                return x + 1
            else:
                return x - 1

        x = torch.rand([2, 3])
        packed = MyTuple(1, 2, 3)
        ref = fn(x, packed)
        opt_fn = torch.compile(fn, backend="eager")
        res = opt_fn(x, packed)
        self.assertTrue(same(ref, res))

    def test_structseq1(self):
        def fn(x, y):
            return torch.return_types.max((x, y))

        x = torch.randn(3, 2)
        y = torch.randn(2, 4)
        expected = fn(x, y)
        fn_opt = torch.compile(fullgraph=True)(fn)
        actual = fn_opt(x, y)

        self.assertEqual(actual, expected)

    def test_structseq2(self):
        def fn(x, y):
            return tuple(torch.return_types.qr((2 * x, y - 1)))

        x = torch.randn(3, 2)
        y = torch.randn(2, 4)
        expected = fn(x, y)
        fn_opt = torch.compile(fullgraph=True)(fn)
        actual = fn_opt(x, y)

        self.assertEqual(actual, expected)

    def test_range_input(self):
        def fn(a, rng):
            x = a
            for i in rng:
                x = x + i
            return x

        def fn1(a):
            return fn(a, rng=range(3))

        return torch._dynamo.testing.standard_test(
            self, fn=fn1, nargs=1, expected_ops=3
        )

    def test_range_with_shape(self):
        def fn(a):
            for i in range(1, a.shape[0]):
                a += 1
            return a

        return torch._dynamo.testing.standard_test(
            self,
            fn=fn,
            nargs=1,
            expected_ops=9,
        )

    def test_build_tuple_unpack(self):
        def fn1(a, b, c):
            return a - b / c

        def fn2(a, b, c):
            tmp1 = (a,)
            tmp2 = (b, c)
            args = (*tmp1, *tmp2)
            return fn1(*args)

        def fn3(a, *args):
            return fn1(a, *args)

        torch._dynamo.testing.standard_test(self, fn=fn2, nargs=3, expected_ops=2)
        torch._dynamo.testing.standard_test(self, fn=fn3, nargs=3, expected_ops=2)

    def test_list_mul(self):
        def fn(count):
            head_mask = count * [None] * count
            return head_mask

        cnts = torch._dynamo.testing.CompileCounter()
        opt_fn = torch.compile(fn, backend=cnts)
        self.assertEqual(opt_fn(2), [None] * 4)
        # TODO: the captured frame here is a bit goofy, because we don't
        # output anything and none of the traced operations have side
        # effects.  Probably need better heuristic for bailing on
        # dynamo if there are no outputs
        if torch._dynamo.config.assume_static_by_default:
            self.assertExpectedInline(cnts.frame_count, """0""")
            self.assertExpectedInline(cnts.op_count, """0""")
        else:
            self.assertExpectedInline(cnts.frame_count, """1""")
            self.assertExpectedInline(cnts.op_count, """2""")

    def test_list_slice_mul(self):
        def fn(count):
            a = [1, 2, 3]
            head_mask = count * a[1:] * count
            return head_mask

        cnts = torch._dynamo.testing.CompileCounter()
        opt_fn = torch.compile(fn, backend=cnts)
        self.assertEqual(opt_fn(2), [2, 3] * 4)
        if torch._dynamo.config.assume_static_by_default:
            self.assertExpectedInline(cnts.frame_count, """0""")
            self.assertExpectedInline(cnts.op_count, """0""")
        else:
            self.assertExpectedInline(cnts.frame_count, """1""")
            self.assertExpectedInline(cnts.op_count, """2""")

    def test_tuple_mul(self):
        def fn(count):
            head_mask = count * (2, 3) * count
            return head_mask

        cnts = torch._dynamo.testing.CompileCounter()
        opt_fn = torch.compile(fn, backend=cnts)
        self.assertEqual(opt_fn(2), (2, 3) * 4)
        if torch._dynamo.config.assume_static_by_default:
            self.assertExpectedInline(cnts.frame_count, """0""")
            self.assertExpectedInline(cnts.op_count, """0""")
        else:
            self.assertExpectedInline(cnts.frame_count, """1""")
            self.assertExpectedInline(cnts.op_count, """2""")

    def test_tuple_mul_with_shape(self):
        def fn(a):
            x = a.shape[0]
            y = 2 * (x, 3) * 2
            return a + y[4]

        # expect 3 ops post folding for dynamic case: size, index, add
        torch._dynamo.testing.standard_test(
            self, fn, 1, expected_ops=1, expected_ops_dynamic=1
        )

    def test_tuple_iadd_with_shape(self):
        def fn(a):
            output = (a + a.shape[0], a - a.shape[0])
            # tuple += tuple
            output += (a - a.shape[0], a + a.shape[0])
            # tuple += constant tuple
            output += (2, 3)
            return output

        # expect 4 add / subs for static
        torch._dynamo.testing.standard_test(
            self, fn, 1, expected_ops=4, expected_ops_dynamic=4
        )

    def test_list_iadd_with_shape(self):
        def fn(a):
            output = [a + a.shape[0], a - a.shape[0]]
            # list += list
            output += [a - a.shape[0], a + a.shape[0]]
            # list += tuple
            output += (a + a.shape[0], a - a.shape[0])
            return output

        # expect 6 add / subs for static

        torch._dynamo.testing.standard_test(
            self, fn, 1, expected_ops=6, expected_ops_dynamic=6
        )

    def test_list_iadd_side_effect(self):
        def fn(a, b):
            a += [b]
            torch._dynamo.graph_break()
            return a

        a = [1, 2, 3]
        b = torch.ones(2, 2)

        opt_fn = torch.compile(fn, backend="eager")

        exp = fn(a, b)

        a = [1, 2, 3]
        b = torch.ones(2, 2)
        act = opt_fn(a, b)

        self.assertEqual(exp, act)

    def test_user_getattr1(self):
        class MyConfig(dict):
            def __getattr__(self, name):
                return self[name]

        def fn(cfg, x, y):
            return x + y + cfg.offset

        x = torch.randn(10)
        cfg = MyConfig(offset=5)
        cnts = torch._dynamo.testing.CompileCounter()
        opt_fn = torch.compile(fn, backend=cnts)
        self.assertTrue(same(opt_fn(cfg, x, x), 2 * x + 5))
        self.assertEqual(cnts.frame_count, 1)
        self.assertEqual(cnts.op_count, 2)

    def test_user_getattr2(self):
        class MyConfig:
            defined_on_class = 1

            def __init__(self) -> None:
                self.defined_on_object = 2

            def __getattr__(self, name):
                return 3

        def fn(cfg, x):
            return x + cfg.defined_on_class - cfg.defined_on_object + cfg.not_defined

        x = torch.randn(10)
        cfg = MyConfig()
        cnts = torch._dynamo.testing.CompileCounter()
        opt_fn = torch.compile(fn, backend=cnts)
        self.assertTrue(same(opt_fn(cfg, x), x + 1 - 2 + 3))
        self.assertEqual(cnts.frame_count, 1)
        self.assertEqual(cnts.op_count, 3)

    def test_getset_descriptor(self):
        def fn(g, x):
            # Just to make Dynamo not skip the frame
            torch.sin(x)
            return g.__get__(x)

        cnts = torch._dynamo.testing.CompileCounter()
        opt_fn = torch.compile(fullgraph=True, backend="eager")(fn)
        g = torch.Tensor.shape

        res = opt_fn(g, torch.ones(2, 2))
        exp_res = fn(g, torch.ones(2, 2))
        self.assertEqual(res, exp_res)

        with unittest.mock.patch("torch._dynamo.config.error_on_recompile", True):
            res = opt_fn(g, torch.ones(2, 2))

    def test_get_attr_function(self):
        def fn(g, x):
            return g(x)

        cnts = torch._dynamo.testing.CompileCounter()
        opt_fn = torch.compile(fn, backend=cnts)
        g = torch.Tensor.shape.__get__

        res = opt_fn(g, torch.ones(2, 2))
        exp_res = fn(g, torch.ones(2, 2))
        self.assertEqual(res, exp_res)

    def test_user_getattribute(self):
        class MyObject:
            def __init__(self) -> None:
                self.custom_dict = {"a": torch.rand((2, 2))}
                self.my_number = 42

            def __getattribute__(self, name):
                custom_dict = super().__getattribute__("custom_dict")
                if name in custom_dict:
                    return custom_dict[name]
                return super().__getattribute__(name)

            def run(self, x):
                return self.my_number * x + self.a * x

        def fn(obj, x):
            return obj.run(x)

        obj = MyObject()
        x = torch.rand((2, 2))
        cnts = torch._dynamo.testing.CompileCounter()
        opt_fn = torch.compile(fn, backend=cnts)
        self.assertTrue(same(opt_fn(obj, x), fn(obj, x)))

    def test_nn_module_getattr(self):
        class MyMod(torch.nn.Module):
            def __init__(self) -> None:
                super().__init__()
                self.custom_dict = {"queue": [torch.rand((2, 2)) for _ in range(3)]}
                self.other_attr = torch.rand((2, 2))

            def __getattr__(self, name):
                custom_dict = self.custom_dict
                if name in custom_dict:
                    return custom_dict[name]
                return super().__getattr__(name)

            def forward(self, x):
                return x @ self.other_attr + self.queue[-1]

        x = torch.rand((2, 2))
        mod = MyMod()
        cnts = torch._dynamo.testing.CompileCounter()
        opt_mod = torch.compile(mod, backend=cnts)
        self.assertTrue(same(opt_mod(x), mod(x)))
        self.assertTrue(cnts.frame_count, 1)
        self.assertTrue(cnts.op_count, 2)

    def test_nn_module_getattribute(self):
        class MyMod(torch.nn.Module):
            def __init__(self) -> None:
                super().__init__()
                self.my_number = 42

            def __getattribute__(self, name):
                if name == "special_attr":
                    return torch.tensor([[1, 2], [3, 4]])
                return super().__getattribute__(name)

            def forward(self, x):
                return self.my_number * x + self.special_attr * x

        def fn(mod, x):
            return mod(x)

        mod = MyMod()
        x = torch.rand((2, 2))
        cnts = torch._dynamo.testing.CompileCounter()
        opt_fn = torch.compile(fn, backend=cnts)
        self.assertTrue(same(opt_fn(mod, x), fn(mod, x)))

    def test_constant_getattr(self):
        # https://github.com/pytorch/pytorch/issues/97480
        def fn():
            return getattr(None, "arg", 3)

        cnt = torch._dynamo.testing.CompileCounter()
        optimized_fn = torch.compile(fn, backend=cnt)
        res = optimized_fn()
        self.assertTrue(same(res, 3))

    def test_user_property(self):
        class MyConfig:
            @property
            def prop5(self):
                return 5

        def fn(cfg, x, y):
            return x + y + cfg.prop5

        x = torch.randn(10)
        cfg = MyConfig()
        cnts = torch._dynamo.testing.CompileCounter()
        opt_fn = torch.compile(fn, backend=cnts)
        self.assertTrue(same(opt_fn(cfg, x, x), 2 * x + 5))
        self.assertEqual(cnts.frame_count, 1)
        self.assertEqual(cnts.op_count, 2)

    def test_data_access_in_inference_mode(self):
        @torch.compile(fullgraph=True)
        def f(x):
            y = x.data
            return y

        with torch.inference_mode():
            x = torch.randn(3)
            y = f(x)
        self.assertEqual(y, x)

    def test_dataclass_fields(self):
        @dataclasses.dataclass
        class MyDataClass:
            a: torch.Tensor
            b: torch.Tensor = None
            c: torch.Tensor = None
            d: torch.Tensor = None
            e: torch.Tensor = None

        def fn(obj):
            class_fields = dataclasses.fields(obj)
            assert len(class_fields)
            assert all(field.default is None for field in class_fields[1:])
            other_fields_are_none = all(
                getattr(obj, field.name) is None for field in class_fields[1:]
            )
            assert not other_fields_are_none

            if not hasattr(obj, "a"):
                return -1
            if hasattr(obj, "z"):
                return -2

            total = getattr(obj, class_fields[0].name)
            for field in class_fields[1:]:
                v = getattr(obj, field.name)
                if v is not None:
                    total += v

            return total

        obj1 = MyDataClass(torch.randn(10), torch.randn(10), torch.randn(10))
        obj2 = MyDataClass(torch.randn(10), e=torch.randn(10))
        correct1 = fn(obj1)
        correct2 = fn(obj2)

        cnts = torch._dynamo.testing.CompileCounter()
        opt_fn = torch.compile(fn, backend=cnts)
        self.assertTrue(same(opt_fn(obj1), correct1))
        self.assertEqual(cnts.frame_count, 1)
        self.assertEqual(cnts.op_count, 2)

        torch._dynamo.reset()
        cnts = torch._dynamo.testing.CompileCounter()
        opt_fn = torch.compile(fn, backend=cnts)
        self.assertTrue(same(opt_fn(obj2), correct2))
        self.assertEqual(cnts.frame_count, 1)
        self.assertEqual(cnts.op_count, 1)

        # guard failure
        obj2.z = True
        self.assertEqual(opt_fn(obj2), -2)

    def test_dataclass_local_hasattr(self):
        cnt = CompileCounter()
        x = torch.randn(10)

        @dataclasses.dataclass
        class MyDataClass:
            a: torch.Tensor
            b: torch.Tensor

        @torch.compile(backend=cnt, fullgraph=True)
        def fn():
            obj = MyDataClass(x + 1, x - 1)
            if not hasattr(obj, "a"):
                return -1
            if hasattr(obj, "z"):
                return -2
            return obj

        result = fn()
        self.assertIsInstance(result, MyDataClass)
        self.assertEqual(result.a, x + 1)
        self.assertEqual(result.b, x - 1)
        self.assertEqual(cnt.frame_count, 1)
        self.assertEqual(cnt.op_count, 2)

    def test_catch_watchings1(self):
        cnt = CompileCounter()

        @torch.compile(backend=cnt, fullgraph=True)
        def fn(x):
            with warnings.catch_warnings(record=True):
                return x.sin()

        x = torch.randn(8)
        self.assertEqual(fn(x), x.sin())
        self.assertEqual(cnt.frame_count, 1)

    def test_catch_watchings2(self):
        cnt = CompileCounter()

        @torch.compile(backend=cnt, fullgraph=True)
        def fn(x):
            return x.sin(), warnings.catch_warnings(record=True)

        x = torch.randn(8)
        _, a = fn(x)
        _, b = fn(x)
        self.assertEqual(cnt.frame_count, 1)
        self.assertIsInstance(a, warnings.catch_warnings)
        self.assertIsInstance(b, warnings.catch_warnings)
        self.assertIsNot(a, b)

    def test_tensor_build_list_unpack(self):
        def fn(x):
            # seen in fastNLP_Bert
            return torch.cat([*x], dim=-1)

        val = torch.randn([1, 1, 473, 768])
        correct = fn(val)
        cnts = torch._dynamo.testing.CompileCounter()
        opt_fn = torch.compile(fn, backend=cnts)
        self.assertTrue(same(opt_fn(val), correct))
        self.assertEqual(cnts.frame_count, 1)
        self.assertEqual(cnts.op_count, 2)

    def test_numpy_int_constant(self):
        def fn(x, a, b):
            return x + (a % b)

        args = [torch.randn(10), 4096, np.int64(8)]
        correct = fn(*args)
        cnts = torch._dynamo.testing.CompileCounter()
        opt_fn = torch.compile(fn, backend=cnts, dynamic=True, fullgraph=True)
        self.assertTrue(same(opt_fn(*args), correct))
        self.assertTrue(same(opt_fn(*args), correct))
        self.assertEqual(cnts.frame_count, 1)
        self.assertEqual(cnts.op_count, 2)

    def test_numpy_subdtype(self):
        def fn(x, n):
            return np.issubdtype(type(n), np.integer) + x

        args = [torch.randn(10), 4096]
        correct = fn(*args)
        cnts = torch._dynamo.testing.CompileCounter()
        opt_fn = torch.compile(fn, backend=cnts, fullgraph=True)
        self.assertEqual(opt_fn(*args), correct)
        self.assertEqual(cnts.frame_count, 1)

    def test_numpy_take_along_axis(self):
        def fn(x, i, a):
            return np.take_along_axis(x, i, a)

        def sample_to_args(s):
            args = (s.input, *sample.args)
            return tuple(a.numpy() if isinstance(a, torch.Tensor) else a for a in args)

        samples = list(
            sample_inputs_take_along_dim(
                None, "cpu", torch.float32, requires_grad=False
            )
        )
        cnts = torch._dynamo.testing.CompileCounter()
        opt_fn = torch.compile(fn, backend=cnts)
        i = 1
        for sample in samples:
            args = sample_to_args(sample)
            if len(args) < 3:
                # if axis is None, second argument is treated as 1d array
                args = (args[0], np.ravel(args[1]), None)
            self.assertEqual(fn(*args), opt_fn(*args))
            self.assertEqual(cnts.frame_count, i)
            i += 1

    def test_numpy_torch_operators(self):
        def fn(op, t1, t2):
            return op(t1, t2)

        from torch._dynamo.variables.builtin import BuiltinVariable

        operators = BuiltinVariable._fx_graph_functions()

        for op, t1_np, t2_np in itertools.product(
            operators, (True, False), (True, False)
        ):
            if op in [operator.eq, operator.ne]:
                # returns equivalent of torch.eq/ne
                continue
            if op is operator.getitem:
                # skip
                # Did you know that tensor[ndarray_of_floats] works?
                continue
            if op is operator.imatmul and (t1_np or t2_np):
                # skip
                # in numpy, in place matmul does not work single
                # dimensional arrays
                continue
            t1 = torch.rand(5)
            if t1_np:
                t1 = t1.numpy()
            t2 = torch.rand(5)
            if t2_np:
                t2 = t2.numpy()
            try:
                # TODO try a bit harder
                result = op(t1, t2)
            except (RuntimeError, TypeError, IndexError):
                continue
            cnts = torch._dynamo.testing.CompileCounter()
            opt_fn = torch.compile(fn, backend=cnts)
            self.assertEqual(result, opt_fn(op, t1, t2), msg=f"{op=} {t1_np=} {t2_np=}")
            self.assertEqual(cnts.frame_count, 1, msg=f"{op=} {t1_np=} {t2_np=}")
            torch._dynamo.reset()

    def test_numpy_ndarray_graph_break(self):
        def fn(x):
            a = x.numpy()
            b = a.real
            torch._dynamo.graph_break()
            c = np.multiply(b, 2.0)
            return c

        cnts = torch._dynamo.testing.CompileCounter()
        opt_fn = torch.compile(fn, backend=cnts)
        for _ in range(10):
            x = torch.randn(3)
            ref = fn(x)
            res = opt_fn(x)
            self.assertEqual(ref, res)
        self.assertEqual(cnts.frame_count, 2)

    def test_numpy_ndarray_graph_break_with_multiple_outputs(self):
        def fn(x, y):
            a = x.numpy()
            b = y.numpy()
            torch._dynamo.graph_break()
            return np.add(a, 1), np.add(b, 1)

        cnts = torch._dynamo.testing.CompileCounter()
        opt_fn = torch.compile(fn, backend=cnts)
        for _ in range(10):
            x = torch.randn([1, 3])
            y = torch.randn([1, 3])
            ref = fn(x, y)
            res = opt_fn(x, y)
            self.assertEqual(ref, res)
        self.assertEqual(cnts.frame_count, 2)

    def test_numpy_force(self):
        def fn(x):
            return x.numpy(force=False)

        cnts = torch._dynamo.testing.CompileCounter()
        opt_fn = torch.compile(fn, backend=cnts)
        x = torch.randn(3)
        res = opt_fn(x)
        self.assertEqual(type(res), np.ndarray)
        self.assertEqual(cnts.frame_count, 1)

        def fn(x):
            return x.numpy(force=True)

        cnts = torch._dynamo.testing.CompileCounter()
        opt_fn = torch.compile(fn, backend=cnts)
        x = torch.randn(3, requires_grad=True)
        res = opt_fn(x)
        self.assertEqual(type(res), np.ndarray)
        self.assertEqual(cnts.frame_count, 1)

    def test_numpy_recompilation_scalar(self):
        def fn(x, a):
            return np.where(x < 0.5, a, x)

        x = np.random.randn(8)
        cnts = torch._dynamo.testing.CompileCounter()
        opt_fn = torch.compile(fn, backend=cnts, dynamic=True)

        ref = fn(x, 3)
        res = opt_fn(x, 3)
        self.assertEqual(ref, res)

        ref = fn(x, 4)
        res = opt_fn(x, 4)
        self.assertEqual(ref, res)

        self.assertEqual(cnts.frame_count, 1)

    def test_tensor_interacts_with_numpy_ndarray(self):
        def fn(x, y):
            a = x.numpy()
            b = y.numpy()
            c = np.ones_like(a)
            d = np.ones_like(b)
            torch._dynamo.graph_break()
            return np.add(a, c), np.add(b, d)

        cnts = torch._dynamo.testing.CompileCounter()
        opt_fn = torch.compile(fn, backend=cnts)
        for _ in range(10):
            x = torch.randn([1, 3])
            y = torch.randn([1, 3])
            ref = fn(x, y)
            res = opt_fn(x, y)
            self.assertEqual(ref, res)
        self.assertEqual(cnts.frame_count, 2)

    def test_numpy_ndarray_works_with_builtin_function(self):
        def fn(x):
            v = x.sum() / len(x)
            return v

        cnts = torch._dynamo.testing.CompileCounter()
        opt_fn = torch.compile(fn, backend=cnts, fullgraph=True)
        for _ in range(10):
            x = np.random.randn(2, 3)
            ref = fn(x)
            res = opt_fn(x)
            self.assertEqual(ref, res)
        self.assertEqual(cnts.frame_count, 1)

    def test_numpy_array_of_arrays(self):
        def fn(x, y):
            return np.array([x, y])

        cnts = torch._dynamo.testing.CompileCounter()
        opt_fn = torch.compile(fn, backend=cnts, fullgraph=True)

        x, y = np.float64(1), np.float64(2)
        res = opt_fn(x, y)
        self.assertEqual(res, np.array([1, 2], dtype=float))
        self.assertEqual(type(res), np.ndarray)
        self.assertEqual(cnts.frame_count, 1)

        x, y = np.arange(2), np.arange(2) + 2
        res = opt_fn(x, y)
        self.assertEqual(res, np.array([[0, 1], [2, 3]]))
        self.assertEqual(type(res), np.ndarray)
        self.assertEqual(cnts.frame_count, 2)

    def test_numpy_readonly(self):
        @torch.compile(fullgraph=True)
        def fn(x):
            return x

        x = np.broadcast_to(np.arange(3), (2, 3))
        self.assertFalse(x.flags.writeable)

        with warnings.catch_warnings():
            warnings.simplefilter("error")
            warnings.simplefilter("ignore", category=DeprecationWarning)  # from asyncio
            y = fn(x)
        self.assertTrue(y.flags.writeable)  # XXX: differs from numpy

    def test_numpy_tolist(self):
        def fn(x):
            return x.tolist()

        cnts = torch._dynamo.testing.CompileCounter()
        opt_fn = torch.compile(fn, backend=cnts, fullgraph=True)

        x = np.arange(5)
        r = opt_fn(x)

        self.assertEqual(r, [0, 1, 2, 3, 4])
        self.assertEqual(type(r), list)
        self.assertEqual(cnts.frame_count, 1)

    def test_numpy_size_attr(self):
        def fn(x):
            return x.size + x

        cnts = torch._dynamo.testing.CompileCounter()
        opt_fn = torch.compile(fn, backend=cnts, fullgraph=True)

        x = np.arange(5)
        r = opt_fn(x)

        self.assertEqual(r, fn(x))
        self.assertEqual(type(r), np.ndarray)
        self.assertEqual(cnts.frame_count, 1)

    def test_numpy_no_raise(self):
        def _inf_nan_preprocess(t, t_np):
            t_np = np.nan_to_num(t_np)
            return t, t_np

        def fn():
            # shape, dims format
            test_cases = (
                (3, 3),
                (4, 4),
                (5, 5),
            )

            for shape in test_cases:
                t = torch.randn(shape, dtype=torch.complex64)
                t_np = np.random.randn(*shape).astype(np.complex64)

                _, t_np = _inf_nan_preprocess(t, t_np)
                print(t, t_np)  # Just a side effect so that compilation kicks in

        cnt = CompileCounterWithBackend("inductor")
        fn = torch.compile(fn, backend=cnt)
        fn()
        self.assertEqual(cnt.frame_count, ifdynstaticdefault(2, 1))

    def test_mandelbrot_numpy(self):
        def mandelbrot_numpy(max_iter):
            # Define the boundaries of the complex plane
            xn = 450
            yn = 375
            xmin = -2.25
            xmax = 0.75
            ymin = -1.25
            ymax = 1.25

            # Create the grid of complex numbers
            x_values = np.linspace(xmin, xmax, xn, dtype=np.float64)
            y_values = np.linspace(ymin, ymax, yn, dtype=np.float64)
            rx, iy = np.meshgrid(x_values, y_values, indexing="xy")

            x = rx.copy()
            y = iy.copy()
            mask = np.zeros_like(x)
            for i in range(max_iter):
                x_prev = x
                y_prev = y
                x = x_prev**2 - y_prev**2 + rx
                y = 2 * x_prev * y_prev + iy
                inside = np.sqrt(x**2 + y**2) <= 2
                mask += inside
            return mask

        cnts = torch._dynamo.testing.CompileCounter()
        opt_fn = torch.compile(mandelbrot_numpy, backend=cnts, fullgraph=True)
        n_iter = torch._dynamo.config.cache_size_limit - 2
        for i in range(n_iter):
            x = i + 3
            ref = mandelbrot_numpy(x)
            res = opt_fn(x)
            self.assertEqual(ref, res)
        # We need to specialise the number as it's in a forloop
        self.assertEqual(cnts.frame_count, n_iter)

    def test_numpy_as_global(self):
        global x
        x = np.arange(10)

        @torch.compile(fullgraph=True)
        def fn(y):
            return y + x + x

        r = fn(np.arange(10))
        self.assertEqual(type(r), np.ndarray)
        self.assertEqual(r, x * 3)
        del x

    def test_numpy_gt(self):
        x = np.arange(10)

        @torch.compile
        def fn(y):
            return y >= 3

        r = fn(x)
        self.assertEqual(type(r), np.ndarray)
        self.assertEqual(r, x >= 3)

    def test_numpy_min(self):
        x = np.arange(10)

        @torch.compile
        def fn(y):
            return min(y, 3), min(y, y - 1)

        r1, r2 = fn(x)
        self.assertEqual(type(r1), np.ndarray)
        self.assertEqual(type(r2), np.ndarray)
        self.assertEqual(r1, np.minimum(x, 3))
        self.assertEqual(r2, np.minimum(x, x - 1))

    def test_graph_break_correctly_when_passing_numpy_ndarray_to_torch_function(self):
        # from transformers/models/big_bird/modeling_big_bird.py
        def fn(x: int, y: torch.Tensor):
            ndarray_list = [np.ones([2, x])]
            ndarray = np.stack(ndarray_list, axis=0)
            tensor = torch.tensor(ndarray, dtype=torch.long)
            tensor.unsqueeze_(0)
            return tensor + y

        cnts = torch._dynamo.testing.CompileCounter()
        opt_fn = torch.compile(fn, backend=cnts)
        for x in range(1, 10):
            y = torch.randn([1, 2, x])
            ref = fn(x, y)
            res = opt_fn(x, y)
            self.assertEqual(ref, res)
        # It's all traced once with x = 1 and then x = ks0
        # For dynamic it's x=ks0
        if torch._dynamo.config.assume_static_by_default:
            self.assertExpectedInline(str(cnts.frame_count), """2""")
        else:
            self.assertExpectedInline(str(cnts.frame_count), """2""")

    @skipIfWindows(
        msg="AssertionError: Object comparison failed: dtype('int64') != <class 'int'>"
    )
    def test_numpy_with_builtin_type(self):
        x = np.random.rand(5)

        def fn(x):
            return (x * 5).astype(bool).astype(float).astype(int) + 8

        cnts = torch._dynamo.testing.CompileCounter()
        opt_fn = torch.compile(fn, backend=cnts)

        r = opt_fn(x)
        self.assertEqual(r.dtype, int)
        self.assertEqual(cnts.frame_count, 1)

    def test_with_builtin_type(self):
        x = torch.randn(5)

        def fn(x):
            return (x * 5).to(bool).to(float).to(int) + 8

        cnts = torch._dynamo.testing.CompileCounter()
        opt_fn = torch.compile(fn, backend=cnts)

        r = opt_fn(x)
        self.assertEqual(r.dtype, torch.int64)
        self.assertEqual(cnts.frame_count, 1)

    def test_numpy_unique_f16(self):
        def fn():
            x = np.asarray([1, 1, 2, 2, 3], dtype=np.float16)
            return np.unique(x)

        cnts = torch._dynamo.testing.CompileCounter()
        opt_fn = torch.compile(fn, backend=cnts)

        r = opt_fn()
        self.assertEqual(r.dtype, np.float16)
        self.assertEqual(cnts.frame_count, 1)

    def test_numpy_fallback_on_eager(self):
        def fn():
            return np.asarray(["L", "U"])

        cnts = torch._dynamo.testing.CompileCounter()
        opt_fn = torch.compile(fn, backend=cnts)

        r = opt_fn()
        self.assertEqual(cnts.frame_count, 0)  # graph break
        self.assertEqual(r, np.asarray(["L", "U"]))

        # repeat with a different function
        def fn2():
            return np.random.choice(["L", "U"])

        cnts2 = torch._dynamo.testing.CompileCounter()
        opt_fn2 = torch.compile(fn2, backend=cnts2)

        r2 = fn2()
        self.assertEqual(cnts.frame_count, 0)
        assert r2 in ("L", "U")

    def test_trace_ndarray_frame(self):
        def fn(x):
            x = x**2
            print("graph break.")
            return 2 * x

        counter = CompileCounter()
        compiled_fn = torch.compile(fn, backend=counter)

        x = np.arange(8)
        self.assertEqual(fn(x), compiled_fn(x))
        self.assertEqual(counter.frame_count, 2)

    @skipIfWindows(
        msg="AssertionError: The values for attribute 'dtype' do not match: torch.int32 != torch.int64."
    )
    def test_trace_ndarray_frame_2(self):
        # no tensors/ndarray as inputs in the frame
        def fn(x):
            print("graph break.")
            return 2 * np.arange(x)

        counter = CompileCounter()
        compiled_fn = torch.compile(fn, backend=counter)

        x = 8
        self.assertEqual(fn(x), compiled_fn(x))
        self.assertEqual(counter.frame_count, 1)

    def test_numpy_non_torch_dtype(self):
        # test that we gracefully graph break on dtypes
        # that do not have pytorch equivalents.
        def fn(x):
            return isinstance(x, torch.Tensor)

        cnts = torch._dynamo.testing.CompileCounter()
        opt_fn = torch.compile(fn, backend=cnts)

        # torch does not have the `uint16` dtype
        for x in [np.array([42], dtype=np.uint16), np.uint16(42), np.dtype("uint16")]:
            r = opt_fn(x)

            self.assertEqual(r, False)
            self.assertEqual(cnts.frame_count, 0)  # graph break

    def test_numpy_iter(self):
        # test that iteration over an ndarray produces ndarrays not bare tensors
        def fn(x):
            return [bm for bm in x]

        cnts = torch._dynamo.testing.CompileCounter()
        opt_fn = torch.compile(fn, backend=cnts)

        proba_map = np.arange(3)[:, None]
        res = opt_fn(proba_map)

        self.assertEqual([type(r) for r in res], [np.ndarray, np.ndarray, np.ndarray])
        self.assertEqual(res, [np.array([0]), np.array([1]), np.array([2])])
        self.assertEqual(cnts.frame_count, 1)

    # cache size limit needs to be larger than the `dtypes` list size
    @torch._dynamo.config.patch(cache_size_limit=12)
    def test_dtypes_no_graphbreaks(self):
        dtypes = [
            # floats
            float,
            np.float64,
            "float64",
            np.float32,
            "float32",
            # np.dtype('float64')   # XXX: this is not supported, yet
            # integers
            int,
            "int",
            np.intp,
            np.int32,
            np.uint8
            # np.dtype('int')       # XXX: as above
        ]

        def fn(dt):
            return np.arange(5, dtype=dt)

        for dtyp in dtypes:
            cnts = torch._dynamo.testing.CompileCounter()
            opt_fn = torch.compile(fn, backend=cnts)

            val = fn(dtyp)
            opt_val = opt_fn(dtyp)

            self.assertEqual(cnts.frame_count, 1)  # no graph break

    # setting the config value makes the PRNG identical to numpy's
    # NB this may involve a graph break
    @torch._dynamo.config.patch(use_numpy_random_stream=True)
    def test_numpy_random_config_to_numpy(self):
        @torch.compile
        def fn():
            return np.random.uniform(size=13)

        self.assertEqual(fn().shape, (13,))

    def test_inplace_view_on_graph_input(self):
        # graph break when calling methods with inplace_view tag on graph input
        func_args_map = {
            lambda x: x.resize_(6).mul_(2): torch.ones(4),
            lambda x: x.t_().mul_(2): torch.rand(2, 3),
            lambda x: x.transpose_(0, 1).mul_(2): torch.rand(2, 3),
            lambda x: x.squeeze_().mul_(2): torch.rand(1, 2, 3),
            lambda x: x.unsqueeze_(0).mul_(2): torch.rand(2, 3),
            lambda x: x.resize_as_(torch.rand(200, 300)): torch.rand(2, 3),
            lambda x: x.swapaxes_(0, 1).mul_(2): torch.rand(2, 3),
            lambda x: x.swapdims_(0, 1).mul_(2): torch.rand(2, 3),
            lambda x: x.rename_("N", "C").mul_(2): torch.zeros(2, 3),
            lambda x: x.as_strided_((3, 2), (2, 1)).mul_(2): torch.zeros(2, 3),
            lambda x: x.detach_().mul_(2): torch.zeros(2, 3),
        }
        for func, args in func_args_map.items():
            args_clone = args.clone()
            cnts = torch._dynamo.testing.CompileCounter()
            opt_f = torch.compile(func, backend=cnts)
            self.assertTrue(same(func(args).shape, opt_f(args_clone).shape))
            self.assertEqual(cnts.frame_count, 1)
            self.assertEqual(cnts.op_count, 1)  # mul_

    def test_out_variants_with_resizing_on_graph_inputs(self):
        def fn(x, y):
            return torch.cosh(x, out=y) + 1

        x = torch.rand(2, 3)
        y = torch.rand(4)

        cnts = torch._dynamo.testing.CompileCounter()
        opt_fn = torch.compile(fn, backend=cnts)
        self.assertTrue(same(fn(x, y), opt_fn(x.clone(), y.clone())))
        self.assertEqual(cnts.frame_count, 1)

    def test_out_variants_with_resizing_on_graph_inputs_with_dynamic(self):
        # https://github.com/pytorch/pytorch/issues/120482
        class CustomModel(torch.nn.Module):
            def __init__(self) -> None:
                super().__init__()

            def forward(self, inputs):
                return torch.outer(**inputs)

        compile_fn = torch.compile(CustomModel(), backend="eager", fullgraph=True)

        shapes = [(2, 1), (6, 1), (4, 1)]
        for shape in shapes:
            vec1, vec2 = shape
            input_tensor1 = torch.randn(vec1)
            input_tensor2 = torch.randn(vec2)
            out_tensor = torch.empty(shape)
            args = {"input": input_tensor1, "vec2": input_tensor2, "out": out_tensor}
            res = compile_fn(args)
            opt_res = res.clone()  # cuz this is out and we mutate it
            res = CustomModel()(args)
            self.assertEqual(res, opt_res)

    def test_out_variants_with_resizing_on_graph_inputs_with_dynamic1(self):
        mv_op = torch.mv

        def mv_out_op(a, b, c):
            torch.mv(b, c, out=a)
            return a

        def fn(op, *args):
            return op(*args)

        opt_fn = torch.compile(fn, backend="eager")

        ref = fn(mv_op, torch.ones(3, 3), torch.ones(3))
        res = opt_fn(mv_op, torch.ones(3, 3), torch.ones(3))
        self.assertEqual(ref, res)

        ref = fn(mv_out_op, torch.empty(0), torch.ones(3, 3), torch.ones(3))
        res = opt_fn(mv_out_op, torch.empty(0), torch.ones(3, 3), torch.ones(3))
        self.assertEqual(ref, res)

    def test_dict_mutation_side_effect(self):
        def fn(d):
            d["c"] = d["a"] + d.pop("b")
            return d

        args1 = {"a": torch.randn(10), "b": torch.randn(10)}
        args2 = dict(args1)
        assert fn(args1) is args1
        cnts = torch._dynamo.testing.CompileCounter()
        opt_fn = torch.compile(fn, backend=cnts)
        self.assertIs(opt_fn(args2), args2)
        self.assertTrue(same(args1, args2))
        self.assertEqual(cnts.frame_count, 1)
        self.assertEqual(cnts.op_count, 1)

    def test_dict_subclass_get_method(self):
        class dotdict(dict):
            """dot.notation access to dictionary attributes"""

            __getattr__ = dict.get
            __setattr__ = dict.__setitem__
            __delattr__ = dict.__delitem__

        config = dotdict({"a": 1, "b": 2})

        def fn(x):
            x2 = x * 2
            x3 = x * config.get("a", 3)
            return x3

        x = torch.randn(2)
        opt_fn = torch.compile(fn, backend="eager", fullgraph=True)
        self.assertEqual(fn(x), opt_fn(x))

    def test_dict_order_keys(self):
        def fn(d):
            c = 0
            for v in d.values():
                c += v
            return c

        args1 = {}
        args1["a"] = torch.rand(10)
        args1["b"] = torch.rand(10)
        cnts = torch._dynamo.testing.CompileCounter()
        opt_fn = torch.compile(fn, backend=cnts)
        self.assertEqual(fn(args1), opt_fn(args1))
        self.assertEqual(cnts.frame_count, 1)
        self.assertEqual(cnts.op_count, 2)

        # A different order of keys recompiles
        args2 = {}
        args2["b"] = args1["b"]
        args2["a"] = args1["a"]
        self.assertEqual(fn(args2), opt_fn(args2))
        self.assertEqual(cnts.frame_count, 2)
        # Extra calls don't recompile
        self.assertEqual(cnts.frame_count, 2)

    def test_dict_namedtuple(self):
        def fn(d):
            return d[3] * 2

        args1 = {collections.namedtuple: None, 3: torch.randn(3)}
        cnts = torch._dynamo.testing.CompileCounter()
        opt_fn = torch.compile(fn, backend=cnts)
        self.assertEqual(fn(args1), opt_fn(args1))
        self.assertEqual(cnts.frame_count, 1)
        # Test a failing namedtuple guard
        args2 = {2: None, 3: torch.randn(3)}
        self.assertEqual(fn(args2), opt_fn(args2))
        self.assertEqual(cnts.frame_count, 2)

    def test_dict_order_keys_tensors(self):
        def fn(d, x):
            return d[x] + 3

        args1 = {}
        x = torch.randn(10)
        y = torch.randn(10)
        z = torch.randn(10)
        args1[x] = y
        args1[3] = z

        cnts = torch._dynamo.testing.CompileCounter()
        opt_fn = torch.compile(fn, backend=cnts)
        self.assertEqual(fn(args1, x), opt_fn(args1, x))
        self.assertEqual(cnts.frame_count, 1)

        # Calling again doesn't recompile (same id and key order)
        opt_fn(args1, x)
        self.assertEqual(cnts.frame_count, 1)
        args2 = {}
        args2[3] = z
        args2[x] = y

        # Different order recompiles
        self.assertEqual(fn(args2, x), opt_fn(args2, x))
        self.assertEqual(cnts.frame_count, 2)

    def test_dict_order_keys_modules(self):
        def fn(d, x):
            return d[x](torch.ones(2, 2))

        args1 = {}
        x = torch.nn.Linear(2, 2)
        y = torch.nn.Linear(2, 2)
        z = torch.nn.Linear(2, 2)
        args1[x] = y
        args1[3] = z

        cnts = torch._dynamo.testing.CompileCounter()
        opt_fn = torch.compile(fn, backend=cnts)
        self.assertEqual(fn(args1, x), opt_fn(args1, x))
        self.assertEqual(cnts.frame_count, 1)

        # Calling again doesn't recompile (same id and key order)
        opt_fn(args1, x)
        self.assertEqual(cnts.frame_count, 1)
        args2 = {}
        args2[3] = z
        args2[x] = y

        # Different order recompiles
        self.assertEqual(fn(args2, x), opt_fn(args2, x))
        self.assertEqual(cnts.frame_count, 2)

    def test_dunder_new_function_inlining(self):
        # https://github.com/pytorch/pytorch/issues/107460

        counters.clear()

        class ModelA(torch.nn.Module):
            def __init__(self) -> None:
                super().__init__()

            def forward(self, x):
                return torch.tanh(x + 1)

        class ModelB(torch.nn.Module):
            def __new__(cls):
                return ModelA()

        class Model(torch.nn.Module):
            def __init__(self) -> None:
                super().__init__()
                self.layer = torch.nn.Linear(2, 2)

            def forward(self, x):
                other = ModelB()
                return self.layer(x) + other(x)

        x = torch.rand(2, 2)
        m = Model()

        opt_m = torch.compile(backend="eager", fullgraph=True)(m)
        ref = m(x)
        res = opt_m(x)
        self.assertTrue(same(ref, res))

    def test_dunder_new_function_inlining1(self):
        class Mock:
            def __new__(cls):
                return super().__new__(cls)

            def __init__(self):
                self.c = 5

            def run(self, x):
                return x * self.c

        def fn(x):
            mock = Mock()
            return mock.run(x)

        opt_fn = torch.compile(fn, backend="eager", fullgraph=True)
        x = torch.randn(4)

        self.assertEqual(fn(x), opt_fn(x))

    def test_dunder_new_function_inlining2(self):
        class Vehicle:
            def __new__(cls, *args, **kwargs):
                return super(Vehicle, cls).__new__(cls)

            def __init__(self, make, model, year):
                self.make = make
                self.model = model
                self.year = year

        class Car(Vehicle):
            def __new__(cls, *args, **kwargs):
                return super(Car, cls).__new__(cls)

            def __init__(self, make, model, year, num_doors):
                super(Car, self).__init__(make, model, year)
                self.num_doors = num_doors

        class ElectricCar(Car):
            def __new__(cls, *args, **kwargs):
                return super(ElectricCar, cls).__new__(cls)

            def __init__(self, make, model, year, num_doors, battery_capacity):
                super(ElectricCar, self).__init__(make, model, year, num_doors)
                self.battery_capacity = battery_capacity

            def run(self, x):
                return torch.sin(x)

        def fn(x):
            ev = ElectricCar("Tesla", "Model S", 2022, 4, "100 kWh")
            return ev.run(x)

        opt_fn = torch.compile(fn, backend="eager", fullgraph=True)

        x = torch.randn(4)

        self.assertEqual(fn(x), opt_fn(x))

    def test_dunder_new_function_inlining3(self):
        class Foo:
            def __new__(cls):
                instance = object.__new__(cls)
                instance.a = 3
                return instance

            def __init__(self):
                self.a = 5

            def run(self, x):
                return torch.sin(x) * self.a

        class Bar:
            def __new__(cls):
                instance = object.__new__(Foo)  # not returning a new instance of Bar
                instance.a = 7
                return instance

            def __init__(self):
                self.a = 11  # not called in Bar()

            def run(self, x):
                return torch.sin(x) * self.a

        def fn(x):
            bar = Bar()
            return bar.run(x)

        opt_fn = torch.compile(fn, backend="eager", fullgraph=True)
        x = torch.randn(4)
        ref = fn(x)
        res = opt_fn(x)
        self.assertEqual(ref, res)

    def test_dunder_new_function_inlining4(self):
        class Mock(object):
            def __new__(cls, *args):
                return object.__new__(cls)

            def __init__(self):
                self.a = 5

            def run(self, x):
                return torch.sin(x) * self.a

        def fn(x):
            mock = Mock()
            return mock.run(x)

        opt_fn = torch.compile(fn, backend="eager", fullgraph=True)
        x = torch.randn(4)
        ref = fn(x)
        res = opt_fn(x)
        self.assertEqual(ref, res)

    def test_user_defined_object_class_interaction(self):
        class Foo:
            x = 5

        class Mock:
            # This is a class variable
            class_variable = Foo()

            @classmethod
            def get_class_variable(cls):
                # Accessing the class variable using the cls parameter
                return cls.class_variable.x

            def run(self, x):
                return self.get_class_variable() * x

        def fn(x):
            mock = Mock()
            return mock.run(x)

        x = torch.randn(4)
        opt_fn = torch.compile(fn, backend="eager", fullgraph=True)
        self.assertEqual(fn(x), opt_fn(x))

    def test_multiple_inheritance(self):
        class Base1:
            def __new__(cls):
                return super().__new__(cls)

            def __init__(self):
                super().__init__()
                if not hasattr(self, "base2"):
                    raise ValueError("Wrong MRO tracing")
                self.base1 = 3

        class Base2:
            def __new__(cls):
                return super().__new__(cls)

            def __init__(self):
                super().__init__()
                self.base2 = 5

        class Derived(Base1, Base2):
            def __new__(cls):
                return super().__new__(cls)

            def __init__(self):
                super().__init__()
                self.derived = 7

            def run(self, x):
                return self.base1 * self.base2 * self.derived * x

        def fn(x):
            o = Derived()
            return o.run(x)

        opt_fn = torch.compile(fn, backend="eager", fullgraph=True)
        x = torch.randn(4)
        self.assertEqual(fn(x), opt_fn(x))

    def test_class_duner_mro(self):
        class ModuleA(torch.nn.Module):
            pass

        class ModuleB(ModuleA):
            pass

        def fn(x, mod):
            if ModuleA in type(mod).__mro__:
                return x + 1
            else:
                return x - 1

        x = torch.rand(2, 3)
        mod = ModuleB()
        opt_fn = torch.compile(backend="eager", fullgraph=True)(fn)
        ref = fn(x, mod)
        res = opt_fn(x, mod)
        self.assertTrue(same(ref, res))

    def test_class_duner_flags(self):
        class ModuleA(torch.nn.ModuleDict, collections.abc.MutableMapping):
            def __hash__(self):
                return id(self)

        def fn(x, mod_class):
            if mod_class.__flags__ & TPFLAGS_MAPPING:
                return x + 1
            else:
                return x - 1

        x = torch.rand(2, 3)
        mod_class = ModuleA
        opt_fn = torch.compile(backend="eager", fullgraph=True)(fn)
        ref = fn(x, mod_class)
        res = opt_fn(x, mod_class)
        self.assertTrue(same(ref, res))

        def fn(x, mod):
            if type(mod).__flags__ & TPFLAGS_MAPPING:
                return x + 1
            else:
                return x - 1

        x = torch.rand(2, 3)
        mod = ModuleA()
        opt_fn = torch.compile(backend="eager", fullgraph=True)(fn)
        ref = fn(x, mod)
        res = opt_fn(x, mod)
        self.assertTrue(same(ref, res))

    def test_nested_wraps(self):
        def foo(x, y):
            def add(x, y):
                return x + y

            @functools.wraps(add)
            def wrapped_call(x, y):
                return add(x, y)

            return wrapped_call(x, y)

        x = torch.randn(3, 3)
        y = torch.randn(3, 3)

        o = torch.compile(foo, fullgraph=True, backend="eager")(x, y)
        self.assertEqual(o, x + y)

        def foo(x, y):
            def nested_call(x, y):
                def mul(x, y):
                    return x * y

                @functools.wraps(mul)
                def double_nested_call(x, y):
                    return mul(x, y)

                return double_nested_call(x, y)

            return nested_call(x, y)

        o = torch.compile(foo, fullgraph=True, backend="eager")(x, y)
        self.assertEqual(o, x * y)

    def test_module_deepcopy(self):
        m1 = torch.nn.Sequential(
            torch.nn.Linear(10, 10),
            torch.nn.ReLU(),
            torch.nn.Linear(10, 10),
            torch.nn.ReLU(),
        )
        m2 = torch.nn.Sequential(
            torch.nn.Linear(10, 10),
            torch.nn.ReLU(),
            torch.nn.Linear(10, 10),
            torch.nn.ReLU(),
        )

        def fn(m, x):
            m_copy = copy.deepcopy(m)
            return m_copy(x)

        v = torch.randn(10)
        correct1 = fn(m1, v)
        correct2 = fn(m2, v)
        cnts = torch._dynamo.testing.CompileCounter()
        opt_fn = torch.compile(fn, backend=cnts)
        for _ in range(10):
            self.assertTrue(same(opt_fn(m1, v), correct1))
        for _ in range(10):
            self.assertTrue(same(opt_fn(m2, v), correct2))
        self.assertEqual(cnts.frame_count, 1)
        self.assertEqual(cnts.op_count, 4)

    def test_type_copy(self):
        def fn(seq):
            a, b = seq
            return type(seq)([a + 1, b + 2, a + b])

        args1 = [torch.randn(10), torch.randn(10)]
        args2 = (torch.randn(10), torch.randn(10))
        correct1 = fn(args1)
        correct2 = fn(args2)
        cnts = torch._dynamo.testing.CompileCounter()
        opt_fn = torch.compile(fn, backend=cnts)
        self.assertTrue(same(opt_fn(args1), correct1))
        self.assertTrue(same(opt_fn(args2), correct2))
        self.assertIsInstance(opt_fn(args1), list)
        self.assertIsInstance(opt_fn(args2), tuple)
        self.assertEqual(cnts.frame_count, 2)
        self.assertEqual(cnts.op_count, 6)

    def test_setattr_mutation1(self):
        class MyObj:  # noqa: B903
            def __init__(self, a, b):
                self.a = a
                self.b = b

        def fn(obj):
            obj.c = obj.a * obj.b + 1
            obj.b = obj.a * obj.c + 2
            obj.a = obj.b * obj.c + 3
            obj.c = obj.a * obj.b + 4
            obj.b = obj.a * obj.c + 5
            obj.a = obj.b * obj.c + 6
            return obj

        x1 = torch.randn(10)
        x2 = torch.randn(10)
        obj1 = MyObj(x1, x2)
        obj2 = MyObj(x1, x2)
        fn(obj2)
        cnts = torch._dynamo.testing.CompileCounter()
        opt_fn = torch.compile(fn, backend=cnts)
        self.assertIs(opt_fn(obj1), obj1)
        self.assertTrue(same(obj1.a, obj2.a))
        self.assertTrue(same(obj1.b, obj2.b))
        self.assertTrue(same(obj1.c, obj2.c))
        self.assertEqual(cnts.frame_count, 1)
        self.assertEqual(cnts.op_count, 12)

    def test_setattr_mutation2(self):
        class MyObj:
            def __init__(self, x):
                self.a = x + 1
                self.b = x + 2

        def fn(x):
            x = x / 3.0
            obj = MyObj(x)
            obj.c = obj.a * obj.b + 1
            obj.b = obj.a * obj.c + 2
            obj.a = obj.b * obj.c + 3
            return obj

        x1 = torch.randn(10)
        obj2 = fn(x1)

        cnts = torch._dynamo.testing.CompileCounter()
        opt_fn = torch.compile(fn, backend=cnts)
        obj1 = opt_fn(x1)
        self.assertTrue(same(obj1.a, obj2.a))
        self.assertTrue(same(obj1.b, obj2.b))
        self.assertTrue(same(obj1.c, obj2.c))
        self.assertEqual(cnts.frame_count, 1)
        self.assertEqual(cnts.op_count, 9)

    def test_setattr_mutation3(self):
        # TODO(jansel): dead code eliminate the object creation
        class MyObj:
            def __init__(self, x):
                super().__init__()
                self.a = x + 1
                self.b = x + 2

        def fn(x):
            x = x / 3.0
            obj = MyObj(x)
            obj.c = obj.a * obj.b + 1
            obj.b = obj.a * obj.c + 2
            obj.a = obj.b * obj.c + 3
            return obj.a, obj.b, obj.c

        x1 = torch.randn(10)
        obj2 = fn(x1)

        cnts = torch._dynamo.testing.CompileCounter()
        opt_fn = torch.compile(fn, backend=cnts)
        obj1 = opt_fn(x1)
        self.assertTrue(same(obj1, obj2))
        self.assertEqual(cnts.frame_count, 1)
        self.assertEqual(cnts.op_count, 9)

    def test_object_setattr(self):
        @dataclasses.dataclass
        class A:
            x: torch.Tensor

        def fn1(x) -> None:
            a = A(x)
            object.__setattr__(a, "x", x + 2)
            return a

        x1 = torch.randn(10)
        obj11 = fn1(x1.clone())

        cnts = torch._dynamo.testing.CompileCounter()
        opt_fn1 = torch.compile(fn1, backend=cnts, fullgraph=True)
        obj12 = opt_fn1(x1.clone())
        self.assertTrue(same(obj11.x, x1 + 2))
        self.assertTrue(same(obj12.x, x1 + 2))
        self.assertTrue(same(obj11.x, obj12.x))
        self.assertEqual(cnts.frame_count, 1)

        @dataclasses.dataclass(frozen=True)
        class B:
            x: torch.Tensor

        def fn2(x) -> None:
            b = B(x)
            return b

        x2 = torch.randn(10)
        obj21 = fn2(x2.clone())

        cnts = torch._dynamo.testing.CompileCounter()
        opt_fn2 = torch.compile(fn2, backend=cnts, fullgraph=True)
        obj22 = opt_fn2(x2.clone())
        self.assertTrue(same(obj21.x, x2))
        self.assertTrue(same(obj22.x, x2))
        self.assertTrue(same(obj21.x, obj22.x))
        self.assertEqual(cnts.frame_count, 0)

        @dataclasses.dataclass(frozen=True)
        class C:
            x: torch.Tensor

        def fn3(x) -> None:
            c = C(x)
            object.__setattr__(c, "x", x + 2)
            return c

        x3 = torch.randn(10)
        obj31 = fn3(x3.clone())

        cnts = torch._dynamo.testing.CompileCounter()
        opt_fn3 = torch.compile(fn3, backend=cnts, fullgraph=True)
        obj32 = opt_fn3(x3.clone())
        self.assertTrue(same(obj31.x, x3 + 2))
        self.assertTrue(same(obj32.x, x3 + 2))
        self.assertTrue(same(obj31.x, obj32.x))
        self.assertEqual(cnts.frame_count, 1)

        @dataclasses.dataclass(frozen=True)
        class D:
            x: torch.Tensor

            def __post_init__(self):
                object.__setattr__(self, "y", self.x + 2)

        def fn4(x) -> None:
            d = D(x)
            return d

        x4 = torch.randn(10)
        obj41 = fn4(x4.clone())

        cnts = torch._dynamo.testing.CompileCounter()
        opt_fn4 = torch.compile(fn4, backend=cnts, fullgraph=True)
        obj42 = opt_fn4(x4.clone())
        self.assertTrue(same(obj41.x, x4))
        self.assertTrue(same(obj42.x, x4))
        self.assertTrue(same(obj41.x, obj42.x))
        self.assertTrue(same(obj41.y, x4 + 2))
        self.assertTrue(same(obj42.y, x4 + 2))
        self.assertTrue(same(obj41.y, obj42.y))
        self.assertEqual(cnts.frame_count, 1)

    def test_thread_local_setattr(self):
        from threading import local

        loc = local()

        @torch.compile(fullgraph=True)
        def fn(x, l):
            l.x = x
            return x + 1

        x = torch.ones(2, 2)
        fn(x, loc)

        self.assertTrue(loc.x is x)

    def test_user_defined_class_name(self):
        class MyClassFoo:
            pass

        def fn1(a, b, c):
            tmp = MyClassFoo()
            if tmp.__class__.__name__ == "MyClassFoo":
                return a - b / c

        torch._dynamo.testing.standard_test(self, fn=fn1, nargs=3)

    def test_user_defined_class_python_type(self):
        class MyClass1:
            pass

        class ExampleMeta(type):
            pass

        class MyClass2(metaclass=ExampleMeta):
            pass

        def fn(x, c):
            if isinstance(c, MyClass1):
                return x + 1
            elif isinstance(c, MyClass2):
                return x + 2
            else:
                return x + 3

        x = torch.rand(3)
        opt_fn = torch.compile(fn, backend="eager")
        for c in [MyClass1, MyClass2]:
            ref = fn(x, c)
            res = opt_fn(x, c)
            self.assertTrue(same(ref, res))

    def test_super_calling_with_metaclass(self):
        class ExampleMeta(type):
            pass

        class MyClass1(metaclass=ExampleMeta):
            coeff = 4  # Force the constant guard to test source in guards

            @classmethod
            def add(cls, x):
                return x + 1

        class MyClass2(MyClass1):
            @classmethod
            def add(cls, x):
                torch._dynamo.graph_break()
                return x + super().add(x) + super().coeff

        def fn(x, obj):
            return x + obj.add(x)

        x = torch.rand(3)
        obj = MyClass2()
        opt_fn = torch.compile(fn, backend="eager")
        ref = fn(x, obj)
        res = opt_fn(x, obj)
        self.assertTrue(same(ref, res))

    def test_usr_cls_staticmethod(self):
        class Foo:
            @staticmethod
            def bar(a, b):
                return a + b

        def fn(a, b):
            return Foo.bar(a, b) - 1

        torch._dynamo.testing.standard_test(self, fn=fn, nargs=2)

    def test_usr_cls_classmethod(self):
        class Foo:
            @classmethod
            def bar(cls, a, b):
                return a + b

        def fn(a, b):
            return Foo.bar(a, b) - 1

        torch._dynamo.testing.standard_test(self, fn=fn, nargs=2)

    def test_dunder_methods(self):
        class Foo:
            def __init__(self, val):
                super().__init__()
                self.val = val

            def __add__(self, other):
                return Foo(self.val + other.val)

            def __mul__(self, other):
                return Foo(self.val * other.val)

            def __truediv__(self, other):
                return Foo(self.val / other.val)

            def __sub__(self, other):
                return Foo(self.val - other.val)

        def fn(a, b, c):
            return Foo(a) + Foo(b) * Foo(c) / Foo(a) - Foo(b)

        torch._dynamo.testing.standard_test(self, fn=fn, nargs=3, expected_ops=4)

    def test_function_annotation(self):
        class Variable:
            pass

        def fn(x):
            x = x / 3.0

            def inner(y: typing.List[Variable]):
                return x + 1

            return inner

        x1 = torch.randn(10)
        obj2 = fn(x1)([])

        cnts = torch._dynamo.testing.CompileCounter()
        opt_fn = torch._dynamo.optimize_assert(cnts)(fn)
        opt_fn_inner = torch._dynamo.optimize_assert(cnts)(opt_fn(x1))
        obj1 = opt_fn_inner([])
        self.assertTrue(same(obj1, obj2))
        self.assertEqual(cnts.frame_count, 2)
        self.assertEqual(cnts.op_count, 2)

    def test_nested_closure(self):
        v0 = torch.randn(10)

        def fn1():
            v1 = torch.randn(10)

            def fn2(*args, **kwargs):
                assert len(args) == 1
                assert len(kwargs) == 1
                v2 = torch.randn(10) + args[0] + kwargs["b"]

                def fn3(v3=torch.randn(10)):
                    def fn4():
                        return v0 + v1 + v2 + v3 + 1

                    return fn4

                return fn3

            return fn2(1, b=2)()

        cnts = torch._dynamo.testing.CompileCounter()
        opt_fn1 = torch._dynamo.optimize_assert(cnts)(fn1)
        tmp1 = torch._dynamo.optimize_assert(cnts)(opt_fn1())
        tmp2 = torch._dynamo.optimize_assert(cnts)(opt_fn1())
        self.assertTrue(tmp1().shape, (10,))
        self.assertTrue(same(tmp1(), tmp1()))
        self.assertFalse(same(tmp1(), tmp2()))
        self.assertEqual(cnts.frame_count, 2)
        self.assertEqual(cnts.op_count, 9)

    def test_nested_closure_mutation(self):
        def fn1():
            v1 = torch.randn(10)

            def fn2():
                v2 = torch.randn(10)

                def fn3():
                    nonlocal v1, v2
                    v1 += 1
                    v2 += 2
                    return v1 + v2

                return fn3

            rv = fn2()
            rv()
            rv()
            return rv

        torch.manual_seed(9000)
        counter1 = fn1()
        result1 = [counter1(), counter1(), counter1()]

        torch.manual_seed(9000)
        cnts = torch._dynamo.testing.CompileCounter()
        opt_fn1 = torch._dynamo.optimize_assert(cnts)(fn1)
        counter2 = torch._dynamo.optimize_assert(cnts)(opt_fn1())
        result2 = [counter2(), counter2(), counter2()]
        result1.append(counter1())
        result2.append(counter2())

        self.assertTrue(same(result1, result2))
        self.assertEqual(cnts.frame_count, 2)
        self.assertEqual(cnts.op_count, 11)

    def test_write_to_closures_in_inlining(self):
        out = []
        for use_dynamo in [False, True]:

            def make_counter():
                x = torch.randn(10)

                def counter():
                    nonlocal x
                    x = x + 1
                    return x

                return counter

            torch.manual_seed(0)
            counter = make_counter()
            if not use_dynamo:
                out.append(counter() + counter())
            else:
                cnts = torch._dynamo.testing.CompileCounter()

                @torch.compile(backend=cnts, fullgraph=True)
                def fn(counter):
                    return counter() + counter()

                out.append(fn(counter))
                self.assertEqual(cnts.frame_count, 1)
                self.assertEqual(cnts.op_count, 3)
                self.assertFalse(same(counter() + counter(), out[-1]))

        self.assertTrue(same(out[0], out[1]))

    def test_closure_out_of_scope_cell(self):
        cell1 = torch.rand(1).item()
        cell2 = torch.rand(3, 3)

        def indirect():
            return direct()

        def direct():
            def inner():
                return cell1 + 1, cell2 + 3

            return inner()

        cnts = torch._dynamo.testing.CompileCounter()
        opt_fn = torch.compile(indirect, backend=cnts)
        result1, result2 = opt_fn()
        self.assertAlmostEqual(cell1 + 1, result1)
        self.assertTrue(torch.allclose(cell2 + 3, result2))
        self.assertEqual(cnts.frame_count, 1)
        self.assertEqual(cnts.op_count, 1)

    def test_closure_out_of_scope_cell_with_mutation(self):
        cell1 = torch.rand(1).item()
        orig1 = cell1
        cell2 = torch.rand(3, 3)
        orig2 = cell2.clone()

        def indirect():
            return direct()

        def direct():
            def inner():
                nonlocal cell1, cell2
                x = cell2 + 1
                cell1 += 1
                cell2 += 10
                x = x + cell2
                return cell1, cell2, x

            return inner()

        cnts = torch._dynamo.testing.CompileCounter()
        opt_fn = torch.compile(indirect, backend=cnts, fullgraph=True)
        for i in range(1, 4):
            result1, result2, _ = opt_fn()
            self.assertAlmostEqual(orig1 + 1 * i, result1)
            self.assertTrue(torch.allclose(orig2 + 10 * i, result2))
            self.assertEqual(cnts.frame_count, 1)
            self.assertEqual(cnts.op_count, 3)
            cnts.clear()

    def test_closure_with_mutation_and_graph_break(self):
        def fn():
            x = torch.zeros(1)

            def subfunc():
                x[0] = backup

            if x[0] >= -1e5:
                pass

            backup = 1
            subfunc()
            return x

        cnts = torch._dynamo.testing.CompileCounter()
        opt_fn = torch.compile(fn, backend=cnts)
        expected = fn()
        actual = opt_fn()
        self.assertTrue(same(expected, actual))
        self.assertEqual(cnts.frame_count, 2)

    def test_closure_out_of_scope_cell_with_cond(self):
        # Test closure with out-of-scope cell variable, used in a cond
        # where the two branches read different closure variables
        from functorch.experimental.control_flow import cond

        def g(x):
            return x

        class ModuleCondDeep(torch.nn.Module):
            def forward(self, pred, x):
                return self._indirection(pred, x)

            def _indirection(self, pred, x):
                return self.indirection(pred, x)

            def indirection(self, pred, x):
                def true_fn(y):
                    return y + 2

                def false_fn(y):
                    return y - 2

                def shallow(x):
                    return x * 2

                def deep(x):
                    # y = g(x)
                    y = x
                    return cond(
                        x[0][0] > 0,
                        true_fn,
                        false_fn,
                        [y],
                    )

                return cond(pred, shallow, deep, [x])

        mod = ModuleCondDeep()
        opt_mod = torch.compile(mod, backend="eager")
        inp = torch.randn(3, 3)
        exp1 = mod(torch.tensor(False), inp)
        actual1 = opt_mod(torch.tensor(False), inp)
        exp2 = mod(torch.tensor(True), inp)
        actual2 = opt_mod(torch.tensor(True), inp)
        self.assertTrue(torch.allclose(exp1, actual1))
        self.assertTrue(torch.allclose(exp2, actual2))

    def test_closure_write_across_functions(self):
        z = 1
        k = 2

        def create_fn():
            def fn(x):
                nonlocal k, z
                k = z

            return fn

        def update_z_and_run_fn(fn, x):
            nonlocal z
            z = 3
            fn(x)
            return x.cos()

        @torch.compile(backend="eager")
        def foo(x):
            fn = create_fn()
            return update_z_and_run_fn(fn, x)

        x = torch.randn(1)
        foo(x)
        self.assertEqual(3, z)
        self.assertEqual(3, k)

    def test_free_var_and_local_name_collision(self):
        x = 10

        def make_func():
            def func():
                return x

            return func

        @torch.compile(backend="eager")
        def root(t):
            x = 0
            func = make_func()
            res = func()
            return t + 1, x, res

        res = root(torch.ones(1))
        self.assertTrue(torch.allclose(torch.ones(1) + 1, res[0]))
        self.assertEqual(0, res[1])
        self.assertEqual(10, res[2])

    def test_cell_captured_by_existing_func_but_not_root_frame(self):
        x = torch.ones(1)

        def get_inner():
            def inner():
                return x + x

            # Calling `inner` so Dynamo won't skip this frame.
            return inner(), inner

        @torch.compile
        def root():
            return get_inner()

        res, inner = root()
        self.assertTrue(torch.allclose(x + x, res))
        self.assertTrue(torch.allclose(inner(), res))

    def test_writes_to_cells_across_frames1(self):
        # This regression test was added when Dynamo accidentally had both
        # unboxed and normal modeling for pre-existing cells, and failed to
        # account for buffered writes when we read from the unboxed value.
        x = 0

        def inc_x():
            nonlocal x
            x += 1

        class MyObj:
            def inc_x_then_return_x(self, fn):
                fn()
                return x

        @torch.compile(backend="eager")
        def root(t):
            obj = MyObj()
            res = obj.inc_x_then_return_x(inc_x)
            return t + 1, res

        res = root(torch.zeros(1))
        self.assertTrue(torch.allclose(res[0], torch.ones(1)))
        self.assertEqual(res[1], 1)
        self.assertEqual(x, 1)

    def test_writes_to_cells_across_frames2(self):
        # This regression test was added when Dynamo didn't fully account for
        # already established `NewCellVariable` instance for pre-existing cell,
        # while encountering the same cell again (we should reuse the instance
        # rather than creating a new one). This caused buffered writes to escape
        # the newly created `NewCellVariable`.
        x = 0

        def inc_x_and_get_x(obj):
            nonlocal x
            x += 1
            return obj.get_x()

        class MyObj:
            def get_x(self):
                return x

        @torch.compile(backend="eager")
        def root(t):
            obj = MyObj()
            res = inc_x_and_get_x(obj)
            return t + 1, res

        res = root(torch.zeros(1))
        self.assertTrue(torch.allclose(res[0], torch.ones(1)))
        self.assertEqual(res[1], 1)
        self.assertEqual(x, 1)

    def test_write_to_cells_with_name_shadowing(self):
        x = 0
        y = x

        def make_x_get_set():
            # NOTE: this `x` is a different cell object than the outter `x`.
            x = y

            def set_x(v):
                nonlocal x
                x = v

            def get_x():
                return x

            return get_x, set_x

        get_x, set_x = make_x_get_set()

        @torch.compile(fullgraph=True)
        def fn(t):
            set_x(42)  # This sets the `x` created within `make_x_get_set`
            res = t + x  # This uses the `x` outside `make_x_get_set`.
            return res

        result = fn(torch.ones(1))
        inner_x = get_x()
        self.assertTrue(torch.allclose(result, torch.ones(1)))
        self.assertEqual(inner_x, 42)

    def test_existing_func_that_creates_capturing_nested_func(self):
        x = 0  # Captured by both `make_get_x` and `root`

        def make_get_x():
            def get_x():
                return x

            return get_x

        @torch.compile(backend="eager", fullgraph=True)
        def root(t):
            get_x = make_get_x()
            res = t + x
            return res, get_x

        res, get_x = root(torch.ones(1))
        self.assertTrue(torch.allclose(res, torch.ones(1)))
        self.assertEqual(0, get_x())
        x += 1
        self.assertEqual(1, get_x())

    def test_top_package_import(self):
        def fn(x):
            import torch.fx

            assert not isinstance(x, torch.fx.Proxy)
            return torch.sin(x)

        x = torch.randn(4, 5)
        ref = fn(x)
        cnts = torch._dynamo.testing.CompileCounter()
        opt_fn = torch._dynamo.optimize_assert(cnts)(fn)
        res = opt_fn(x)
        self.assertTrue(same(ref, res))

    def test_typing_typevar(self):
        def fn(x):
            def sumt(y: torch.Tensor) -> torch.Tensor:
                return torch.sum(y)

            def foo(c: typing.Callable[[T], T], y: T) -> T:
                return c(y)

            return foo(sumt, x)

        x = torch.randn(3)
        ref = fn(x)
        cnts = torch._dynamo.testing.CompileCounter()
        opt_fn = torch._dynamo.optimize_assert(cnts)(fn)
        res = opt_fn(x)
        self.assertTrue(same(ref, res))
        self.assertEqual(cnts.frame_count, 1)

    def test_typing_union_and_optional(self):
        def fn(x):
            a = torch.jit.annotate(typing.Dict[str, typing.Optional[torch.Tensor]], {})
            b = torch.jit.annotate(
                typing.Dict[str, typing.Union[torch.Tensor, None]], {}
            )
            return a, b, x + 1

        x = torch.randn(3)
        ref = fn(x)
        opt_fn = torch.compile(fn, backend="eager", fullgraph=False)
        res = opt_fn(x)
        self.assertTrue(same(ref, res))

    def test_optimize_on_module(self):
        class MockModule(torch.nn.Module):
            def __init__(self) -> None:
                super().__init__()
                self.relu = torch.nn.ReLU()

            def custom_member(self):
                # Just for checking that Dynamo returned mod object can redirect
                # to this method
                pass

            def forward(self, x):
                return self.relu(x)

        cnts1 = torch._dynamo.testing.CompileCounter()
        mod = MockModule()
        optimized_mod = torch.compile(mod, backend=cnts1, fullgraph=True)

        a = torch.randn(10)
        ref = mod(a)
        res = optimized_mod(a)

        optimized_mod.custom_member()

        self.assertTrue(same(ref, res))

    def test_nested_optimize_decorator(self):
        cnts2 = torch._dynamo.testing.CompileCounter()
        cnts3 = torch._dynamo.testing.CompileCounter()

        @torch._dynamo.run()
        def fn1(x):
            return torch.sin(x) * 10

        @torch.compile(backend=cnts2, fullgraph=True)
        def fn2(x):
            return fn1(x) + 1

        @torch.compile(backend=cnts3, fullgraph=True)
        def fn3(x):
            return torch.relu(fn2(x))

        fn3(torch.randn(4, 5))
        self.assertEqual(cnts2.frame_count, 0)
        self.assertEqual(cnts3.frame_count, 1)
        self.assertEqual(cnts3.op_count, 4)

    def test_nested_optimize_run(self):
        cnts = torch._dynamo.testing.CompileCounter()

        @torch.compile(backend=cnts, fullgraph=True)
        def fn(x):
            return torch.relu(torch.cos(x) + torch.sin(x))

        fn(torch.randn(4))
        self.assertEqual(cnts.frame_count, 1)

        fn(torch.randn(4, 4))
        self.assertEqual(cnts.frame_count, 2)

        # Test that run works on a decorated fn
        fn = torch._dynamo.run(fn)
        fn(torch.randn(4, 4, 4))
        self.assertEqual(cnts.frame_count, 2)

    def test_nested_optimize(self):
        cnts1 = torch._dynamo.testing.CompileCounter()
        cnts2 = torch._dynamo.testing.CompileCounter()

        def fn(x):
            return torch.relu(torch.cos(x) + torch.sin(x))

        fn1 = torch.compile(fn, backend=cnts1, fullgraph=True)
        fn2 = torch.compile(fn1, backend=cnts2, fullgraph=True)

        # The first optimize in the nesting should be ignored
        fn2(torch.randn(4))
        self.assertEqual(cnts2.frame_count, 1)
        self.assertEqual(cnts1.frame_count, 0)

        # Since the fn code object is already compiled, calling fn1 should
        # directly call the compiled_fn callable.
        torch._dynamo.run()(fn1)(torch.randn(4))
        self.assertEqual(cnts1.frame_count, 0)

        # Test same behavior by reversing the calls
        torch._dynamo.reset()
        cnts1 = torch._dynamo.testing.CompileCounter()
        cnts2 = torch._dynamo.testing.CompileCounter()
        fn1 = torch.compile(fn, backend=cnts1, fullgraph=True)
        fn2 = torch.compile(fn1, backend=cnts2, fullgraph=True)
        fn1(torch.randn(4))
        self.assertEqual(cnts1.frame_count, 1)
        torch._dynamo.run()(fn2)(torch.randn(4))
        self.assertEqual(cnts2.frame_count, 0)

    def test_torch_size(self):
        cnts = torch._dynamo.testing.CompileCounter()

        def fn(x):
            output_size = torch.Size([10, 10])
            x = x.view(*output_size)
            return (x,)

        x = torch.randn(100, requires_grad=True)
        x_clone = x.clone()
        ref = fn(x)

        opt_fn = torch.compile(fn, backend=cnts, fullgraph=True)
        res = opt_fn(x_clone)

        self.assertTrue(same(ref, res))

    def test_torch_size_numel(self):
        cnts = torch._dynamo.testing.CompileCounter()

        def fn():
            return torch.Size([10, 8]).numel()

        opt_fn = torch.compile(fn, backend=cnts, fullgraph=True)
        num = torch.Size([10, 8]).numel()
        self.assertEqual(opt_fn(), num)

    def test_torch_size_numel_dynamic(self):
        cnts = torch._dynamo.testing.CompileCounter()

        def fn(x):
            return x.size().numel()

        opt_fn = torch.compile(fn, backend=cnts, fullgraph=True)
        x = torch.rand(10, 1, 8, 1)
        expect = fn(x)
        self.assertEqual(opt_fn(x), expect)

    def test_shape_type(self):
        cnts = torch._dynamo.testing.CompileCounter()

        def fn(x):
            return x + (type(x.shape) == torch.Size)

        opt_fn = torch.compile(fn, backend=cnts, fullgraph=True)
        x = torch.zeros(())
        self.assertEqual(opt_fn(x), fn(x))

    def test_size_dim(self):
        cnts = torch._dynamo.testing.CompileCounter()

        def fn(x, dim):
            return x.size(dim=dim)

        opt_fn = torch.compile(fn, backend=cnts, fullgraph=True)
        x = torch.empty([4, 9, 8])
        self.assertEqual(opt_fn(x, 1), 9)
        self.assertEqual(opt_fn(x, -2), 9)

    def test_stride_dim(self):
        cnts = torch._dynamo.testing.CompileCounter()

        def fn(x, dim):
            return x.stride(dim=dim)

        opt_fn = torch.compile(fn, backend=cnts, fullgraph=True)
        x = torch.empty([4, 9, 8])
        self.assertEqual(opt_fn(x, 0), 72)
        self.assertEqual(opt_fn(x, -2), 8)

    def test_torch_seed(self):
        from torch._dynamo.utils import counters

        cnts = torch._dynamo.testing.CompileCounter()
        counters.clear()

        def fn(x):
            attention_seed = int(torch.seed() % sys.maxsize)
            torch.manual_seed(attention_seed)
            return (x,)

        x = torch.randn(10, requires_grad=True)
        ref = fn(x)

        # Python code is needed here, since torch.manual_seed graph-breaks.
        # Refs: https://github.com/pytorch/pytorch/issues/107187
        opt_fn = torch.compile(fn, backend=cnts, fullgraph=False)
        res = opt_fn(x)

        self.assertTrue(same(ref, res))
        # Only the torch.seed call is turned into an FX graph.
        self.assertEqual(cnts.op_count, 1)
        self.assertEqual(cnts.frame_count, 1)
        # Graph breaks at manual_seed.
        self.assertEqual(len(counters["graph_break"]), 1)

    def test_is_tensor_like(self):
        cnts = torch._dynamo.testing.CompileCounter()

        def f(x):
            if torch.overrides.is_tensor_like(x):
                return (x * 2,)
            return (torch.ones(10) + x,)

        x = torch.randn(10)
        ref0 = f(x)
        ref1 = f(4)
        opt_f = torch.compile(f, backend=cnts, fullgraph=True)
        res0 = opt_f(x)
        res1 = opt_f(4)
        self.assertTrue(same(ref0, res0))
        self.assertTrue(same(ref1, res1))

    def test_is_tensor_like2(self):
        class MyTensor:
            @classmethod
            def __torch_function__(cls, func, types, args=(), kwargs=None):
                if kwargs is None:
                    kwargs = {}

                if func is torch.max:
                    return torch.tensor(123)
                return func(*args, **kwargs)

        def fn(x):
            if torch.overrides.is_tensor_like(x):
                return torch.max(x)
            else:
                return torch.zeros(1)

        x = MyTensor()
        ref0 = fn(x)
        ref1 = fn(4)
        opt_fn = torch.compile(fn, backend="eager")
        res0 = opt_fn(x)
        res1 = opt_fn(4)
        self.assertTrue(same(ref0, res0))
        self.assertTrue(same(ref1, res1))

    def test_tensor_data(self):
        def fn(x, y):
            return x[y.data]

        x = torch.rand(8)
        y = torch.ones(8).to(torch.int)
        ref = fn(x, y)
        opt_fn = torch.compile(fn, backend="eager", fullgraph=True)
        res = opt_fn(x, y)
        self.assertTrue(same(ref, res))

    def test_tensor_layout(self):
        def fn(x):
            return torch.zeros(
                [x.size()[0], x.size()[1]],
                dtype=x.dtype,
                layout=x.layout,
                device=x.device,
            )

        x = torch.rand(2, 3)
        ref = fn(x)
        opt_fn = torch.compile(fn, backend="eager", fullgraph=True)
        res = opt_fn(x)
        self.assertTrue(same(ref, res))

    def test_version_ci(self):
        # temporary test to check that the ci torch version is set correctly
        self.assertTrue(hasattr(torch, "_subclasses"))

    @unittest.skipIf(not TEST_CUDA, "requires cuda")
    def test_rand(self):
        cnts = torch._dynamo.testing.CompileCounter()
        device = "cuda"

        def fn():
            return torch.randn(10, device=device)

        torch.manual_seed(10)
        ref_run1 = fn()

        torch.manual_seed(10)
        ref_run2 = fn()
        self.assertTrue(same(ref_run1, ref_run2))

        torch.manual_seed(10)
        opt_fn = torch.compile(fn, backend=cnts, fullgraph=True)
        res = opt_fn()

        self.assertTrue(same(res, ref_run1))

    def test_slice_input(self):
        cnts = torch._dynamo.testing.CompileCounter()

        def getitem(a, idx):
            if isinstance(idx, slice):
                return (
                    torch.zeros(1),
                    a[idx]
                    + [
                        100,
                    ],
                )
            else:
                return (torch.zeros(1), a[idx])

        layers = list(range(10))
        ref0 = getitem(layers, slice(0, 2, 1))
        ref1 = getitem(layers, 2)
        ref2 = getitem(layers, slice(3, 8, 2))
        opt_getitem = torch.compile(getitem, backend=cnts, fullgraph=True)
        res0 = opt_getitem(layers, slice(0, 2, 1))
        res1 = opt_getitem(layers, 2)
        res2 = opt_getitem(layers, slice(3, 8, 2))

        self.assertTrue(ref0 == res0)
        self.assertTrue(ref1 == res1)
        self.assertTrue(ref2 == res2)

    def test_grad(self):
        cnts = torch._dynamo.testing.CompileCounter()

        def fn(a, b):
            out = a * b
            out.sum().backward()
            real_out = torch.sigmoid(a.grad + b)
            return real_out

        inps = [torch.randn(4, requires_grad=True) for _ in range(2)]
        for inp in inps:
            inp.grad = None
        ref = fn(*inps)

        for inp in inps:
            inp.grad = None
        opt_fn = torch.compile(fn, backend=cnts)
        res = opt_fn(*inps)

        self.assertTrue(same(ref, res))

    @torch._dynamo.config.patch(guard_nn_modules=True)
    def test_source_non_input_grad_access(self):
        # This test creates a model, and accesses the grads
        # from its parameter. This means that within dynamo,
        # the tensor we are reading the grad from HAS a source,
        # but is not known to graphargs.
        cnts = torch._dynamo.testing.CompileCounter()

        class TrivialModel(torch.nn.Module):
            def __init__(self) -> None:
                super(TrivialModel, self).__init__()
                self.linear = torch.nn.Linear(2, 1)

            def forward(self, x):
                return self.linear(x)

        def fn(a, b):
            outs = []
            for param in model.parameters():
                outs.append(torch.ones(param.grad.size()))
            return outs, param.grad + 1

        model = TrivialModel()
        # Eager
        a = torch.ones([2, 2], requires_grad=True)
        b = torch.ones([2, 2])
        out = model(a)
        out_sum = out.sum()
        out_sum.backward()
        ref = fn(a, b)

        # Compiled
        model = TrivialModel()
        a = torch.ones([2, 2], requires_grad=True)
        b = torch.ones([2, 2])
        out = model(a)
        out_sum = out.sum()
        out_sum.backward()

        opt_fn = torch.compile(fn, backend=cnts, fullgraph=True)
        res = opt_fn(a, b)

        self.assertTrue(same(ref, res))
        self.assertEqual(cnts.frame_count, 1)
        self.assertEqual(cnts.op_count, 3)

    def test_intermediary_tensor_grad_access(self):
        # This test creates a model, and accesses the grads
        # from its parameters and an entirely intermediary tensor.
        cnts = torch._dynamo.testing.CompileCounter()

        def fn(a, b):
            intermediary = torch.ones(2, 2)
            c = a + intermediary
            outs = []
            outs.append(intermediary.grad)
            return outs

        # Eager
        a = torch.ones([2, 2], requires_grad=True)
        b = torch.ones([2, 2])
        ref = fn(a, b)

        # Compiled
        a = torch.ones([2, 2], requires_grad=True)
        b = torch.ones([2, 2])
        opt_fn = torch.compile(fn, backend=cnts, fullgraph=True)
        res = opt_fn(a, b)
        self.assertTrue(same(ref, res))
        self.assertEqual(cnts.frame_count, 1)
        self.assertEqual(cnts.op_count, 2)

    def test_clone_sparse_input(self):
        for layout in [
            torch.sparse_coo,
            torch.sparse_csr,
            torch.sparse_csc,
            torch.sparse_bsr,
            torch.sparse_bsc,
        ]:
            for sparse_input in self.generate_simple_inputs(
                layout,
                device="cpu",
                dtype=torch.float64,
                index_dtype=torch.int64,
            ):
                # Invoke the dynamo clone input method directly.
                sparse_copy = torch._dynamo.utils.clone_input(sparse_input)
                # Make sure sparse clone is successful.
                self.assertEqual(sparse_input, sparse_copy)

    def test_tensor_is_contiguous(self):
        def fn(x):
            input = torch.randn((1, 16, 1, 1))
            weight = torch.randn((8, 16, 3, 3))
            weight = weight.to(memory_format=x)
            output = torch.conv2d(input, weight, None, (2, 1), (1, 1), (1, 1), 1)
            return output.is_contiguous(memory_format=x)

        opt_fn = torch.compile(fn, backend="eager")
        for x in [torch.contiguous_format, torch.channels_last]:
            self.assertEqual(fn(x), opt_fn(x))

    def test_python_slice(self):
        def f1(input):
            y = 0
            for i, x in enumerate(input[2:], 1):
                y = y + x
            return y

        def f2(input):
            y = 0
            for i, x in enumerate(input.shape[2:], 1):
                y = y + x
            return y

        cnts = torch._dynamo.testing.CompileCounter()
        opt_f1 = torch.compile(f1, backend=cnts)
        opt_f2 = torch.compile(f2, backend=cnts)
        res1 = opt_f1([1, 2, 3, 5])
        res2 = opt_f2(torch.rand([2, 3, 4, 5]))

        self.assertEqual(res1, 8)
        self.assertEqual(res2, 9)

    def test_enum_as_dict_key(self):
        class MyEnum(enum.Enum):
            FOO = 10
            BAR = 20

        def fn(x):
            y = x + 2
            z = {
                MyEnum.FOO: torch.tensor(1),
                MyEnum.BAR: 10,
                "MyEnum.BAR": torch.tensor(8),
                5: torch.rand(3),
            }
            torch._dynamo.graph_break()
            a = z[MyEnum.FOO] + z["MyEnum.BAR"]
            b = y * 2
            return a, b

        cnts = torch._dynamo.testing.CompileCounter()
        opt_fn = torch.compile(fn, backend=cnts)
        for _ in range(10):
            x = torch.rand(3)
            ref = fn(x)
            res = opt_fn(x)
            self.assertTrue(same(ref, res))
        self.assertEqual(cnts.frame_count, 2)

    def test_enum_as_dict_key_with_overloaded_str(self):
        class MyEnum(enum.Enum):
            FOO = 10
            BAR = 20

            def __str__(self):
                return self.value

        def fn(x):
            y = x + 2
            z = {
                MyEnum.FOO: torch.tensor(1),
                MyEnum.BAR: 10,
                "MyEnum.BAR": torch.tensor(8),
                5: torch.rand(3),
            }
            torch._dynamo.graph_break()
            a = z[MyEnum.FOO] + z["MyEnum.BAR"]
            b = y * 2
            return a, b

        cnts = torch._dynamo.testing.CompileCounter()
        opt_fn = torch.compile(fn, backend=cnts)
        for _ in range(10):
            x = torch.rand(3)
            ref = fn(x)
            res = opt_fn(x)
            self.assertTrue(same(ref, res))
        self.assertEqual(cnts.frame_count, 2)

    def test_const_dict_variable_python_type(self):
        from torch._dynamo.variables import ConstantVariable, ConstDictVariable

        make_key = ConstantVariable.create

        d1 = {
            make_key("a"): ConstantVariable.create(10),
            make_key("b"): ConstantVariable.create(20),
        }
        d2 = collections.OrderedDict(
            [
                (make_key("x"), ConstantVariable.create(12)),
                (make_key("y"), ConstantVariable.create(22)),
            ]
        )
        self.assertEqual(ConstDictVariable(d1).python_type(), dict)
        self.assertEqual(
            ConstDictVariable(d2, collections.OrderedDict).python_type(),
            collections.OrderedDict,
        )

    def test_builtin_subclasses_as_method_on_class_type(self):
        class Foo:
            def __init__(self, name):
                self.ame_ = name

            def get_name(self):
                return "Foo " + self.name_

        class Bar(Foo):
            def __init__(self, name):
                self.name_ = name

            def get_name(self):
                return "Bar " + self.name_

        class Baz(Foo):
            def __init__(self, name):  # noqa: B903
                self.name_ = name

            def get_name(self):
                return "Baz " + self.name_

        subs_of_foo_reg = Foo.__subclasses__()

        counter = CompileCounter()

        @torch._dynamo.optimize_assert(counter)
        def fn():
            return Foo.__subclasses__()

        subs_of_foo_optim = fn()

        self.assertEqual(len(subs_of_foo_reg), 2)
        self.assertEqual(subs_of_foo_reg, subs_of_foo_optim)

    def test_builtin_subclasses_as_method_on_var(self):
        class Foo:
            def __init__(self, name):
                self.name_ = name

            def get_name(self):
                return "Foo " + self.name_

        class Bar(Foo):
            def __init__(self, name):
                self.name_ = name

            def get_name(self):
                return "Bar " + self.name_

        class Baz(Bar):
            def __init__(self, name):
                self.name_ = name

            def get_name(self):
                return "Baz " + self.name_

        subs_of_foo_reg = Foo.__subclasses__()
        sub_of_foo_subclass_var_reg = subs_of_foo_reg[0].__subclasses__()

        sub_of_foo_subclass_var_optim = []
        counter = CompileCounter()

        @torch._dynamo.optimize_assert(counter)
        def fn():
            return Foo.__subclasses__()

        @torch._dynamo.optimize_assert(counter)
        def fn_single(subs_of_foo_optim):
            return subs_of_foo_optim[0].__subclasses__()

        subs_of_foo_optim = fn()
        sub_of_foo_subclass_var_optim = fn_single(subs_of_foo_optim)

        self.assertEqual(len(sub_of_foo_subclass_var_optim), 1)
        self.assertEqual(sub_of_foo_subclass_var_optim, sub_of_foo_subclass_var_reg)

    def test_builtin_str_on_user_defined_function(self):
        def another_fn():
            pass

        def fn():
            return "another_fn" in str(another_fn)

        opt_fn = torch.compile(fn, fullgraph=True)
        self.assertTrue(opt_fn())

    def test_enum_no_graphbreaks(self):
        class Foo(enum.Enum):
            FOO = 0
            BAR = 1

        def fn(x, foo):
            if foo is Foo.FOO:
                x = torch.add(x, 1.0)
            x = torch.mul(x, 1.0)
            return x

        x = torch.randn(1)
        cnts = torch._dynamo.testing.CompileCounter()
        opt_fn = torch.compile(fn, backend=cnts, fullgraph=True)
        opt_fn(x, Foo.FOO)
        self.assertEqual(cnts.op_count, 2)

        torch._dynamo.reset()
        cnts = torch._dynamo.testing.CompileCounter()
        opt_fn = torch.compile(fn, backend=cnts, fullgraph=True)
        opt_fn(x, Foo.BAR)
        self.assertEqual(cnts.op_count, 1)

    def test_repeat_interleave_graphbreaks(self):
        def fn_no_breaks(x):
            # no breaks on self_int
            x += 1
            x = torch.repeat_interleave(x, 2, 3)
            x += 1
            return x

        def fn_has_breaks(x):
            # breaks on self_Tensor
            x += 1
            x = torch.repeat_interleave(x, torch.tensor(2), 3)
            x += 1
            return x

        x = torch.randn([4, 16, 1, 64])

        cnts = torch._dynamo.testing.CompileCounter()
        opt_fn = torch._dynamo.optimize(cnts)(fn_no_breaks)
        opt_fn(x)
        self.assertEqual(cnts.frame_count, 1)

        torch._dynamo.reset()
        cnts = torch._dynamo.testing.CompileCounter()
        opt_fn = torch._dynamo.optimize(cnts)(fn_has_breaks)
        opt_fn(x)
        self.assertEqual(cnts.frame_count, 2)

    def test_id_guarded_object(self):
        class UDO:
            @torch.compile(backend="eager")
            def call(self, x, ref_id):
                self_id = id(self)
                if self_id == ref_id:
                    x = torch.mul(x, 1.0)
                else:
                    x = torch.mul(x, 0)
                return x

        # Make sure we do recompile when id(self) is executed on
        # different self objects.
        x = torch.ones(2)
        obj1 = UDO()
        obj1_id = id(obj1)
        self.assertEqual(obj1.call(x, obj1_id), torch.ones(2))

        obj2 = UDO()
        # if we do not install ID_MATCH: ___check_obj_id(L['self'], xxx) this fails.
        self.assertEqual(obj2.call(x, obj1_id), torch.zeros(2))

    def test_id_guarded_module(self):
        class M(torch.nn.Module):
            def forward(self, x, ref_id):
                self_id = id(self)
                if self_id == ref_id:
                    x = torch.mul(x, 1.0)
                else:
                    x = torch.mul(x, 0)
                return x

        cnts = torch._dynamo.testing.CompileCounter()

        # Make sure we do recompile when id(self) is executed on
        # different self objects.
        x = torch.ones(2)
        m1 = M()
        m1_id = id(m1)
        opt_m1 = torch._dynamo.optimize(cnts, nopython=True)(m1)
        self.assertEqual(opt_m1(x, m1_id), torch.ones(2))
        self.assertEqual(opt_m1(x, m1_id), torch.ones(2))

        self.assertEqual(cnts.frame_count, 1)
        self.assertEqual(cnts.op_count, 1)

        m2 = M()
        opt_m2 = torch._dynamo.optimize(cnts, nopython=True)(m2)
        # if we do not install ID_MATCH: ___check_obj_id(L['self'], xxx) this fails.
        self.assertEqual(opt_m2(x, m1_id), torch.zeros(2))
        self.assertEqual(cnts.frame_count, 2)
        self.assertEqual(cnts.op_count, 2)

    def test_id_tensor(self):
        class M(torch.nn.Module):
            def __init__(self):
                super().__init__()
                self.y1 = torch.ones(2)
                self.y2 = torch.zeros(2)
                self.ref_y1_id = id(self.y1)
                self.ref_y2_id = id(self.y2)

            def forward(self, x, ref_id):
                if ref_id == id(self.y1):
                    x = torch.mul(x, self.y1)
                else:
                    x = torch.mul(x, self.y2)
                return x

        cnts = torch._dynamo.testing.CompileCounter()

        x = torch.ones(2)
        m = M()
        opt_m = torch._dynamo.optimize(cnts, nopython=True)(m)

        self.assertEqual(opt_m(x, m.ref_y1_id), torch.ones(2))
        self.assertEqual(cnts.frame_count, 1)

        self.assertEqual(opt_m(x, m.ref_y2_id), torch.zeros(2))
        self.assertEqual(cnts.frame_count, 2)

    def test_id_of_nn_module(self):
        class M(torch.nn.Module):
            def forward(self, x, ref_id):
                self_id = id(self)
                if self_id == ref_id:
                    x = torch.mul(x, 1.0)
                x = torch.add(x, 1.0)
                return x

        m = M().eval()
        data = torch.randn(1)
        cnts = torch._dynamo.testing.CompileCounter()
        correct_ref_id = id(m)
        opt_m = torch._dynamo.optimize(cnts, nopython=True)(m)
        opt_m(data, correct_ref_id)
        # Extra op is the recorded equality test (although once
        # the trace is flattened this is dead!)
        if torch._dynamo.config.assume_static_by_default:
            self.assertExpectedInline(cnts.op_count, """2""")
        else:
            self.assertExpectedInline(cnts.op_count, """2""")

        torch._dynamo.reset()
        cnts = torch._dynamo.testing.CompileCounter()
        incorrect_ref_id = id(m) + 1
        opt_m = torch._dynamo.optimize(cnts, nopython=True)(m)
        opt_m(data, incorrect_ref_id)
        if torch._dynamo.config.assume_static_by_default:
            self.assertExpectedInline(cnts.op_count, """1""")
        else:
            self.assertExpectedInline(cnts.op_count, """1""")

    def test_inline_func_jump_on_tensor_condition(self):
        def f1(input):
            if input == 0:
                return input + 1
            else:
                return input + 2

        def f2(input):
            return f1(input)

        cnts = torch._dynamo.testing.CompileCounter()
        opt_f2 = torch._dynamo.optimize(cnts)(f2)
        res1 = opt_f2(torch.tensor([1.0]))
        res2 = opt_f2(torch.tensor([0.0]))

        self.assertEqual(res1, 3)
        self.assertEqual(res2, 1)

    def test_set_discard(self):
        def fn(y):
            x = set(["bar"])
            x.discard("bar")
            x.discard("foo")
            return y + len(x)

        cnts = torch._dynamo.testing.CompileCounter()
        opt_fn = torch.compile(fn, backend=cnts, fullgraph=True)
        x = torch.randn(3)
        self.assertEqual(opt_fn(x), x)
        self.assertEqual(cnts.op_count, 1)

    def test_set_update(self):
        @torch.compile(backend="eager", fullgraph=True)
        def run(x, int_set, int_list):
            int_set.update(map(int, int_list))
            return x + 1

        int_set = set()
        int_list = [1, 2, 1]
        res = run(torch.ones(1), int_set, int_list)
        self.assertTrue(same(res, torch.ones(1) + 1))
        self.assertEqual(int_set, set([1, 2]))
        self.assertEqual(int_list, [1, 2, 1])

    def test_frozenset_torch_func_contains(self):
        funcs = frozenset([torch.add])

        def fn(x, func):
            if func in funcs:
                x = torch.add(x, 1.0)
            x = torch.mul(x, 1.0)
            return x

        x = torch.randn(1)
        cnts = torch._dynamo.testing.CompileCounter()
        opt_fn = torch.compile(fn, backend=cnts, fullgraph=True)
        opt_fn(x, torch.add)
        self.assertEqual(cnts.op_count, 2)

        torch._dynamo.reset()
        cnts = torch._dynamo.testing.CompileCounter()
        opt_fn = torch.compile(fn, backend=cnts, fullgraph=True)
        opt_fn(x, torch.mul)
        self.assertEqual(cnts.op_count, 1)

    def test_inline_list_mutation(self):
        def f1(x):
            x.append(torch.ones(8))
            return x

        def f2():
            x = [torch.ones(6)]
            f1(x)
            return x

        res1 = f2()
        cnts = torch._dynamo.testing.CompileCounter()
        opt_f2 = torch._dynamo.optimize(cnts)(f2)
        res2 = opt_f2()
        self.assertTrue(same(res1, res2))

    def test_inline_dict_mutation(self):
        def f1(d):
            d["c"] = d["a"] + d.pop("b")
            return d

        def f2():
            d = {"a": torch.ones(5), "b": torch.ones(5)}
            f1(d)
            return d

        res1 = f2()
        cnts = torch._dynamo.testing.CompileCounter()
        opt_f2 = torch._dynamo.optimize(cnts)(f2)
        res2 = opt_f2()
        self.assertTrue(same(res1, res2))

    def test_inline_local_dict_clear(self):
        def f(d):
            d.clear()
            return d

        inp = {"a": torch.randn(2, 2), "b": torch.randn(2, 2)}
        out = torch.compile(f, backend="eager", fullgraph=True)(inp)
        self.assertEqual(len(out), 0)
        self.assertEqual(len(inp), 0)

    def test_inline_module_attr_dict_clear(self):
        class MyMod(torch.nn.Module):
            def __init__(self) -> None:
                super().__init__()
                self.a = {"a": torch.randn(2, 2), "b": torch.randn(2, 2)}

            def forward(self):
                self.a.clear()
                return self.a

        m = MyMod()
        out = torch.compile(m, backend="eager", fullgraph=True)()
        self.assertEqual(len(out), 0)
        self.assertEqual(len(m.a), 0)

    def test_inline_user_defined_dict_attr_clear(self):
        class MyMod:
            def __init__(self) -> None:
                self.a = {"a": torch.randn(2, 2), "b": torch.randn(2, 2)}

        def f(obj, inp):
            ret = len(obj.a) + inp
            obj.a.clear()
            return obj.a, ret

        m = MyMod()
        before_len = len(m.a)
        t_inp = torch.ones(1)
        d, ret = torch.compile(f, backend="eager", fullgraph=True)(m, t_inp)
        self.assertEqual(len(m.a), 0)
        self.assertEqual(len(d), 0)
        self.assertEqual(ret, t_inp + before_len)

    def test_recursive_inline_list_mutation(self):
        def f1(x, y):
            x.append(torch.tensor([1.1]))
            y.append(torch.tensor([1.2]))
            return x, y

        def f2(x, y):
            x.append(torch.tensor([2.1]))
            y.append(torch.tensor([2.2]))
            f1(x, y)
            return x, y

        def f3(x):
            x.append(torch.tensor([3.1]))
            y = [torch.tensor([3.2])]
            f2(x, y)
            return x, y

        def f4():
            x = [torch.tensor([4.1])]
            return f3(x)

        res1 = f4()
        cnts = torch._dynamo.testing.CompileCounter()
        opt_f4 = torch._dynamo.optimize(cnts)(f4)
        res2 = opt_f4()
        self.assertTrue(same(res1, res2))

    def test_sample_input(self):
        from torch.testing._internal.common_methods_invocations import SampleInput

        def fn(sample):
            if isinstance(sample.input, torch.Tensor):
                return sample.input * 2
            return torch.zeros(())

        sample = SampleInput(torch.ones(2))
        ref = fn(sample)

        opt_fn = torch.compile(fn, backend="eager")
        res = opt_fn(sample)

        self.assertTrue(same(ref, res))

    def test_release_input_memory(self):
        x = torch.rand([4])
        x_ref = weakref.ref(x)

        cnts = torch._dynamo.testing.CompileCounter()

        @torch._dynamo.optimize(cnts)
        def foo(x):
            return x + x

        out = foo(x)
        self.assertTrue(same(out, x + x))
        del x
        self.assertIs(x_ref(), None)

    def test_release_module_memory(self):
        mod = torch.nn.Linear(10, 10)
        x = torch.rand([10, 10])
        mod_weight_ref = weakref.ref(mod.weight)
        mod_ref = weakref.ref(mod)

        # Modules that are passed into torch._dynamo optimized functions
        # will normally be held onto through the generated GraphModule,
        # which contains the modules. remove the reference in this backend
        # and test that no additional references are being held.
        class NoLeakBackend:
            def __call__(self, gm: torch.fx.GraphModule, example_inputs):
                gm.mod = None

                def foo(*args, **kwargs):
                    return (1,)

                return foo

        no_leak_backend = NoLeakBackend()

        @torch._dynamo.optimize(no_leak_backend)
        def foo(mod, x):
            return mod(x)

        foo(mod, x)
        del mod
        del x
        self.assertIsNone(mod_ref(), None)
        self.assertIsNone(mod_weight_ref(), None)

    def test_release_scope_memory(self):
        def inner(y):
            y

        inner = torch._dynamo.optimize("eager")(inner)

        p_ref = None

        x = torch.randn((10, 10))
        inner(x)

        p_ref = weakref.ref(x)
        self.assertTrue(p_ref() is not None)
        del x
        self.assertTrue(p_ref() is None)

    def test_update_locals_and_stack_uses_shared_cache(self):
        def fn(x):
            perm = [0, 3, 5]
            perm = list(range(min(perm))) + perm
            perm.extend(i for i in range(x.dim()) if i not in perm)
            return perm

        x = torch.rand([2, 2, 2, 2, 2, 2])
        res1 = fn(x)
        cnts = torch._dynamo.testing.CompileCounter()
        opt_fn = torch.compile(fn, backend=cnts)
        res2 = opt_fn(x)
        self.assertTrue(same(res1, res2))

    def test_dict_reconstruct_keeps_original_order(self):
        def fn():
            modules = collections.OrderedDict([("act", torch.nn.ReLU())])
            module_dict = torch.nn.ModuleDict(modules)

            next_modules = {"fc4": torch.nn.Linear(5, 6), "act3": torch.nn.Sigmoid()}
            modules.update(next_modules.items())
            module_dict.update(next_modules)
            return modules, module_dict

        cnts = torch._dynamo.testing.CompileCounter()
        opt_fn = torch.compile(fn, backend=cnts)
        modules, module_dict = opt_fn()

        self.assertEqual(len(module_dict), len(modules))
        for k1, m2 in zip(modules, module_dict.children()):
            self.assertTrue(modules[k1] is m2)

    def test_side_effects_codegen_update_mutated(self):
        # codegen to update mutated variables with side effect
        # should after stack value's codegen
        def f1(x):
            alist = [x]
            alist.append(x + 1)
            alist[0].sum().item()  # graph break
            res = alist.pop()
            res.sum().item()  # graph break
            return res

        def f2(a, b):
            d = {"a": a + 1, "b": b + 2}
            x = d.pop("b")
            x.sum().item()  # graph break
            y = d["a"] + x
            y.sum().item()  # graph break
            d["c"] = y
            return d

        x = torch.rand([2, 3])
        a = torch.rand([5, 6])
        b = torch.rand([5, 6])
        res11 = f1(x)
        res21 = f2(a, b)
        cnts = torch._dynamo.testing.CompileCounter()
        opt_f1 = torch._dynamo.optimize(cnts)(f1)
        opt_f2 = torch._dynamo.optimize(cnts)(f2)
        res12 = opt_f1(x)
        res22 = opt_f2(a, b)
        self.assertTrue(same(res11, res12))
        self.assertTrue(same(res21, res22))

    def test_list_append_return_none(self):
        def fn(x):
            alist = []
            blist = alist.append(x + 1)
            return alist, blist

        x = torch.tensor([2.3])
        res = fn(x)
        cnts = torch._dynamo.testing.CompileCounter()
        opt_fn = torch.compile(fn, backend=cnts)
        res2 = opt_fn(x)
        self.assertEqual(res, res2)

    @patch.object(torch._dynamo.config, "capture_scalar_outputs", True)
    def test_tensor_ctor_list_of_tensor(self):
        def fn(x):
            return torch.tensor([x], dtype=torch.int64)

        x = torch.tensor(20)
        res = fn(x)
        cnts = torch._dynamo.testing.CompileCounter()
        opt_fn = torch.compile(fn, backend=cnts)
        res2 = opt_fn(x)
        self.assertEqual(res, res2)
        self.assertEqual(cnts.frame_count, 1)

    def test_tensor_types(self):
        def fn(dtype, tensor_type):
            x = torch.empty(4, dtype=dtype)
            assert isinstance(x, tensor_type)

        opt_fn = torch.compile(fn, backend="eager")
        opt_fn(torch.float32, torch.FloatTensor)
        opt_fn(torch.float64, torch.DoubleTensor)
        opt_fn(torch.float16, torch.HalfTensor)
        opt_fn(torch.bfloat16, torch.BFloat16Tensor)
        opt_fn(torch.uint8, torch.ByteTensor)
        opt_fn(torch.int8, torch.CharTensor)
        opt_fn(torch.int64, torch.LongTensor)
        opt_fn(torch.int, torch.IntTensor)
        opt_fn(torch.int16, torch.ShortTensor)
        opt_fn(torch.bool, torch.BoolTensor)

    def test_nan(self):
        def f(x, n):
            return x * 2 + n

        x = torch.randn(4)
        n = float("nan")

        cnts = torch._dynamo.testing.CompileCounter()
        opt_f = torch._dynamo.optimize(cnts)(f)
        opt_f(x, n)
        opt_f(x, n)
        self.assertEqual(cnts.frame_count, 1)

    @patch.object(torch._dynamo.config, "capture_scalar_outputs", True)
    def test_item(self):
        class MyMod(torch.nn.Module):
            def forward(self, x):
                z = torch.max(x)
                return z.int().item()

        x = torch.tensor([[10.6763, 11.7445, -2.2369]])
        model = MyMod()
        y = torch._dynamo.optimize("eager", nopython=True)(model)(x)

        self.assertEqual(y, 11)

    @patch.object(torch._dynamo.config, "capture_scalar_outputs", True)
    def test_item_changes(self):
        class MyMod(torch.nn.Module):
            def forward(self, x):
                z = torch.max(x)
                return z.int().item()

        x = torch.tensor([[10.6763, 11.7445, -2.2369]])
        model = MyMod()
        opt_model = torch._dynamo.optimize("eager", nopython=True)(model)
        y = opt_model(x)
        z = opt_model(torch.tensor([[y - 5, y + 10, y + 50]]))

        self.assertEqual(y, 11)
        self.assertEqual(z, 61)

    @patch.object(torch._dynamo.config, "capture_scalar_outputs", True)
    def test_item_changes_new_shape(self):
        class MyMod(torch.nn.Module):
            def forward(self, x):
                z = torch.max(x)
                return z.int().item()

        x = torch.tensor([[10.6763, 11.7445, -2.2369]])
        model = MyMod()
        opt_model = torch._dynamo.optimize("eager", nopython=True)(model)
        y = opt_model(x)
        z = opt_model(torch.tensor([[y - 5, y + 50], [y + 5, y - 50]]))

        self.assertEqual(y, 11)
        self.assertEqual(z, 61)

    @unittest.skip("https://github.com/pytorch/pytorch/issues/99726")
    def test_cross_entropy_loss_fancy_ctor1(self):
        rand_5 = torch.randn(5)
        rand_3_5 = torch.randn(3, 5)
        target = torch.empty(3, dtype=torch.long).random_(5)

        loss = torch.nn.CrossEntropyLoss(
            weight=rand_5, reduce=False, label_smoothing=0.5
        )
        opt_loss = torch._dynamo.optimize("eager", nopython=True)(loss)
        input = rand_3_5
        dynamo_output = opt_loss(input, target)

        loss = torch.nn.CrossEntropyLoss(
            weight=rand_5, reduce=False, label_smoothing=0.5
        )
        input = rand_3_5
        output = loss(input, target)

        self.assertTrue(torch.allclose(dynamo_output, output))

    def test_cross_entropy_loss_fancy_ctor2(self):
        rand_3_5 = torch.randn(3, 5)
        target = torch.empty(3, dtype=torch.long).random_(5)

        loss = torch.nn.CrossEntropyLoss(reduce=False, label_smoothing=0.5)
        opt_loss = torch._dynamo.optimize("eager", nopython=True)(loss)
        input = rand_3_5
        dynamo_output = opt_loss(input, target)

        loss = torch.nn.CrossEntropyLoss(reduce=False, label_smoothing=0.5)
        input = rand_3_5
        output = loss(input, target)

        self.assertTrue(torch.allclose(dynamo_output, output))

    def test_cross_entropy_loss_simple_ctor(self):
        output = None
        rand_3_5 = torch.randn(3, 5)
        target = torch.empty(3, dtype=torch.long).random_(5)

        loss = torch.nn.CrossEntropyLoss()
        opt_loss = torch._dynamo.optimize("eager", nopython=True)(loss)
        input = rand_3_5
        dynamo_output = opt_loss(input, target)

        loss = torch.nn.CrossEntropyLoss()
        input = rand_3_5
        output = loss(input, target)

        self.assertTrue(torch.allclose(dynamo_output, output))

    def test_nn_functional_reduction(self):
        def fn(loss, reduction):
            reduction_enum = F._Reduction.get_enum(reduction)
            if reduction_enum == 0:
                return loss
            elif reduction_enum == 1:
                return loss.mean()
            elif reduction_enum == 2:
                return loss.sum()

        x = torch.rand([3, 5])
        y = "mean"
        ref = fn(x, y)
        opt_fn = torch._dynamo.optimize("eager", nopython=True)(fn)
        res = opt_fn(x, y)
        self.assertTrue(torch.allclose(ref, res))

    def test_large_reduction_list(self):
        dtype = torch.float32
        device = "cpu"

        def check_sum_all(tensor: torch.Tensor) -> None:
            pylist = tensor.reshape(-1).tolist()
            self.assertTrue(same(tensor.sum(), torch.tensor(sum(pylist))))

        check_sum_all(torch.randn(200000, dtype=dtype, device=device))

    def test_raise_on_backend_error(self):
        def my_compiler(gm, _):
            raise RuntimeError("duck!")

        @torch._dynamo.optimize(my_compiler)
        def fn(a, b):
            return a + b / (a - b)

        self.assertRaises(
            torch._dynamo.exc.BackendCompilerFailed,
            lambda: fn(torch.randn(10), torch.randn(10)),
        )

    def test_named_parameters(self):
        n_embd = 768
        block_size = 128
        vocab_size = 65
        embd_pdrop = 0.1

        class MyModel2(torch.nn.Module):
            def __init__(self) -> None:
                super().__init__()
                self.tok_emb = torch.nn.Embedding(vocab_size, n_embd)
                self.pos_emb = torch.nn.Parameter(torch.zeros(1, block_size, n_embd))
                self.drop = torch.nn.Dropout(embd_pdrop)

            def forward(self, x):
                return x

        class MyModel(torch.nn.Module):
            def __init__(self) -> None:
                super().__init__()
                self.tok_emb = torch.nn.Embedding(vocab_size, n_embd)
                self.pos_emb = torch.nn.Parameter(torch.zeros(1, block_size, n_embd))
                self.drop = torch.nn.Dropout(embd_pdrop)
                self.submod2 = MyModel2()

            def forward(self, x):
                return x

        # Regular
        params = []
        mod = MyModel()
        actual_params = list(mod.named_parameters())

        @torch._dynamo.optimize("eager", nopython=True)
        def fn():
            return list(mod.named_parameters())

        params = fn()

        self.assertEqual(len(actual_params), len(params))
        for idx in range(len(params)):
            k_a, v_a = actual_params[idx]
            k, v = params[idx]
            self.assertEqual(k_a, k)
            self.assertTrue(torch.allclose(v_a, v))

        # Prefix
        params = []
        mod = MyModel()
        actual_params = list(mod.named_parameters(prefix="foo"))

        @torch._dynamo.optimize("eager", nopython=True)
        def fn1():
            return list(mod.named_parameters(prefix="foo"))

        params = fn1()

        self.assertEqual(len(actual_params), len(params))
        for idx in range(len(params)):
            k_a, v_a = actual_params[idx]
            k, v = params[idx]
            self.assertEqual(k_a, k)
            self.assertTrue(torch.allclose(v_a, v))

    @torch._dynamo.config.patch(guard_nn_modules=True)
    def test_module_complex_iter(self):
        n_embd = 768
        block_size = 128
        vocab_size = 65
        embd_pdrop = 0.1

        class FakeGPT(torch.nn.Module):
            def __init__(self) -> None:
                super().__init__()
                self.tok_emb = torch.nn.Embedding(vocab_size, n_embd)
                self.pos_emb = torch.nn.Parameter(torch.zeros(1, block_size, n_embd))
                self.drop = torch.nn.Dropout(embd_pdrop)
                self.ln_f = torch.nn.LayerNorm(n_embd)
                self.head = torch.nn.Linear(n_embd, vocab_size, bias=False)

                self.block_size = block_size
                self.names = []

            def forward(self, idx, targets=None):
                b, t = idx.size()
                assert (
                    t <= self.block_size
                ), "Cannot forward, model block size is exhausted."

                # forward the GPT model
                token_embeddings = self.tok_emb(
                    idx
                )  # each index maps to a (learnable) vector
                position_embeddings = self.pos_emb[
                    :, :t, :
                ]  # each position maps to a (learnable) vector
                x = self.drop(token_embeddings + position_embeddings)
                x = self.blocks(x)
                x = self.ln_f(x)
                logits = self.head(x)

                # if we are given some desired targets also calculate the loss
                loss = None
                if targets is not None:
                    loss = F.cross_entropy(
                        logits.view(-1, logits.size(-1)), targets.view(-1)
                    )

                return logits, loss

            def foo(self, memo=None, prefix="", remove_duplicate=False):
                for mn, m in self.named_modules(
                    memo=memo, prefix=prefix, remove_duplicate=remove_duplicate
                ):
                    for pn, p in self.named_parameters():
                        fpn = f"{mn}.{pn}" if mn else pn
                        self.names.append(fpn)

        # Test plain recurse
        model_a = FakeGPT()
        model_a.foo()
        a_names = model_a.names

        model_b = FakeGPT()
        opt_model_b = torch._dynamo.optimize("eager", nopython=True)(model_b)
        opt_model_b.foo()

        self.assertEqual(a_names, model_b.names)

        # Test with prefix
        model_a = FakeGPT()
        model_a.foo(prefix="abc")
        a_names = model_a.names

        model_b = FakeGPT()
        opt_model_b = torch._dynamo.optimize("eager", nopython=True)(model_b)
        opt_model_b.foo(prefix="abc")

        self.assertEqual(a_names, model_b.names)

    def test_numpy_variable_isinstance(self):
        def fn(x, m):
            if isinstance(m, np.ndarray):
                return x + 1
            else:
                return x - 1

        x = torch.tensor([2.3])
        m = np.array([1, 2, 3])
        ref = fn(x, m)
        cnts = torch._dynamo.testing.CompileCounter()
        opt_fn = torch.compile(fn, backend=cnts)
        res = opt_fn(x, m)
        self.assertEqual(ref, res)

        # Test now the other path
        ref = fn(x, x)
        res = opt_fn(x, x)
        self.assertEqual(ref, res)

    def test_tensor_dot_grad_no_graph_break(self):
        def fn(a, b):
            y = 3 * a**3 - b**2
            y.backward(gradient=torch.tensor([1.0, 1.0]))
            b.grad.zero_()
            return a.grad, b.grad

        a = torch.tensor([2.0, 3.0], requires_grad=True)
        b = torch.tensor([6.0, 4.0], requires_grad=True)
        cnts = torch._dynamo.testing.CompileCounter()
        opt_fn = torch.compile(fn, backend=cnts)
        _, b_grad = opt_fn(a, b)
        self.assertTrue(same(b_grad, torch.tensor([0.0, 0.0])))
        self.assertEqual(cnts.frame_count, 2)

    def test_torch_nn_parameter_isinstance(self):
        def fn(x):
            a = torch.nn.Parameter(torch.rand(2, 3))
            if isinstance(a, torch.Tensor):
                return x + 1
            else:
                return x - 1

        x = torch.tensor([2.5])
        ref = fn(x)
        opt_fn = torch.compile(fn, backend="eager")
        res = opt_fn(x)
        self.assertEqual(ref, res)

    def _optimize_then_check_exp(
        self, foo, args, cnt, exp_out, exp_frame_count, exp_n_cached_backend
    ):
        opt_out = torch._dynamo.optimize(backend=cnt)(foo)(*args)
        self.assertEqual(exp_out, opt_out)
        self.assertEqual(cnt.frame_count, exp_frame_count)

    def test_backend_match_guard(self):
        x = torch.randn([3, 4])

        def foo(x):
            return x.sin() + x.cos()

        def foo_graph_break(x):
            a = x.sin()
            torch._dynamo.graph_break()
            b = x.cos()
            return a + b

        eager_record_backend = torch._dynamo.testing.EagerAndRecordGraphs()
        backends = [eager_record_backend, "eager"]

        # We intentionally don't reset dynamo for each backend so that we can test
        # 1. dynamo doesn't recompile when backend stays the same, i.e. frame_count doesn't increase
        # 2. dynamo recompiles when backend changes, i.e. frame_count is non-zero for next backend
        def test_recompile(foo, *, exp_frame_count):
            eager_result = foo(x)
            for i, backend in enumerate(backends):
                cnt = torch._dynamo.testing.CompileCounterWithBackend(backend)
                # Run opt_f multiple times to make sure dynamo doesn't recompile.
                # Specifically, frame_count doesn't increase
                # the number of cached backends is i + 2 because we have the optimizing backend + None
                self._optimize_then_check_exp(
                    foo, (x,), cnt, eager_result, exp_frame_count, i + 2
                )
                self._optimize_then_check_exp(
                    foo, (x,), cnt, eager_result, exp_frame_count, i + 2
                )
                self._optimize_then_check_exp(
                    foo, (x,), cnt, eager_result, exp_frame_count, i + 2
                )

        test_recompile(foo, exp_frame_count=1)
        torch._dynamo.reset()
        test_recompile(foo_graph_break, exp_frame_count=2)

    def test_backend_match_guard_multi_threads(self):
        x = torch.randn([3, 4])

        def foo(x):
            return x.sin() + x.cos()

        def compile_then_check_exp(foo, args, cnt, eager_result, exp_frame_count):
            for i in range(3):
                opt_out = torch._dynamo.optimize(backend=cnt)(foo)(*args)
                self.assertEqual(opt_out, eager_result)
            self.assertEqual(cnt.frame_count, exp_frame_count)
            thread_success[threading.current_thread()] = True

        eager_record_backend = torch._dynamo.testing.EagerAndRecordGraphs()
        backends = [eager_record_backend, "eager"]

        # Test dynamo recompiles but only caches a single backend for each thread
        eager_result = foo(x)
        # cnt and None
        exp_frame_count = 1
        threads = []
        thread_success = {}
        for i, backend in enumerate(backends):
            cnt = torch._dynamo.testing.CompileCounterWithBackend(backend)
            thread = threading.Thread(
                target=compile_then_check_exp,
                args=(
                    foo,
                    (x,),
                    cnt,
                    eager_result,
                    exp_frame_count,
                ),
            )
            threads.append(thread)
            thread.start()

        # Wait for all threads to finish
        for thread in threads:
            thread.join()

        self.assertEqual(len(thread_success), len(threads))

    def test_dynamo_min_operator_with_shape(self):
        @torch._dynamo.optimize("eager", nopython=True)
        def f(x, a):
            return min(x.shape[0], a)

        result = f(torch.ones(6), 3)
        self.assertEqual(result, 3)

    def test_onnx_shape_as_tensor(self):
        @torch._dynamo.optimize("eager", nopython=True)
        def f(x):
            return 1 + torch._shape_as_tensor(x)[0]

        gm, _ = torch._dynamo.export(f)(torch.ones(6))

        input_one_dim = torch.ones(6)
        input_two_dims = torch.ones(7, 4)
        self.assertEqual(f(input_one_dim), 7)
        self.assertEqual(f(input_two_dims), 8)
        self.assertEqual(f(input_two_dims), 8)

        @torch._dynamo.optimize("eager", nopython=True)
        def f_onnx(x):
            return 1 + torch.onnx.operators.shape_as_tensor(x)[0]

        self.assertEqual(f_onnx(input_one_dim), 7)
        self.assertEqual(f_onnx(input_two_dims), 8)
        self.assertEqual(f_onnx(input_two_dims), 8)

    def test_cond(self):
        from functorch.experimental.control_flow import cond

        def true_fn(x):
            return x.sin()

        def false_fn(x):
            return x.cos()

        def f(pred, x):
            return cond(pred, true_fn, false_fn, [x])

        opt_fn = torch._dynamo.optimize("eager")(f)
        a = opt_fn(torch.tensor(False), torch.tensor([0.25, 0.25]))
        self.assertTrue(same(torch.cos(torch.tensor([0.25, 0.25])), a))
        b = opt_fn(torch.tensor(True), torch.tensor([0.25, 0.25]))
        self.assertTrue(same(torch.sin(torch.tensor([0.25, 0.25])), b))

    def test_nonzero_static(self):
        # invalid size
        with self.assertRaisesRegex(
            RuntimeError, "nonzero_static: 'size' must be an non-negative integer"
        ):
            torch.nonzero_static(torch.tensor([8]), size=-2)

        with self.assertRaisesRegex(
            RuntimeError, "nonzero_static: 'size' must be an non-negative integer"
        ):
            torch.nonzero_static(torch.tensor([8]), size=-2, out=torch.tensor(0))

        # nonzero_static.out: out dtype mismatch
        input_tensor = torch.tensor([8])
        static_size = 1
        out_tensor = torch.empty((static_size, input_tensor.dim()), dtype=torch.float)
        with self.assertRaisesRegex(
            RuntimeError, "nonzero_static: Expected out tensor to have scalar type Long"
        ):
            torch.nonzero_static(input_tensor, size=static_size, out=out_tensor)

        # nonzero_static.out: out resize (shrink)
        input_tensor = torch.tensor([8])
        static_size = 1
        out_tensor = torch.empty((10, 10, 10, 10), dtype=torch.long)
        self.assertTrue(
            same(
                torch.nonzero_static(input_tensor, size=static_size, out=out_tensor),
                torch.tensor([0]),
            )
        )
        self.assertTrue(
            same(
                out_tensor,
                torch.tensor([0]),
            )
        )

        # nonzero_static.out: out resize (enlarge)
        input_tensor = torch.tensor([8])
        static_size = 1
        out_tensor = torch.empty((0), dtype=torch.long)
        self.assertTrue(
            same(
                torch.nonzero_static(input_tensor, size=static_size, out=out_tensor),
                torch.tensor([0]),
            )
        )
        self.assertTrue(
            same(
                out_tensor,
                torch.tensor([0]),
            )
        )

        # 0 rank
        input_tensor = torch.tensor(6)
        static_size = 2
        self.assertTrue(
            same(
                torch.nonzero_static(input_tensor, size=static_size),
                torch.empty((static_size, input_tensor.dim()), dtype=torch.long),
            )
        )

        # 0 size
        input_tensor = torch.tensor([[[1]]])
        static_size = 0
        self.assertTrue(
            same(
                torch.nonzero_static(input_tensor, size=static_size),
                torch.empty((static_size, input_tensor.dim()), dtype=torch.long),
            )
        )

        # 1D input
        input_tensor = torch.tensor([0, 8])
        static_size = 1
        self.assertTrue(
            same(
                torch.nonzero_static(input_tensor, size=static_size),
                torch.tensor([1]),
            )
        )

        input_tensor = torch.tensor([8, 0])
        static_size = 2
        self.assertTrue(
            same(
                torch.nonzero_static(input_tensor, size=static_size),
                torch.tensor([[0], [-1]]),  # padded with default fill_value "-1"
            )
        )

        # 2D input
        input_tensor = torch.tensor([[1.2, 0], [3.4, 5.6]])
        static_size = 5
        fill_value = -100
        self.assertTrue(
            torch._dynamo.utils.same(
                torch.nonzero_static(
                    input_tensor, size=static_size, fill_value=fill_value
                ),
                torch.tensor(
                    [
                        [0, 0],
                        [1, 0],
                        [1, 1],
                        [fill_value, fill_value],
                        [fill_value, fill_value],
                    ]
                ),
            )
        )
        input_tensor = torch.tensor([[1.2, 0], [3.4, 5.6]])
        static_size = 2
        fill_value = -100
        self.assertTrue(
            torch._dynamo.utils.same(
                torch.nonzero_static(
                    input_tensor, size=static_size, fill_value=fill_value
                ),
                torch.tensor([[0, 0], [1, 0]]),
            )
        )

        # 3D input
        input_tensor = torch.tensor([[[0, 0], [0, -3]], [[0, 0], [5, 0]]])
        static_size = 4
        fill_value = -999
        self.assertTrue(
            torch._dynamo.utils.same(
                torch.nonzero_static(
                    input_tensor,
                    size=static_size,
                    fill_value=fill_value,
                ),
                torch.tensor(
                    [
                        [0, 1, 1],
                        [1, 1, 0],
                        [fill_value, fill_value, fill_value],
                        [fill_value, fill_value, fill_value],
                    ]
                ),
            )
        )

    def test_cond_with_quantization(self):
        from functorch.experimental.control_flow import cond

        class MyModule(torch.nn.Module):
            def __init__(self) -> None:
                super().__init__()
                example_inputs = (torch.randn(5, 5),)
                self.model = torch.nn.Linear(5, 5)
                self.quantized_model = prepare_qat_fx(
                    self.model, qconfig_dict, example_inputs=example_inputs
                )

            def forward(self, pred, x):
                def true_fn(x):
                    return x.sin() + self.quantized_model(x)

                def false_fn(x):
                    return x.cos() + self.model(x)

                return cond(pred, true_fn, false_fn, [x])

        module = MyModule()
        opt_m = torch._dynamo.optimize("eager", nopython=True)(module)
        x = torch.rand((5, 5))
        pred = torch.tensor(True)
        self.assertTrue(same(module(pred, x), opt_m(pred, x)))
        pred = torch.tensor(False)
        self.assertTrue(same(module(pred, x), opt_m(pred, x)))

    def test_map_with_quantization(self):
        from functorch.experimental.control_flow import map

        class MyModule(torch.nn.Module):
            def __init__(self) -> None:
                super().__init__()
                example_inputs = (torch.randn(5, 5),)
                self.model = torch.nn.Linear(5, 5)
                self.quantized_model = prepare_qat_fx(
                    self.model, qconfig_dict, example_inputs=example_inputs
                )

            def forward(self, x):
                def body(x):
                    return x.sin() + self.quantized_model(x)

                return map(body, x)

        module = MyModule()
        opt_m = torch._dynamo.optimize("eager", nopython=True)(module)
        x = torch.rand((5, 5))
        self.assertTrue(same(module(x), opt_m(x)))

    def test_cond_side_effects(self):
        from functorch.experimental.control_flow import cond

        c = 0

        def true_fn(x):
            return x - c

        def false_fn(x):
            return x + c

        def f(pred, x):
            nonlocal c
            c = 1
            return cond(pred, true_fn, false_fn, [x])

        opt_fn = torch._dynamo.optimize("eager")(f)
        c = 0
        a = opt_fn(torch.tensor(False), torch.tensor([0.25, 0.25]))
        self.assertTrue(same(torch.tensor([1.25, 1.25]), a))

    def test_map_side_effects(self):
        from functorch.experimental.control_flow import map

        class Module(torch.nn.Module):
            def __init__(self) -> None:
                super().__init__()
                self.w = torch.tensor(1)

            def forward(self, xs):
                def body(x):
                    self.w += 1
                    return x

                return map(body, xs)

        mod = Module()

        error_message = ""
        if torch._dynamo.config.inline_inbuilt_nn_modules:
            error_message = r"HigherOrderOperator: Mutating a variable not in the current scope \(SideEffects\)"
        else:
            error_message = "Can't inplace modify module params/buffers"

        with self.assertRaisesRegex(Unsupported, error_message):
            opt_fn = torch._dynamo.optimize("eager", nopython=True)(mod)
            opt_fn(torch.randn(3, 2))

    def test_cond_nested(self):
        from functorch.experimental.control_flow import cond

        def true_fn_nested(x):
            return x * 10

        def false_fn_nested(x):
            return x * -1

        def true_fn(pred2, x):
            return x.sin()

        def false_fn(pred2, x):
            return x + cond(pred2, true_fn_nested, false_fn_nested, [x])

        def f(pred, pred2, x):
            return cond(pred, true_fn, false_fn, [pred2, x])

        cc = torch._dynamo.testing.CompileCounter()
        opt_fn = torch._dynamo.optimize(cc)(f)
        true_true_sin = opt_fn(
            torch.tensor(True), torch.tensor(True), torch.tensor([0.25, 0.25])
        )
        self.assertTrue(same(torch.sin(torch.tensor([0.25, 0.25])), true_true_sin))

        true_false_sin = opt_fn(
            torch.tensor(True), torch.tensor(False), torch.tensor([0.25, 0.25])
        )
        self.assertTrue(same(torch.sin(torch.tensor([0.25, 0.25])), true_false_sin))

        false_true_sum_mult = opt_fn(
            torch.tensor(False), torch.tensor(True), torch.tensor([0.25, 0.25])
        )
        self.assertTrue(
            same(torch.tensor([2.75, 2.75]), false_true_sum_mult)
        )  # * 10 then add x

        false_false_sum_neg = opt_fn(
            torch.tensor(False), torch.tensor(False), torch.tensor([0.25, 0.25])
        )
        self.assertTrue(
            same(torch.tensor([0.0, 0.0]), false_false_sum_neg)
        )  # * -1 then add x
        self.assertTrue(cc.frame_count, 2)

    def test_cond_export(self):
        from functorch.experimental.control_flow import cond

        def true_fn_nested(x):
            return x * 10

        def false_fn_nested(x):
            return x * -1

        def true_fn(pred2, x):
            return x.sin()

        def false_fn(pred2, x):
            return x + cond(pred2, true_fn_nested, false_fn_nested, [x])

        def f(pred, pred2, x):
            return cond(pred, true_fn, false_fn, [pred2, x])

        graph, guard = torch._dynamo.export(f)(
            torch.tensor(False), torch.tensor(True), torch.tensor([0.25, 0.25])
        )
        true_true_sin = graph(
            torch.tensor(True), torch.tensor(True), torch.tensor([0.25, 0.25])
        )
        self.assertTrue(same(torch.sin(torch.tensor([0.25, 0.25])), true_true_sin))

        true_false_sin = graph(
            torch.tensor(True), torch.tensor(False), torch.tensor([0.25, 0.25])
        )
        self.assertTrue(same(torch.sin(torch.tensor([0.25, 0.25])), true_false_sin))

        false_true_sum_mult = graph(
            torch.tensor(False), torch.tensor(True), torch.tensor([0.25, 0.25])
        )
        self.assertTrue(
            same(torch.tensor([2.75, 2.75]), false_true_sum_mult)
        )  # * 10 then add x

        false_false_sum_neg = graph(
            torch.tensor(False), torch.tensor(False), torch.tensor([0.25, 0.25])
        )
        self.assertTrue(
            same(torch.tensor([0.0, 0.0]), false_false_sum_neg)
        )  # * -1 then add x

    def test_cond_export_single_arg(self):
        from functorch.experimental.control_flow import cond

        def true_fn(x):
            return x

        def false_fn(x):
            return x.sin()

        def f(pred, x):
            return cond(pred, true_fn, false_fn, [x])

        graph, guard = torch._dynamo.export(f)(
            torch.tensor(False), torch.tensor([0.25, 0.25])
        )
        true_mirror = graph(torch.tensor(True), torch.tensor([0.25, 0.25]))
        self.assertTrue(same(torch.tensor([0.25, 0.25]), true_mirror))
        true_mirror_2 = graph(torch.tensor(True), torch.tensor([0.33, 0.33, 0.33]))
        self.assertTrue(same(torch.tensor([0.33, 0.33, 0.33]), true_mirror_2))

        false_sin = graph(torch.tensor(False), torch.tensor([0.5, 0.5]))
        self.assertTrue(same(torch.sin(torch.tensor([0.5, 0.5])), false_sin))

    def test_enum_guards(self):
        class MyEnum(enum.Enum):
            FOO = 10
            BAR = 20

        def fn(x, y):
            if y == MyEnum.FOO:
                return x + 1
            else:
                return x - 1

        x = torch.rand(3)
        y = MyEnum.BAR
        ref = fn(x, y)
        opt_fn = torch.compile(backend="eager")(fn)
        res = opt_fn(x, y)
        self.assertTrue(same(ref, res))

    def test_duplicate_graph_break_log(self):
        torch._logging.set_logs(graph_breaks=True)

        @torch._dynamo.optimize("eager")
        def f1(a, b):
            f2(a, b)

        def f2(a, b):
            c = a + b
            print("break")
            return a + b + c

        @torch._dynamo.optimize("eager")
        def g1(a, b):
            g2(a, b)

        def g2(a, b):
            c = a + b
            print("break")
            return a + b + c

        def count_graph_break_msgs(msgs):
            return sum("Graph break in user code" in msg for msg in msgs)

        with self.assertLogs(
            logger="torch._dynamo", level=logging.DEBUG
        ) as log, torch._dynamo.config.patch(verbose=True):
            f1(torch.randn(10), torch.randn(10))
            self.assertGreater(count_graph_break_msgs(log.output), 1)

        with self.assertLogs(
            logger="torch._dynamo", level=logging.DEBUG
        ) as log, torch._dynamo.config.patch(verbose=False):
            g1(torch.randn(10), torch.randn(10))
            self.assertEqual(count_graph_break_msgs(log.output), 1)

        # reset logging state
        torch._logging.set_logs()

    def test_inplace_param_update(self):
        def fn(param, y):
            prev_grad = torch.is_grad_enabled()
            try:
                torch.set_grad_enabled(False)
                torch.set_grad_enabled(True)
                torch.set_grad_enabled(False)
                param.add_(y)
            finally:
                torch.set_grad_enabled(prev_grad)

        y = torch.randn(4)
        x = torch.nn.Parameter(torch.randn(4))
        fn(x, y)

        cnts = torch._dynamo.testing.CompileCounter()
        opt_fn = torch.compile(fn, backend=cnts, fullgraph=True)
        opt_fn(x, y)
        self.assertEqual(cnts.frame_count, 1)
        self.assertEqual(cnts.op_count, 3)

    @unittest.skipIf(
        not PLATFORM_SUPPORTS_FLASH_ATTENTION,
        "Can't run fused SDPA on this platform",
    )
    def test_parsing_sdpa(self):
        class MyModule(torch.nn.Module):
            def forward(self, query, key, value):
                out = F.scaled_dot_product_attention(query, key, value, None, 0, True)
                out = F.scaled_dot_product_attention(
                    query, key, value, None, 0, True, scale=8
                )
                out = F.scaled_dot_product_attention(
                    query=query,
                    key=key,
                    value=value,
                    attn_mask=None,
                    dropout_p=0,
                    is_causal=True,
                )
                out = F.scaled_dot_product_attention(
                    query,
                    key=key,
                    value=value,
                    attn_mask=None,
                    dropout_p=0,
                    is_causal=True,
                )
                out = F.scaled_dot_product_attention(
                    query, key, value, None, dropout_p=0, is_causal=True
                )
                out = F.scaled_dot_product_attention(query, key, value, None, scale=8)
                return out

        device = "cuda"
        dtype = torch.float16
        seq_len_q = 1
        seq_len_k = 1
        head_dim = 8
        query = torch.ones(
            1, 8, seq_len_q, head_dim, device=device, dtype=dtype, requires_grad=True
        )
        key = torch.ones(
            1, 8, seq_len_k, head_dim, device=device, dtype=dtype, requires_grad=True
        )
        value = torch.ones(
            1, 8, seq_len_k, head_dim, device=device, dtype=dtype, requires_grad=True
        )
        module = MyModule()
        opt_mod = torch._dynamo.optimize("inductor")(module)
        opt_mod(query, key, value)

    def test_generate_tensor_from_list_of_numpy_primitive_type(self):
        # Test sth like torch.LongTensor(list(np.int64, np.int64, ...))
        def fn():
            x = np.array([1, 2, 3, 4, 5, 6], dtype=np.int64)
            y = [x[0], x[2], x[4]]
            return torch.LongTensor(y)

        ref = fn()
        res = torch.compile(fullgraph=True)(fn)()
        self.assertEqual(ref, res)

    def test_object_classmethod(self):
        class C:
            @classmethod
            def fn(cls, x):
                return x + x

        @torch._dynamo.optimize("eager", nopython=True)
        def f():
            return C().fn(torch.ones(2, 3))

        self.assertTrue(torch.allclose(f(), torch.tensor([2.0])))

    def test_object_staticmethod(self):
        class C:
            @staticmethod
            def fn(x):
                return x + x

        @torch._dynamo.optimize("eager", nopython=True)
        def f():
            return C().fn(torch.ones(2, 3))

        self.assertTrue(torch.allclose(f(), torch.tensor([2.0])))

    def test_user_function_variable_supports_enum_argument(self):
        class Foo(enum.Enum):
            FOO = 0
            BAR = 1

        def gn(x, y=Foo.FOO):
            if y is Foo.FOO:
                return x
            else:
                return x + 1

        def fn(x):
            return gn(x)

        x = torch.randn(2, 3)
        ref = fn(x)
        opt_fn = torch._dynamo.optimize("eager", nopython=True)(fn)
        res = opt_fn(x)
        self.assertTrue(torch.allclose(ref, res))

    def test_user_function_variable_supports_type_abcmeta_argument(self):
        class Foo(metaclass=abc.ABCMeta):
            @abc.abstractclassmethod
            def read(self):  # noqa: B027
                pass

        class Bar(Foo):
            def read(self):
                return "Hello World!"

        class Baz:
            pass

        def gn(x, tys=(Bar, Baz)):
            if Bar in tys:
                return x - 1
            else:
                return x + 1

        def fn(x):
            return gn(x)

        x = torch.randn(2, 3)
        ref = fn(x)
        opt_fn = torch._dynamo.optimize("eager", nopython=True)(fn)
        res = opt_fn(x)
        self.assertTrue(torch.allclose(ref, res))

    def test_user_function_variable_supports_function_argument(self):
        # Test user defined function default arguments can be:
        # 1, user defined functions (e.g, add1)
        # 2, torch functions (e.g, torch.sin)
        # 3, python builtin functions (e.g, operator.neg)
        def add1(x):
            return x + 1

        def gn(x, f1=add1, f2=torch.sin, f3=operator.neg):
            return f3(f2(f1(x)))

        def fn(x):
            return gn(x)

        x = torch.randn(2, 3)
        ref = fn(x)
        opt_fn = torch._dynamo.optimize("eager", nopython=True)(fn)
        res = opt_fn(x)
        self.assertTrue(torch.allclose(ref, res))

    def test_typing_variable_isinstance(self):
        def fn(x, m):
            if isinstance(m, typing.Mapping):
                return x + 1
            else:
                return x - 1

        x = torch.randn(2, 3)
        m = {"x": torch.randn(3)}
        ref = fn(x, m)
        opt_fn = torch.compile(fn, backend="eager")
        res = opt_fn(x, m)
        self.assertTrue(torch.allclose(ref, res))

    @torch._dynamo.config.patch(guard_nn_modules=True)
    def test_repro_graph_breaks_in__get_item_by_idx(self):
        class Mod(torch.nn.Module):
            def __init__(self) -> None:
                super().__init__()
                self.mod = torch.nn.Sequential(
                    torch.nn.Linear(3, 3), torch.nn.Linear(3, 3)
                )

            def forward(self, x):
                return self.mod[0](x)

        m = Mod()
        graph, _ = torch._dynamo.export(m)(torch.randn(3, 3))

    @torch._dynamo.config.patch(guard_nn_modules=True)
    def test_nn_sequential_invocation(self):
        with freeze_rng_state():

            class TestModel(torch.nn.Module):
                def __init__(self) -> None:
                    super().__init__()
                    self.linears = torch.nn.Sequential(
                        torch.nn.Linear(2, 2),
                        torch.nn.Linear(2, 2),
                        torch.nn.Linear(2, 2),
                        torch.nn.Linear(2, 2),
                    )

                def forward(self, x):
                    all_but_last = self.linears[:-1]
                    return all_but_last(x)

            m = TestModel()
            x = torch.rand((2, 2))
            real = m(x)
            graph, _ = torch._dynamo.export(m)(x)
            dynamo_result = graph(x)
            self.assertTrue(same(real, dynamo_result))

    @torch._dynamo.config.patch(guard_nn_modules=True)
    def test_nn_sequential_invocation_reposition_indices(self):
        with freeze_rng_state():

            class TestModel(torch.nn.Module):
                def __init__(self) -> None:
                    super().__init__()
                    self.linears = torch.nn.Sequential(
                        torch.nn.Linear(2, 2),
                        torch.nn.Linear(2, 2),
                        torch.nn.Linear(2, 2),
                        torch.nn.Linear(2, 2),
                    )

                def forward(self, x):
                    all_but_last = self.linears[1:3]
                    return all_but_last(x)

            m = TestModel()
            x = torch.rand((2, 2))
            real = m(x)
            graph, _ = torch._dynamo.export(m)(x)
            dynamo_result = graph(x)
            self.assertTrue(same(real, dynamo_result))

    def test_error_on_nested_fx_trace(self):
        input = torch.rand(2, 3)

        def f(x):
            x + x

        real = f(input)

        optimized = torch._dynamo.optimize("eager")(f)
        self.assertTrue(same(optimized(input), real))

        with self.assertRaisesRegex(RuntimeError, "Detected that you are using FX"):
            gm = torch.fx.symbolic_trace(optimized)

    @patch.object(torch._dynamo.config, "error_on_nested_fx_trace", False)
    def test_no_error_on_nested_fx_trace(self):
        input = torch.rand(2, 3)

        def f(x):
            x + x

        real = f(input)

        optimized = torch._dynamo.optimize("eager")(f)
        self.assertTrue(same(optimized(input), real))

        # should not error
        gm = torch.fx.symbolic_trace(optimized)
        self.assertTrue(same(gm(input), real))

    def test_not_dynamic_scope(self):
        def f(y):
            x = 1

            def g():
                x = 2
                return lambda: x

            return y + g()()

        input = torch.zeros(1)
        real = f(input)
        optimized = torch._dynamo.optimize("eager")(f)
        opt = optimized(input)
        self.assertTrue(same(opt, real))

    def test_inference_mode(self):
        @torch.inference_mode()
        def func(x, y):
            return x.add(1.0) + y

        x = torch.ones(4, requires_grad=True)
        y = torch.ones(4, requires_grad=True)
        ref = func(x, y)
        opt_func = torch._dynamo.optimize("eager")(func)

        x1 = torch.ones(4, requires_grad=True)
        res = opt_func(x1, y)
        self.assertTrue(same(ref, res))
        self.assertTrue(same(x, x1))

    def test_if_cond_nn_mod1(self):
        class MockModule(torch.nn.Module):
            def __init__(self, output_relu=True):
                super().__init__()
                self.relu = torch.nn.ReLU() if output_relu else None

            def forward(self, x):
                x = torch.sin(x)
                if self.relu:
                    x = self.relu(x)
                return x

        model = MockModule()
        opt_model = torch._dynamo.optimize("eager", nopython=True)(model)

        x = torch.rand(4)
        ref = model(x)
        res = opt_model(x)
        self.assertTrue(same(ref, res))

        model = MockModule(output_relu=False)
        opt_model = torch._dynamo.optimize("eager", nopython=True)(model)

        x = torch.rand(4)
        ref = model(x)
        res = opt_model(x)
        self.assertTrue(same(ref, res))

    def test_if_cond_nn_mod2(self):
        class MockModule(torch.nn.Module):
            def __init__(self) -> None:
                super().__init__()
                self.layer = torch.nn.Sequential()

            def forward(self, x):
                if self.layer:
                    return x + 1
                else:
                    return x - 1

        model = MockModule()
        x = torch.rand(4)
        ref = model(x)
        opt_model = torch.compile(backend="eager")(model)
        res = opt_model(x)
        self.assertTrue(same(ref, res))

    def test_if_cond_nn_mod3(self):
        def fn(x):
            if torch.nn.ModuleList():
                return x + 1
            else:
                return x - 1

        x = torch.rand(4)
        ref = fn(x)
        opt_fn = torch.compile(backend="eager")(fn)
        res = opt_fn(x)
        self.assertTrue(same(ref, res))

    def test_if_cond_user_defined_object(self):
        # obj.__bool__ is not existed
        class A:  # noqa: B903
            def __init__(self, x):
                self.x = x

        # obj.__bool__ is function and returns bool type
        class B:
            def __init__(self, x):
                self.x = x

            def __bool__(self):
                return self.x > 0

        # obj.__bool__ is non-function
        class C:
            def __init__(self, x):
                self.x = x
                self.__bool__ = False

        def fn(x, obj):
            if not obj:
                return x + 1
            else:
                return x - 1

        x = torch.rand(4)
        cnts = torch._dynamo.testing.CompileCounter()
        opt_fn = torch.compile(fn, backend=cnts, fullgraph=True)
        obj1 = A(0.5)
        obj2 = B(0.5)
        obj3 = B(-0.5)
        obj4 = C(0.5)
        for obj in [obj1, obj2, obj3, obj4, obj3, obj2]:
            ref = fn(x, obj)
            res = opt_fn(x, obj)
            self.assertTrue(same(ref, res))
        self.assertEqual(cnts.frame_count, 4)

    def test_if_cond_user_defined_object2(self):
        # obj.__bool__ is function and returns non-bool type
        class MyObj:
            def __init__(self, x):
                self.x = x

            def __bool__(self):
                self.x = 1.2
                return self.x

        def fn(a, obj):
            if not obj:
                return a + obj.x
            else:
                return a - obj.x

        x = torch.rand(4)
        obj = MyObj(0.5)
        opt_fn = torch.compile(fn, backend="eager")
        try:
            opt_fn(x, obj)
            self.assertFalse(True)
        except TypeError as e:
            self.assertIn("__bool__ should return bool, returned float", str(e))

    def test_unpack_tensor_shape_mismatch(self):
        @torch.compile(backend="eager")
        def f1(x):
            a, b = x
            return torch.sin(a + b)

        x = torch.tensor(2.0)
        with self.assertRaisesRegex(AssertionError, "Can't unpack scalar tensors"):
            f1(x)

        x = torch.tensor([2.0])
        with self.assertRaisesRegex(
            AssertionError, "Can't unpack a tensor of 1 rows into a tuple of 2 elements"
        ):
            f1(x)

        @torch.compile(backend="eager")
        def f2(x):
            (a,) = x
            return torch.sin(a + 1)

        x = torch.tensor(2.0)
        with self.assertRaisesRegex(AssertionError, "Can't unpack scalar tensors"):
            f2(x)

        x = torch.tensor([2.0])
        self.assertTrue(same(f2(x), torch.sin(x[0] + 1)))

    def test_if_cond_user_defined_object3(self):
        # obj.__bool__ is not existed, but obj.__len__ exists
        class A:  # noqa: B903
            def __init__(self, x):
                self.x = x

            def __len__(self):
                return len(self.x)

        # obj.__bool__ takes precedence over obj.__len__
        class B:
            def __init__(self, x):
                self.x = x

            def __bool__(self):
                return False

            def __len__(self):
                return len(self.x)

        def fn(x, obj):
            if not obj:
                return x + 1
            else:
                return x - 1

        x = torch.rand(4)
        opt_fn = torch.compile(backend="eager", fullgraph=True)(fn)
        obj1 = A([1, 2, 3])
        obj2 = A([])
        obj3 = B([1, 2, 3])
        obj4 = B([])
        for obj in [obj1, obj2, obj3, obj4]:
            ref = fn(x, obj)
            res = opt_fn(x, obj)
            self.assertTrue(same(ref, res))

    def test_class_has_instancecheck_method(self):
        class A:
            pass

        class ExampleMeta(type):
            def __instancecheck__(cls, instance):
                return True

        class B(metaclass=ExampleMeta):
            pass

        def fn(x, obj):
            if isinstance(obj, B):
                return x + 1
            else:
                return x - 1

        x = torch.rand(4)
        obj = A()
        ref = fn(x, obj)
        opt_fn = torch._dynamo.optimize("eager", nopython=True)(fn)
        res = opt_fn(x, obj)
        self.assertTrue(same(ref, res))

    def test_torch_cuda_is_available(self):
        def fn(x):
            if torch.cuda.is_available():
                return x + 1
            else:
                return x - 1

        x = torch.rand(4)
        ref = fn(x)
        opt_fn = torch._dynamo.optimize("eager", nopython=True)(fn)
        res = opt_fn(x)
        self.assertTrue(same(ref, res))

    def test_variable_tracker_recursively_contains(self):
        # VariableTracker.recursively_contains should be updated correctly when mutation happens
        def fn(x):
            data = [[None] * 3] * 3
            for i in range(3):
                if i == 0:
                    data[0][i] = x
                else:
                    data[0][i] = data[0][i - 1] + 1
            return data[0][-1]

        x = torch.rand(4)
        ref = fn(x)
        opt_fn = torch._dynamo.optimize("eager", nopython=True)(fn)
        res = opt_fn(x)
        self.assertTrue(same(ref, res))

    @unittest.skipIf(not TEST_CUDA, "requires cuda")
    @unittest.skipIf(not torch.backends.cudnn.is_available(), "requires cudnn")
    def test_torch_cudnn_is_acceptable(self):
        def fn(x):
            if torch.backends.cudnn.is_acceptable(tensor=x):
                return x + 1
            return x

        x = torch.rand(4).cuda()
        ref = fn(x)
        opt_fn = torch._dynamo.optimize("eager", nopython=True)(fn)
        res = opt_fn(x)
        self.assertTrue(same(ref, res))

    @unittest.skipIf(not TEST_CUDA, "requires cuda")
    @unittest.skipIf(not torch.backends.cudnn.is_available(), "requires cudnn")
    def test_torch_cudnn_is_acceptable_bad_inputs(self):
        def fn1(x):
            if torch.backends.cudnn.is_acceptable("invalid"):
                return x + 1
            return x

        def fn2(x):
            if torch.backends.cudnn.is_acceptable(x, 3.14):
                return x + 1
            return x

        with self.assertRaisesRegex(
            AssertionError, "Expect input to cudnn.is_acceptable to be a tensor"
        ):
            x1 = torch.rand(4).cuda()
            opt_fn1 = torch._dynamo.optimize("eager", nopython=True)(fn1)
            res1 = opt_fn1(x1)

        with self.assertRaisesRegex(
            AssertionError, "Expect 1 input to cudnn.is_acceptable"
        ):
            x2 = torch.rand(4).cuda()
            opt_fn2 = torch._dynamo.optimize("eager", nopython=True)(fn2)
            res = opt_fn2(x2)

    @unittest.skipIf(not TEST_CUDA, "requires cuda")
    def test_get_device(self):
        def fn(x, y):
            x = x + 1
            y = y + 1
            return x.get_device(), y.get_device()

        x = torch.rand(4, device="cuda")
        y = torch.rand(4, device="cpu")
        ref = fn(x, y)
        opt_fn = torch._dynamo.optimize("eager", nopython=True)(fn)
        res = opt_fn(x, y)
        self.assertTrue(same(ref, res))

    def test_disable_flag(self):
        cnt = torch._dynamo.testing.CompileCounter()

        with patch.dict(os.environ, {"TORCH_COMPILE_DISABLE": "1"}):

            def fn(x, y):
                x = x + 1
                y = y + 1

            opt_fn = torch._dynamo.optimize(cnt)

        self.assertEqual(cnt.frame_count, 0)

    def test_is_compiling(self):
        def f1():
            if torch._dynamo.is_compiling():
                return torch.ones(2, 2)
            else:
                return torch.zeros(2, 2)

        def f2():
            if torch._utils.is_compiling():
                return torch.ones(2, 2)
            else:
                return torch.zeros(2, 2)

        def f3():
            if torch.compiler.is_compiling():
                return torch.ones(2, 2)
            else:
                return torch.zeros(2, 2)

        def f4():
            if torch.compiler.is_dynamo_compiling():
                return torch.ones(2, 2)
            else:
                return torch.zeros(2, 2)

        for f in [f1, f2, f3, f4]:
            opt_f = torch._dynamo.optimize("eager")(f)

            self.assertEqual(f(), torch.zeros(2, 2))
            self.assertEqual(opt_f(), torch.ones(2, 2))

    def test_torch_generator_set_state(self):
        def fn():
            default_state = torch.default_generator.get_state()
            x = torch.rand([2, 3])
            if default_state.dtype != "float32":
                x = x * 2
            torch._dynamo.graph_break()
            torch.default_generator.set_state(default_state)
            y = torch.rand([2, 3])
            return x, y

        opt_fn = torch.compile(fn, backend="eager")
        x, y = opt_fn()
        self.assertEqual(x, y * 2)

    def test_torch_distributions_lazy_property(self):
        def fn(x):
            return torch.distributions.Categorical(probs=x).entropy()

        opt_fn = torch.compile(fn, backend="eager")
        x = torch.rand([4, 4])
        self.assertEqual(opt_fn(x), fn(x))

    def test_guard_failure_fn(self):
        def fn(x, y, k):
            x = x + 1
            y = y + 1
            return x * y * k

        x = torch.tensor([0.5, 0.5])
        y = torch.tensor([1.0, 1.0])

        guard_failure = None

        def guard_failures(failure):
            nonlocal guard_failure
            guard_failure = failure

        opt_fn = torch._dynamo.optimize(
            "eager", nopython=True, guard_fail_fn=guard_failures
        )(fn)

        x2 = torch.tensor([0.5, 0.5, 1.0])
        y2 = torch.tensor([0.5, 0.5, 0.5])

        opt_fn(x, y, 3)
        opt_fn(x2, y2, 5)

        if (
            not torch._dynamo.config.specialize_int
            and not torch._dynamo.config.assume_static_by_default
        ):
            # we didn't actually test guard_failure_fn here but whatever,
            # nice to see no guard failure on the test
            self.assertTrue(guard_failure is None)
        else:
            self.assertTrue(guard_failure is not None)

    def test_guard_failure_fn_shape_control(self):
        def fn(x, y):
            if x.shape[0] < 4:
                if y.shape[0] < 3:
                    return x * y
                else:
                    return x + y
            else:
                return -1

        x = torch.randn([2, 2])
        y = torch.randn([2, 2])

        guard_failure = None

        def guard_failures(failure):
            nonlocal guard_failure
            guard_failure = failure

        opt_fn = torch._dynamo.optimize(
            "eager", nopython=True, guard_fail_fn=guard_failures
        )(fn)

        x2 = torch.randn([5, 5])
        y2 = torch.randn([5, 5])

        opt_fn(x, y)
        opt_fn(x2, y2)

        self.assertTrue(guard_failure is not None)
        first_guard_failure = guard_failure[0].partition("\n")[0]
        if torch._dynamo.config.assume_static_by_default:
            self.assertIn(
                """tensor 'L['x']' size mismatch at index 0. expected 2, actual 5""",
                first_guard_failure,
            )
        else:
            self.assertIn("""L['x'].size()[0] < 3""", first_guard_failure)

    def test_guard_failure_fn2(self):
        def fn(x, y):
            x = x + 1
            y = y + 1
            return x * y

        x = torch.tensor([0.5, 0.5])
        y = torch.tensor([1.0, 1.0])

        guard_failure = None

        def guard_failures(failure):
            nonlocal guard_failure
            guard_failure = failure

        opt_fn = torch._dynamo.optimize(
            "eager", nopython=True, guard_fail_fn=guard_failures
        )(fn)

        x2 = torch.tensor([0.5, 0.5, 1.0])
        y2 = torch.tensor([0.5, 0.5, 0.5])

        opt_fn(x, y)
        opt_fn(x2, y2)

        if torch._dynamo.config.assume_static_by_default:
            self.assertIn(
                """tensor 'L['x']' size mismatch at index 0. expected 2, actual 3""",
                guard_failure[0],
            )
        else:
            self.assertTrue(guard_failure is None)

    def test_guard_failure_fn_tensor_iter(self):
        def fn(x):
            for y in x:
                y.add_(1.0)
            return y

        guard_failure = None

        def guard_failures(failure):
            nonlocal guard_failure
            guard_failure = failure

        opt_fn = torch._dynamo.optimize(
            "eager", nopython=True, guard_fail_fn=guard_failures
        )(fn)

        args1 = torch.randn(10, 10)
        out = fn(args1)
        opt_out = opt_fn(args1)
        self.assertTrue(same(out, opt_out))

        args2 = torch.randn(9, 10)
        out = fn(args2)
        opt_out = opt_fn(args2)
        self.assertTrue(same(out, opt_out))

        # guard is expected for both static and dynamic shapes
        self.assertTrue(guard_failure is not None)
        self.assertIn(
            """len(L['x']) == 10""",
            guard_failure[0],
        )

    def test_no_guard_for_unused_sym_node_fstring(self):
        def fn(x):
            f"{x.shape[0]}"
            return x.sin()

        guard_failure = None

        def guard_failures(failure):
            nonlocal guard_failure
            guard_failure = failure

        opt_fn = torch._dynamo.optimize(
            "eager", guard_fail_fn=guard_failures, dynamic=True
        )(fn)
        args1 = torch.randn(10, 11)
        out = fn(args1)
        opt_out = opt_fn(args1)
        self.assertEqual(out, opt_out)

        # We change x.shape[0] to test whether it's guarded
        args2 = torch.randn(9, 11)
        out = fn(args2)
        opt_out = opt_fn(args2)
        self.assertEqual(out, opt_out)
        self.assertEqual(guard_failure, None)

    def test_guard_sym_node_fstring_when_used(self):
        def fn(x):
            # assign fstring to a variable causes the fstring to be used,
            # which realizes the variable tracker.
            f_str = f"{x.shape[0]}"
            return x.sin()

        guard_failure = None

        def guard_failures(failure):
            nonlocal guard_failure
            guard_failure = failure

        opt_fn = torch._dynamo.optimize(
            "eager", guard_fail_fn=guard_failures, dynamic=True
        )(fn)
        args1 = torch.randn(10, 11)
        out = fn(args1)
        opt_out = opt_fn(args1)
        self.assertEqual(out, opt_out)

        # We change x.shape[0] to test whether it's guarded
        args2 = torch.randn(9, 11)
        out = fn(args2)
        opt_out = opt_fn(args2)
        self.assertEqual(out, opt_out)
        self.assertTrue(guard_failure is not None)
        self.assertIn("""tensor 'L['x']' size mismatch at index 0""", guard_failure[0])

    def test_restore_graphstate(self):
        # This function does some guard accumulation,
        # and then rolls back due to control flow.
        # The idea is that if one were printing guards as they appear,
        # they would see this insert a guard that does not show up in the final set of
        # guards as we rolled back from it.
        def nested_fn(s):
            if x[0] < 10:
                return s * s
            return s

        def fn(x, y):
            x = x + 1
            y = nested_fn(y)
            y = y + 10
            return x * y

        all_guards = []

        def guard_export_print(guards):
            nonlocal all_guards
            all_guards.extend(guards)

        opt_fn = torch._dynamo.optimize("eager", guard_export_fn=guard_export_print)(fn)

        x = torch.tensor([0.5, 0.5])
        y = torch.tensor([1.0, 1.0])
        opt_fn(x, y)

        for guard in all_guards:
            # This guard was created
            self.assertTrue(guard.name != "nested_fn.__closure__[0].cell_contents")

    @unittest.skipIf(not torch.cuda.is_available(), "Test requires CUDA.")
    def test_symint_as_device_kwarg(self):
        def f(rank):
            # -2 to make device id 0 for easier testing on CI
            return torch.ones(10, device=rank.size(0) - 2)

        x = torch.randn(2)
        out = f(torch.randn(2))
        opt_out = torch.compile(backend="eager", dynamic=True, fullgraph=True)(f)(x)
        self.assertEqual(out, opt_out)

    @unittest.skipIf(not TEST_MULTIGPU, "need multiple GPU")
    def test_symint_as_device_kwarg_multi_gpu(self):
        def fn(rank):
            # -2 to make device id smaller for easier testing on CI
            return torch.ones(10, device=rank.size(0) - 2)

        x = torch.randn(2)
        out = fn(torch.randn(2))

        guard_failure = None

        def guard_failures(failure):
            nonlocal guard_failure
            guard_failure = failure

        opt_fn = torch._dynamo.optimize(
            "eager", guard_fail_fn=guard_failures, dynamic=True
        )(fn)
        self.assertEqual(out, opt_fn(x))

        x = torch.randn(3)
        self.assertEqual(fn(x), opt_fn(x))
        self.assertTrue(guard_failure is not None)
        self.assertIn(
            """tensor 'L['rank']' size mismatch at index 0""", guard_failure[0]
        )

    @unittest.skipIf(not torch.cuda.is_available(), "Test requires CUDA.")
    def test_symint_as_device_kwarg_non_strict_export(self):
        class Mod(torch.nn.Module):
            def forward(self, x):
                # -2 to make device id 0 for easier testing on CI
                return torch.ones(10, device=x.size(0) - 2)

        x = torch.randn(2)
        m = Mod()
        d1 = torch.export.Dim("d1", max=2048)
        with self.assertRaisesRegex(
            torch._dynamo.exc.UserError, r"Constraints violated \(d1\)"
        ):
            ep = torch.export.export(
                m, (x,), dynamic_shapes={"x": {0: d1}}, strict=False
            )

    def test_call_parent_non_class_methods_from_child(self):
        class A:
            a = 4

            def add(self, x):
                return x + 10

            def mul(self, x):
                return x * 0.1

        class B(A):
            coeff = 4

            def add(self, x):
                return x + 20

            @classmethod
            def cube(cls, x):
                return cls.coeff * x * x * x

            def mul(self, x):
                return super().mul(x) * x * 0.2

        class C(B):
            def add(self, x):
                b = super().cube(x)
                c = A.add(self, x)
                d = B.mul(self, x)
                e = super(B, self).add(x)
                f = super().a * x
                return b + c + d + e + f

        x = torch.rand(4)
        fn = C().add
        ref = fn(x)
        cnt = torch._dynamo.testing.CompileCounter()
        opt_fn = torch._dynamo.optimize(cnt, nopython=True)(fn)
        res = opt_fn(x)
        self.assertTrue(same(ref, res))
        self.assertEqual(cnt.frame_count, 1)

        # Check recompilation
        A.a = 5
        ref = fn(x)
        res = opt_fn(x)
        self.assertTrue(same(ref, res))
        # Ensure that super guard checks are working as expected
        res = opt_fn(x)
        self.assertEqual(cnt.frame_count, 2)

    def test_builder_for_class_with_metaclass(self):
        class ExampleMeta(type):
            pass

        class MyClass(metaclass=ExampleMeta):
            pass

        def fn(x, y):
            if isinstance(y, MyClass):
                return x + 1
            else:
                return x - 1

        x = torch.rand([4, 4])
        y = MyClass()
        ref = fn(x, y)
        opt_fn = torch.compile(fn, backend="eager")
        res = opt_fn(x, y)
        self.assertTrue(same(ref, res))

    def test_tuple_from_tuple_iter(self):
        def inner_fn(*args):
            acc = torch.ones(10, 10)
            for arg in args:
                acc.add_(arg)

            return acc

        @torch._dynamo.optimize("eager")
        def fn(inputs, params):
            y = tuple(inputs) + tuple(params)
            return inner_fn(*y)

        inputs = [torch.randn(10, 10) for _ in range(3)]

        fn(inputs, iter(tuple(inputs)))

        def fn(params):
            y = tuple(params)
            return inner_fn(*y)

        opt_fn = torch.compile(fn, backend="eager")
        inputs = [torch.randn(10, 10) for _ in range(3)]
        self.assertTrue(same(fn(iter(tuple(inputs))), opt_fn(iter(tuple(inputs)))))

        # Force recompilation
        inputs = [torch.randn(10, 10) for _ in range(4)]
        self.assertTrue(same(fn(iter(tuple(inputs))), opt_fn(iter(tuple(inputs)))))

    def test_torch_package_working_with_trace(self):
        # from torch._dynamo.test_case import run_tests

        inputs = [torch.randn([2, 2]), torch.randn([2, 2])]

        optimized_model = torch._dynamo.optimize(backend="eager")(
            MyPickledModule(torch.randn([2, 2]))
        )
        from torch import package

        tmp_root = tempfile.gettempdir()
        path = os.path.join(tmp_root, "MyPickledModule.pt")
        package_name = "MyPickledModule"
        resource_name = "MyPickledModule.pkl"

        model = MyPickledModule(torch.randn([2, 2]))

        with package.PackageExporter(path) as exp:
            exp.extern("**")
            exp.save_pickle(package_name, resource_name, model)

        imp = package.PackageImporter(path)
        loaded_model = imp.load_pickle(package_name, resource_name)

        optimized_loaded_model = torch._dynamo.optimize("eager")(loaded_model)(*inputs)

    def test_shape_and_tuple_equality(self):
        def fn(x, y, t):
            z = x * y
            if x.size() == t:
                return z.cos()
            return z.sin()

        torch._dynamo.optimize("eager", nopython=True)(fn)(
            torch.randn([4, 4]), torch.randn([4, 4]), (4, 4)
        )

    def test_int_list(self):
        # if assume_static_by_default == True: spec int list
        # otherwise: unspec int list
        def fn(x, y):
            return torch.sin(x + y[1] % 2)

        x = torch.randn(6)
        cnt = torch._dynamo.testing.CompileCounter()
        opt_fn = torch.compile(fn, backend=cnt)
        for i in range(10, 25, 3):
            y = [i, i + 1, i + 2]
            ref = fn(x, y)
            res = opt_fn(x, y)
            self.assertTrue(same(ref, res))
        if torch._dynamo.config.assume_static_by_default:
            if torch._dynamo.config.automatic_dynamic_shapes:
                self.assertExpectedInline(cnt.frame_count, """2""")
            else:
                self.assertExpectedInline(cnt.frame_count, """5""")
        else:
            self.assertExpectedInline(cnt.frame_count, """1""")

    def test_patched_builtin_functions(self):
        import builtins

        # Cache the original builtin function ids
        torch._dynamo.trace_rules._builtin_function_ids()

        class MyClass:
            pass

        builtin_isinstance = builtins.isinstance

        def patched_isinstance(obj, classinfo) -> bool:
            if builtin_isinstance(obj, MyClass):
                return False
            else:
                return builtin_isinstance(obj, classinfo)

        def fn(x, y):
            if isinstance(y, MyClass):
                return x + 1
            else:
                return x - 1

        x = torch.ones(2, 3)
        y = MyClass()

        try:
            ref = fn(x, y)
            # Monkey patch builtin function
            builtins.isinstance = patched_isinstance
            opt_fn = torch.compile(backend="eager", fullgraph=True)(fn)
            res = opt_fn(x, y)
            self.assertTrue(same(ref, x + 1))
            self.assertTrue(same(res, x - 1))
        finally:
            builtins.isinstance = builtin_isinstance

        # check recompilation because builtins is now unpatched
        opt_fn = torch.compile(backend="eager", fullgraph=True)(fn)
        res = opt_fn(x, y)
        self.assertTrue(same(res, x + 1))

    # specifically test for tensor.attribute -> torch.something()
    def test_real_imag_tensor_attribute(self):
        def fn(x, y):
            a = x.real
            b = x.imag
            return torch.mul(torch.add(a, y), b)

        x_real = torch.rand((4, 4))
        x_imag = torch.rand((4, 4))
        x = torch.complex(x_real, x_imag)
        y = torch.rand((4, 4))

        ref = fn(x, y)
        opt_fn = torch.compile(fn, backend="eager")
        res = opt_fn(x, y)
        self.assertTrue(same(ref, res))

    def test_cast(self):
        from typing import cast

        def fn(x):
            return cast(torch.Tensor, torch.add(x, 1.0))

        opt_fn = torch.compile(backend="eager", fullgraph=True)(fn)

        ref = fn(torch.ones(2, 2))
        res = opt_fn(torch.ones(2, 2))

        self.assertTrue(same(ref, res))

    def test_T_tensor_attribute(self):
        def fn(x, y):
            a = x.T
            return torch.add(a, y)

        x = torch.rand((4, 4))
        y = torch.rand((4, 4))

        ref = fn(x, y)
        opt_fn = torch.compile(fn, backend="eager")
        res = opt_fn(x, y)
        self.assertTrue(same(ref, res))

    def test_recursive_tensor_attribute(self):
        def fn(x, y):
            a = x.real.T
            b = x.imag
            return torch.mul(torch.add(a, y), b)

        x_real = torch.rand((4, 4))
        x_imag = torch.rand((4, 4))
        x = torch.complex(x_real, x_imag)
        y = torch.rand((4, 4))

        ref = fn(x, y)
        opt_fn = torch.compile(fn, backend="eager")
        res = opt_fn(x, y)
        self.assertTrue(same(ref, res))

    def test_assigning_function_to_object_attribute(self):
        # user-defined functions which are object's attributes are not converted to bound methods
        def my_add(*args):
            a, b = args
            return a + b

        class MyClass:
            def __init__(self, func):
                self.add = func

        obj = MyClass(my_add)

        def fn(x):
            return obj.add(x, 2)

        x = torch.rand(2, 3)
        ref = fn(x)
        opt_fn = torch.compile(backend="eager")(fn)
        res = opt_fn(x)
        self.assertTrue(same(ref, res))

    def test_assigning_function_to_class_attribute(self):
        # user-defined functions which are class's attributes are converted to bound methods
        def my_add(*args):
            obj, a, b = args
            return obj.x + a + b

        class MyClass:
            add = my_add

            def __init__(self, x):
                self.x = x

        obj = MyClass(0.5)

        def fn(x):
            return obj.add(x, 2)

        x = torch.rand(2, 3)
        ref = fn(x)
        opt_fn = torch.compile(backend="eager")(fn)
        res = opt_fn(x)
        self.assertTrue(same(ref, res))

    def test_tagging_tensors_simple(self):
        def foo(x, y):
            return x * y, x, y

        a = torch.randn([3, 3])
        a.tag = "a"
        b = torch.randn([3, 3])
        b.tag = "b"

        exported = torch._dynamo.export(foo)(a, b)
        out_graph = exported[0]

        nodes = list(out_graph.graph.nodes)
        placeholders = [node for node in nodes if node.op == "placeholder"]
        all_tags = []
        for placeholder in placeholders:
            if "tensor_dict" in placeholder.meta:
                all_tags.append(placeholder.meta["tensor_dict"]["tag"])

        self.assertEqual(all_tags, ["a", "b"])

    def test_tagging_tensors_mix_used_unused_structure(self):
        def pre_attention_state_ops(input, mems, state):
            lc_key = state[0]
            lc_val = state[1]
            bar = []
            for i in range(0, 4):
                bar2 = []
                for j in range(0, 3):
                    bar2.append(
                        lc_key + lc_val + torch.tensor([0.1, 0.25, 0.4, 0.5, 0.1])
                    )
                bar.append(bar2)

            return bar

        mems = torch.tensor([[[1.8364, 0.2724, -1.4917, -0.4367, 0.8640]]])
        state = [
            torch.tensor([[[1.0517, 0.3848, -0.6472, 0.0823, 0.9116]]]),
            torch.tensor([[[1.0517, 0.3848, -0.6472, 0.0823, 0.9116]]]),
        ]
        i = torch.tensor(
            [
                [0.0313, -0.1487, -0.3846, -0.5321],
                [-1.7073, 1.3331, -0.0890, -1.4935],
                [-0.8314, -0.1862, -0.5935, 1.5232],
            ]
        )

        mems.tag = "MEMS"
        i.tag = "FOO"
        state[0].tag = "STATE_0"
        state[1].tag = "HMMM"

        exported = torch._dynamo.export(pre_attention_state_ops)(i, mems, state)
        out_graph = exported[0]

        nodes = list(out_graph.graph.nodes)
        placeholders = [node for node in nodes if node.op == "placeholder"]
        all_tags = []
        for placeholder in placeholders:
            if "tensor_dict" in placeholder.meta:
                all_tags.append(placeholder.meta["tensor_dict"]["tag"])

        self.assertEqual(all_tags, ["STATE_0", "HMMM"])

    def test_get_custom_tensor_attribute(self):
        def fn(x):
            return x.custom_attr * x

        x = torch.rand((2, 2))
        x.custom_attr = 3.14
        ref = fn(x)
        opt_fn = torch.compile(fn, backend="eager")
        res = opt_fn(x)
        self.assertTrue(same(ref, res))

    def test_set_custom_tensor_attribute(self):
        def fn(x):
            x.custom_attr = 3.14
            return x.custom_attr * x

        x = torch.rand((2, 2))
        ref = fn(x)
        opt_fn = torch.compile(fn, backend="eager")
        res = opt_fn(x)
        self.assertTrue(same(ref, res))

    def test_unhandled_exception_in_dynamo(self):
        # traceback.format_exc() approximates an unhandled exception
        def f(a):
            a += 1
            raise RuntimeError("smoge")
            return a

        opt_fn = torch._dynamo.optimize("eager")(f)
        try:
            opt_fn(torch.ones(2))
        except RuntimeError as e:
            self.assertIn("smoge", traceback.format_exc())

    def test_unhandled_exception_in_dynamo2(self):
        # segfaults in python 3.11 if shadow frame is freed improperly
        from torch.testing import make_tensor

        def fn():
            # test that the errors are the same for dense and sparse versions
            def test1(*, is_sparse):
                # shapes must be compatible for matrix multiplication
                a = make_tensor((2, 3), dtype=torch.float32, device="cpu")
                if is_sparse:
                    a_sparse = a.to_sparse_csr()
                    return torch.addmm(a, a_sparse, a)
                else:
                    return torch.addmm(a, a, a)

            try:
                test1(is_sparse=False)
            except RuntimeError as msg:
                try:
                    test1(is_sparse=True)
                except RuntimeError as msg2:
                    raise RuntimeError("smoge")

        opt_fn = torch.compile(fn, backend="eager")
        try:
            opt_fn()
        except RuntimeError:
            self.assertIn("smoge", traceback.format_exc())

    def test_variable_access_in_exception(self):
        def fn():
            x = torch.ones(1)
            try:
                raise RuntimeError("bad")
            except RuntimeError:
                x += 1
            return x

        opt_fn = torch._dynamo.optimize("eager", nopython=True)(fn)
        self.assertEqual(opt_fn(), torch.tensor([2.0]))

    def test_nested_sequential_with(self):
        def fn(x):
            with torch.set_grad_enabled(True):
                with torch.set_grad_enabled(False):
                    x = x + 1
                with torch.set_grad_enabled(True):
                    x = x + 1
                return x

        opt_fn = torch.compile(fn, backend="eager")
        self.assertEqual(opt_fn(torch.ones(1)), torch.tensor([3.0]))

    def test_nested_sequential_try(self):
        def fn(x):
            try:
                try:
                    x = x + 1
                except:
                    pass
                try:
                    try:
                        x = x + 1
                    except:
                        pass
                except:
                    pass
            except:
                pass
            return x

        opt_fn = torch.compile(fn, backend="eager")
        self.assertEqual(opt_fn(torch.ones(1)), torch.tensor([3.0]))

    def test_nested_sequential_try_with(self):
        def fn(x):
            with torch.set_grad_enabled(True):
                try:
                    x = x + 1
                except:
                    pass
                try:
                    with torch.set_grad_enabled(False):
                        x = x + 1
                except:
                    pass
            return x

        opt_fn = torch.compile(fn, backend="eager")
        self.assertEqual(opt_fn(torch.ones(1)), torch.tensor([3.0]))

    def test_nested_sequential_try_with_graph_break(self):
        def fn(x, n):
            with torch.set_grad_enabled(True):
                with torch.set_grad_enabled(False):
                    x = x + 1
                    torch._dynamo.graph_break()
                try:
                    with torch.set_grad_enabled(False):
                        x = x + 1
                        if n == 0:
                            torch._dynamo.graph_break()
                except:
                    pass
                with torch.set_grad_enabled(False):
                    x = x + 1
                    torch._dynamo.graph_break()
                x = x + 1
            return x

        counter = CompileCounter()
        opt_fn = torch.compile(fn, backend=counter)
        self.assertEqual(opt_fn(torch.ones(1), 0), torch.tensor([5.0]))
        self.assertEqual(counter.frame_count, 1)

        torch._dynamo.reset()
        counter = CompileCounter()
        opt_fn = torch.compile(fn, backend=counter)
        self.assertEqual(opt_fn(torch.ones(1), 1), torch.tensor([5.0]))
        self.assertEqual(counter.frame_count, 3)

    def test_ordered_dict_alias_reconstruct(self):
        od = collections.OrderedDict

        def fn():
            d1 = dict()  # noqa: C408
            d1["a"] = 1
            d2 = od(d1)
            d2["b"] = 2
            torch._dynamo.graph_break()
            if isinstance(d2, od):
                return d2["a"] + d2["b"]
            else:
                return 0

        dis.dis(fn)
        self.assertEqual(torch.compile(fn, backend="eager")(), 3)

    # NOTE this test can be removed once multiline errors are in Python.
    # See https://github.com/python/cpython/issues/106922
    # Covered by test_logging.py:test_trace_call* tests in 3.13+
    @skipIfNotPy311
    @unittest.skipIf(sys.version_info >= (3, 13), "feature landed in 3.13")
    def test_get_instruction_source_311(self):
        def f():
            # flake8: noqa
            # fmt: off
            # test binary ops
            a = ( b   )   +   c
            a = (a + b) // (c - d)
            a = b    \
         +\
               c  # test
            a = (
                (b  # test +
                    )  \
                # +
            << (

                c  # test
                \
            )  # test
            )

            # test slice
            a = bbb   [  ccc    ]
            b = bbbbb \
                [  ccc # test

                 + ddd  \

                ] # test
            a = bbb[ccc][ddd][eee]

            # test nested and multiline function calls
            a = g(g(g(b)))
            a = g(h(
                g(b),
                c
            ))

            # test chained function calls
            a = (g(x).y)(
                z
            )(1)(2)

            # test unicode (match traceback behavior)
            a = ("🔥🔥🔥" +
                + "🔥🔥") + b

        from torch._dynamo.utils import get_instruction_source_311

        if sys.version_info >= (3, 12):
            # Offsets changed in 3.12, e.g. due to removal of PRECALL inst
            offsets = (3, 11, 15, 19, 23, 29, 35, 44, 53, 65)
        else:
            offsets = (3, 11, 15, 19, 23, 29, 35, 46, 58, 74)
        insts = list(dis.get_instructions(f))
        # uncomment to determine offsets
        # print(*enumerate(insts), sep="\n")
        all_sources = "\n".join(
            get_instruction_source_311(f.__code__, insts[offset]) for offset in offsets
        )
        self.assertExpectedInline(
            all_sources,
            """\
            a = ( b   )   +   c
                ~~~~~~~~~~^~~~~

            a = (a + b) // (c - d)
                ~~~~~~~~^^~~~~~~~~

            a = b    \\
                ~~~~~~
         +\\
         ^~
               c  # test
               ~

                (b  # test +
                ~~~~~~~~~~~~
                    )  \\
                    ~~~~
                # +
                ~~~
            << (
            ^^~~


                c  # test
                ~~~~~~~~~
                \\
                ~
            )  # test
            ~

            a = bbb   [  ccc    ]
                ~~~~~~^^^^^^^^^^^

            b = bbbbb \\
                ~~~~~~~
                [  ccc # test
                ^^^^^^^^^^^^^


                 + ddd  \\
                 ^^^^^^^^


                ] # test
                ^

            a = bbb[ccc][ddd][eee]
                ~~~~~~~~^^^^^

            a = g(g(g(b)))
                  ~^^^^^^

            a = g(h(
                  ~^
                g(b),
                ^^^^^
                c
                ^
            ))
            ^

            a = (g(x).y)(
                ~~~~~~~~~
                z
                ~
            )(1)(2)
            ~^^^
""",
        )
        # test unicode (since assertExpectedInline doesn't support unicode)
        op_offset = 74 if sys.version_info >= (3, 12) else 84
        self.assertEqual(
            get_instruction_source_311(f.__code__, insts[op_offset]),
            """\
            a = ("🔥🔥🔥" +
                ~~~~~~~~
                + "🔥🔥") + b
                ~~~~~~~~^~~
""",
        )

    def test_raise_guard_full_constraint(self):
        y = torch.randn([3, 3, 3])

        def my_dyn_fn(x):
            if x.shape[0] == 3:
                return x.sin()
            return x.cos()

        torch._dynamo.mark_dynamic(y, 0)
        with self.assertRaises(ConstraintViolationError):
            torch._dynamo.optimize("eager")(my_dyn_fn)(y)

    def test_raise_guard_indirect_full_constraint(self):
        y = torch.randn([3, 3, 3])

        def dyn_fn(x):
            if x.shape[0] > 3:
                return x.cos()
            if x.shape[0] < 3:
                return x * 2
            return x.sin()

        torch._dynamo.mark_dynamic(y, 0)
        with self.assertRaises(ConstraintViolationError):
            torch._dynamo.optimize("eager")(dyn_fn)(y)

    @torch._dynamo.config.patch(capture_scalar_outputs=True)
    def test_sym_constrain_range_on_replaced_unbacked_symbol(self):
        # Tests the following case:
        # Deferred runtime asserts adds sym_constrain_range(u0).
        # However, u0 is replaced with s0 + s1.
        # So, now we have sym_constrain_range(s0 + s1).
        def fn(x, y, z):
            z += 7  # to avoid creating unspecified symbol instead of unbacked symbol
            u0 = z.item()
            s0 = x.size(0)
            s1 = y.size(0)
            torch._check(s0 < 100)
            torch._check(s1 < 100)
            torch._check(u0 == s0 + s1)
            return x, y, z

        inputs = (x := torch.randn(16, 10), y := torch.randn(16, 10), torch.tensor(32))
        torch._dynamo.mark_dynamic(x, 0)
        torch._dynamo.mark_dynamic(y, 0)
        opt = torch._dynamo.optimize(nopython=True)(fn)
        opt(*inputs)

    @torch._dynamo.config.patch(capture_scalar_outputs=True)
    def test_symint_fold_nontrivial_product_modulo(self):
        @torch.compile(fullgraph=True)
        def f(x):
            u0, u1 = x.tolist()
            torch._check_is_size(u0)
            # The condition should fold to true.
            if ((u0 + 10) * (u0 + 10)) % (u0 + 10) == 0:
                return torch.tensor(True)
            return torch.tensor(False)

        res = f(torch.tensor([20, 21]))
        self.assertEqual(torch.tensor(True), res)

    # Translation validation changes the exception type, don't run with it
    @torch.fx.experimental._config.patch(translation_validation=False)
    def test_mark_dynamic_with_ranges(self):
        y = torch.randn([8, 3, 3])

        def my_dyn_fn(x):
            if x.shape[0] == 3:
                return x.sin()
            return x.cos()

        torch._dynamo.mark_dynamic(y, 0, min=2, max=5)
        with self.assertRaises(ConstraintViolationError):
            torch._dynamo.optimize("eager")(my_dyn_fn)(y)

    def test_mark_static(self):
        counter = CompileCounter()

        def my_dyn_fn(x):
            return x.cos()

        y = torch.randn([3])
        torch._dynamo.mark_static(y, 0)
        torch._dynamo.optimize(counter)(my_dyn_fn)(y)

        z = torch.randn([4])
        torch._dynamo.optimize(counter)(my_dyn_fn)(z)

        self.assertEqual(counter.frame_count, 2)

    def test_no_raise_guard_partial_constraint(self):
        y = torch.randn([3, 3, 3])

        def my_dyn_fn(x):
            if x.shape[0] > 3:
                return x.sin()
            return x.cos()

        torch._dynamo.optimize("eager")(my_dyn_fn)(y)
        torch._dynamo.mark_dynamic(y, 0)
        torch._dynamo.reset()
        torch._dynamo.optimize("eager")(my_dyn_fn)(y)

    def test_no_raise_guard_partial_constraint_across_break(self):
        y = torch.randn([3, 3, 3])

        def my_dyn_fn(x, y):
            z = x * y

            torch._dynamo.graph_break()
            if z.shape[0] > 2:
                return z.cos()

            return x.cos()

        torch._dynamo.optimize("eager")(my_dyn_fn)(y, y)
        torch._dynamo.mark_dynamic(y, 0)
        torch._dynamo.reset()
        torch._dynamo.optimize("eager")(my_dyn_fn)(y, y)

    # Sadly, this does not throw - we do not prop correctly across the graph break
    @unittest.expectedFailure
    def test_raise_guard_partial_constraint_across_break(self):
        y = torch.randn([3, 3, 3])

        def my_dyn_fn(x, y):
            z = x * y

            torch._dynamo.graph_break()
            if z.shape[0] == 3:
                return z.cos()

            return x.cos()

        torch._dynamo.optimize("eager")(my_dyn_fn)(y, y)
        torch._dynamo.mark_dynamic(y, 0)
        torch._dynamo.reset()
        with self.assertRaisesRegex(
            Exception,
        ):
            torch._dynamo.optimize("eager")(my_dyn_fn)(y, y)

    def test_raise_guard_partial_constraint_no_graph_break(self):
        y = torch.randn([3, 3, 3])

        def my_dyn_fn(x, y):
            z = x * y

            if z.shape[0] == 3:
                return z.cos()

            return x.cos()

        torch._dynamo.mark_dynamic(y, 0)
        with self.assertRaises(ConstraintViolationError):
            torch._dynamo.optimize("eager")(my_dyn_fn)(y, y)

    def test_cannot_trace_mark_dynamic(self):
        y = torch.randn([3, 3, 3])

        def my_dyn_fn(x):
            torch._dynamo.mark_dynamic(x, 0)
            return x * x

        with self.assertRaisesRegex(
            AssertionError, "Attempt to trace forbidden callable"
        ):
            torch._dynamo.optimize("eager")(my_dyn_fn)(y)

    def test_cannot_trace_mark_dynamic_safe_unreached(self):
        y = torch.randn([3, 3, 3])

        def my_dyn_fn(x):
            if x.shape[0] == 3:
                return x
            print("Running", torch._dynamo.mark_dynamic(x, 0))
            return x * x

        torch._dynamo.optimize("eager")(my_dyn_fn)(y)

    def test_anomaly_aot_autograd(self):
        def fail():
            raise AssertionError("fail")

        @allow_in_graph
        def h(a):
            r = a.sum()
            # Trigger an exception in backwards
            r.register_hook(lambda x: fail())
            return r

        @torch.compile(backend="aot_eager")
        def f(a):
            return h(a)

        with warnings.catch_warnings(record=True) as w, self.assertRaises(
            torch._dynamo.exc.BackendCompilerFailed
        ):
            f(torch.randn(2, 2, requires_grad=True))

        # Suppress unrelated pkg_resources warnings
        self.assertIn("forward call that caused the error", str(w[-1].message))

    def test_py_guards_mark_dynamic(self):
        def my_dyn_fn(a):
            if a.shape[0] > 2:
                return a.cos()
            return a.sin()

        counter = CompileCounter()

        # Run with dynamic
        x0 = torch.randn([3, 3, 3])
        torch._dynamo.mark_dynamic(x0, 0)
        torch._dynamo.optimize(counter)(my_dyn_fn)(x0)
        self.assertEqual(counter.frame_count, 1)

        # Run without dynamic, no recompile
        x = torch.randn([3, 3, 3])
        torch._dynamo.optimize(counter)(my_dyn_fn)(x)
        self.assertEqual(counter.frame_count, 1)

        # Mark a new dim, 1, as dynamic
        x1 = torch.randn([3, 3, 3])
        torch._dynamo.mark_dynamic(x1, 1)
        torch._dynamo.optimize(counter)(my_dyn_fn)(x1)
        # Recompile triggered because we marked a new dym as dynamic
        self.assertEqual(counter.frame_count, 2)

        # Reset
        torch._dynamo.reset()
        # Reset counter
        counter = CompileCounter()

        # Run with dynamic 1
        torch._dynamo.optimize(counter)(my_dyn_fn)(x1)
        self.assertEqual(counter.frame_count, 1)

        # Run with dynamic 0, not subset
        torch._dynamo.optimize(counter)(my_dyn_fn)(x0)
        self.assertEqual(counter.frame_count, 2)

        # Run with dynamic 0, 1, 2, not subset
        x012 = torch.randn([3, 3, 3])
        torch._dynamo.mark_dynamic(x012, 0)
        torch._dynamo.mark_dynamic(x012, 1)
        torch._dynamo.mark_dynamic(x012, 2)
        torch._dynamo.optimize(counter)(my_dyn_fn)(x012)
        self.assertEqual(counter.frame_count, 3)

    def test_recompile_on_global_state_change(self):
        last_state = []
        cnt = 0

        def my_compiler(gm, _):
            nonlocal cnt
            cnt += 1
            state = read_state()

            def inner(*args):
                last_state[:] = state
                return gm(*args)

            return inner

        def read_state():
            return [
                torch.is_grad_enabled(),
                torch.are_deterministic_algorithms_enabled(),
                torch._C._get_cublas_allow_tf32(),
            ]

        def write_state(state):
            torch.set_grad_enabled(state[0]),
            torch.use_deterministic_algorithms(state[1])
            torch._C._set_cublas_allow_tf32(state[2]),

        @torch.compile(backend=my_compiler)
        def fn(x):
            return x + 1

        initial_state = read_state()
        y = torch.randn(10)
        try:
            for round in range(3):
                for i in range(len(initial_state)):
                    new_state = [False] * len(initial_state)
                    new_state[i] = True
                    write_state(new_state)
                    assert read_state() == new_state
                    last_state.clear()
                    fn(y)
                    assert last_state == new_state
                    if round == 0:
                        assert cnt == i + 1
                    else:
                        assert cnt == len(initial_state)
        finally:
            write_state(initial_state)

    def test_grad_state_mutated(self):
        prior = torch.is_grad_enabled()
        value = None
        cnt = CompileCounter()

        @torch._dynamo.allow_in_graph
        def check_state():
            nonlocal value
            value = torch.is_grad_enabled()

        @torch.compile(backend=cnt, fullgraph=True)
        def fn(x):
            check_state()
            torch.set_grad_enabled(False)
            return x + 1

        try:
            torch.set_grad_enabled(True)
            fn(torch.randn(10))
            assert value is True
            assert torch.is_grad_enabled() is False

            value = None
            torch.set_grad_enabled(True)
            fn(torch.randn(10))
            assert value is True
            assert torch.is_grad_enabled() is False

            assert cnt.frame_count == 1
        finally:
            torch.set_grad_enabled(prior)

    def test_deterministic_algorithms_mutated(self):
        prior = torch.are_deterministic_algorithms_enabled()
        prior_warn_only = torch.is_deterministic_algorithms_warn_only_enabled()
        value = None
        warn_only = None
        cnt = CompileCounter()

        @torch._dynamo.allow_in_graph
        def check_state():
            nonlocal value
            nonlocal warn_only
            value = torch.are_deterministic_algorithms_enabled()
            warn_only = torch.is_deterministic_algorithms_warn_only_enabled()

        @torch.compile(backend=cnt, fullgraph=True)
        def fn(x):
            check_state()
            torch.use_deterministic_algorithms(False, warn_only=False)
            return x + 1

        def run_fn():
            torch.use_deterministic_algorithms(True, warn_only=True)
            fn(torch.randn(10))
            assert value is True
            assert warn_only is True
            assert torch.are_deterministic_algorithms_enabled() is False
            assert torch.is_deterministic_algorithms_warn_only_enabled() is False

        try:
            run_fn()
            value, warn_only = None, None
            run_fn()
            assert cnt.frame_count == 1
        finally:
            torch.use_deterministic_algorithms(prior, warn_only=prior_warn_only)

    def test_torch_compile_ctx_on_forward_and_training_step(self):
        class MyModel(torch.nn.Module):
            def forward(self):
                ...

            def training_step(self):
                self()

        model = MyModel()
        compiled_model = torch.compile(model)

        model.forward = compiled_model.dynamo_ctx(model.forward)
        model.training_step = compiled_model.dynamo_ctx(model.training_step)

        model.training_step()

    def test_torch_guards_stack_frame_register_inlining(self):
        x = torch.tensor([0.5, 0.5])
        y = torch.tensor([0.75, 0.75, 0.75, 0.75])
        z = torch.tensor([0.25, 0.25, 0.25, 0.25, 0.25, 0.25, 0.25, 0.25])

        def uwu_inline_me(x, y, z):
            r = torch.cat((x, x)) + y
            r2 = torch.cat((y, y)) + z
            return r, r2

        def fn(x, y, z):
            r, r2 = uwu_inline_me(x, y, z)
            return torch.mul(r, r), torch.mul(r2, r2)

        seen_frames = []
        import contextlib

        @contextlib.contextmanager
        def global_context_capture_fn(frame_summary):
            if frame_summary is not None:
                seen_frames.append(frame_summary)
            yield

        with mock.patch(
            "torch._guards.TracingContext.current_frame",
            side_effect=global_context_capture_fn,
        ):
            torch.compile(fn, backend="eager")(x, y, z)

        self.assertEqual(len(seen_frames), 1)
        self.assertEqual(seen_frames[0].name, "fn")
        self.assertEqual(seen_frames[0].line, "r, r2 = uwu_inline_me(x, y, z)")

    def test_torch_guards_stack_frame_register_inlining_deep(self):
        x = torch.tensor([0.5, 0.5])
        y = torch.tensor([0.75, 0.75, 0.75, 0.75])
        z = torch.tensor([0.25, 0.25, 0.25, 0.25, 0.25, 0.25, 0.25, 0.25])

        def uwu_inline_me_deep(x, y):
            return torch.cat((x, x)) + y

        def uwu_inline_me(x, y, z):
            r = uwu_inline_me_deep(x, y)
            r2 = uwu_inline_me_deep(y, z)
            return r, r2

        def fn(x, y, z):
            r, r2 = uwu_inline_me(x, y, z)
            return torch.mul(r, r), torch.mul(r2, r2)

        seen_frames = []
        import contextlib

        @contextlib.contextmanager
        def global_context_capture_fn(frame_summary):
            if frame_summary is not None:
                seen_frames.append(frame_summary)
            yield

        with mock.patch(
            "torch._guards.TracingContext.current_frame",
            side_effect=global_context_capture_fn,
        ):
            torch.compile(fn, backend="eager")(x, y, z)

        self.assertEqual(len(seen_frames), 3)
        self.assertEqual(seen_frames[0].name, "fn")
        self.assertEqual(seen_frames[1].name, "uwu_inline_me")
        self.assertEqual(seen_frames[2].line, "r2 = uwu_inline_me_deep(y, z)")

    def test_error_on_recompile(self):
        @torch._dynamo.optimize("eager")
        def fn(a, b):
            return a + b

        with unittest.mock.patch("torch._dynamo.config.error_on_recompile", True):
            with self.assertRaises(torch._dynamo.exc.RecompileError):
                fn(torch.rand(2, 3), torch.rand(2, 3))
                fn(torch.rand(2, 3), (1, 2, 3))

    def test_guards_strip_function_call(self):
        from torch._dynamo.guards import strip_function_call

        test_case = [
            ("___odict_getitem(a, 1)", "a"),
            ("a.layers[slice(2)][0]._xyz", "a"),
            ("getattr(a.layers[slice(2)][0]._abc, '0')", "a"),
            ("getattr(getattr(a.x[3], '0'), '3')", "a"),
            ("a.layers[slice(None, -1, None)][0]._xyz", "a"),
            ("a.layers[func('offset', -1, None)][0]._xyz", "a"),
        ]
        # strip_function_call should extract the object from the string.
        for name, expect_obj in test_case:
            self.assertEqual(strip_function_call(name), expect_obj)

    def test_int_neg(self):
        def int_neg(a, b):
            x = a.shape[0]
            y = b.shape[0]
            return -x * -y * a * b

        torch._dynamo.testing.standard_test(self, int_neg, 2)

    def test_hash_getitem_slice(self):
        s = GetItemSource(LocalSource("foo"), slice(None, -1, None))
        s2 = GetItemSource(LocalSource("foo"), slice(None, -1, None))
        s3 = GetItemSource(LocalSource("foo"), slice(None, -1, 2))
        some_set = set()

        self.assertTrue(s not in some_set)
        self.assertTrue(s2 not in some_set)
        self.assertTrue(s3 not in some_set)

        some_set.add(s)

        self.assertTrue(s in some_set)
        # s and s2 should hash the  same
        self.assertTrue(s2 in some_set)
        # s3 should be different
        self.assertTrue(s3 not in some_set)

        self.assertTrue(s == s2)
        self.assertTrue(s != s3)

    def test_inline_dict_function(self):
        def _result_type_dict(dtype):
            return {bool: torch.float32}[dtype]

        @torch.compile
        def f():
            return torch.ones(3, dtype=_result_type_dict(bool))

        self.assertEqual(f(), torch.ones(3, dtype=torch.float32))

    def test_inline_dict_function_passed_as_arg(self):
        @torch.compile
        def fn(d, x, y):
            if d[x] is torch.float32:
                return y.cos()
            else:
                return y.sin()

        dd = {bool: torch.float32, int: torch.int64}
        self.assertEqual(fn(dd, bool, torch.ones(4)), torch.ones(4).cos())
        self.assertEqual(fn(dd, int, torch.ones(4)), torch.ones(4).sin())

    def test_add_sizes(self):
        def func(x):
            y = x.size()
            return y + y

        eager_out = func(torch.ones(10, 10, 3))
        compile_out = torch._dynamo.optimize("eager")(func)(torch.ones(10, 10, 3))
        self.assertTrue(isinstance(compile_out, torch.Size))
        self.assertEqual(eager_out, compile_out)

    @unittest.skipIf(not TEST_MULTIGPU, "need multiple GPU")
    def test_cuda_set_device(self):
        def fn():
            a = torch.ones(2, device="cuda")
            torch.cuda.set_device(1)
            return a + 1

        with torch.cuda.device(0):
            counter = CompileCounter()
            opt_fn = torch.compile(fn, backend=counter)
            res = opt_fn()
            self.assertEqual(res.device.type, "cuda")
            self.assertEqual(res.device.index, 0)
            self.assertEqual(counter.frame_count, 2)

    def test_nested_function_resuming_with_correct_globals(self):
        # https://github.com/pytorch/pytorch/issues/99665
        try:
            from .utils import outer_func
        except ImportError:
            from utils import outer_func

        def gn(x, y):
            return x + y

        def fn(x, y):
            return outer_func(gn)(x, y)

        x = torch.rand([3])
        y = torch.rand([3])
        opt_fn = torch.compile(backend="eager")(fn)
        ref = fn(x, y)
        res = opt_fn(x, y)
        self.assertTrue(same(ref, res))

    @dataclasses.dataclass
    class CSETestCase:
        expr: str
        preface: typing.List[str] = dataclasses.field(default_factory=list)
        expected: typing.Optional[str] = None
        expected_py38: typing.Optional[str] = None

    def _is_py38(self) -> bool:
        return sys.version_info[:2] <= (3, 8)

    def _has_ast_unparse(self) -> bool:
        from torch._dynamo.guards import HAS_UNPARSE_FUNCTIONS

        return HAS_UNPARSE_FUNCTIONS

    def test_guards_cse_pass_single(self):
        if not self._has_ast_unparse():
            if IS_FBCODE:
                raise RuntimeError("Needs astunparse or Python-3.9+")
            raise unittest.SkipTest("Needs astunparse or Python-3.9+")
        from torch._dynamo.guards import PyExprCSEPass

        testcase = self.CSETestCase
        testcases = [
            # Nothing gets CSE-d, since the only repeated sub-expression is 'x'.
            # i.e. not a node type we are interested on.
            testcase(expr="x[0].a"),
            testcase(expr="x[1].a"),
            testcase(expr="x[2].a"),
            # 'a.b.c' gets CSE-d, since it's a sub-expression used more than 'PyExprCSEPass.USE_THRESHOLD'.
            testcase(
                expr="a.b.c[0].d.e",
                preface=["_var0 = a.b", "_var1 = _var0.c"],
                expected="_var1[0].d.e",
            ),
            testcase(expr="a.b.c[1].d.e", expected="_var1[1].d.e"),
            testcase(expr="a.b.c[2].d.e", expected="_var1[2].d.e"),
            # 'm.n[0]' gets CSE-d, since it is a sub-expression used more than 'PyExprCSEPass.USE_THRESHOLD'.
            testcase(
                expr="f(m.n[0], '0').x.y.z",
                preface=["_var2 = m.n", "_var3 = _var2[0]"],
                expected="f(_var3, '0').x.y.z",
            ),
            testcase(expr="f(m.n[0], '1').x.y.z", expected="f(_var3, '1').x.y.z"),
            testcase(expr="f(m.n[0], '2').x.y.z", expected="f(_var3, '2').x.y.z"),
            # The whole expressiong gets CSE-d, as well as all of its sub-expressions.
            testcase(
                expr="self.g(a, b).k",
                preface=["_var4 = self.g", "_var5 = _var4(a, b)", "_var6 = _var5.k"],
                expected="_var6",
            ),
            testcase(expr="self.g(a, b).k", expected="_var6"),
            testcase(expr="self.g(a, b).k", expected="_var6"),
        ]
        csepass = PyExprCSEPass()
        csepass.count([t.expr for t in testcases])

        for t in testcases:
            preface, expr = csepass.replace(t.expr)
            self.assertEqual(preface, t.preface)
            expected = t.expected if t.expected is not None else t.expr
            self.assertEqual(expr, expected)

    def test_guards_cse_pass_multiple(self):
        if not self._has_ast_unparse():
            raise unittest.SkipTest("Needs astunparse or Python-3.9+")
        from torch._dynamo.guards import PyExprCSEPass

        testcase = self.CSETestCase
        testcases = [
            testcase(
                expr="x[0].a < x[1].a * (3 - x[2].a)",
                expected="x[0].a < x[1].a * (3 - x[2].a)",
                expected_py38="(x[0].a < (x[1].a * (3 - x[2].a)))",
            ),
            testcase(
                expr="a.b.c[0].d.e + a.b.c[1].d.e * a.b.c[2].d.e > 0",
                preface=["_var0 = a.b", "_var1 = _var0.c"],
                expected="_var1[0].d.e + _var1[1].d.e * _var1[2].d.e > 0",
                expected_py38="((_var1[0].d.e + (_var1[1].d.e * _var1[2].d.e)) > 0)",
            ),
            testcase(
                expr="f(m.n[0], '0').x.y.z * f(m.n[0], '1').x.y.z * f(m.n[0], '2').x.y.z < 512",
                preface=["_var2 = m.n", "_var3 = _var2[0]"],
                expected="f(_var3, '0').x.y.z * f(_var3, '1').x.y.z * f(_var3, '2').x.y.z < 512",
                expected_py38="(((f(_var3, '0').x.y.z * f(_var3, '1').x.y.z) * f(_var3, '2').x.y.z) < 512)",
            ),
            testcase(
                expr="self.g(a, b).k + (1 - self.g(a, b).k) <= m[0].a + self.g(a, b).k",
                preface=["_var4 = self.g", "_var5 = _var4(a, b)", "_var6 = _var5.k"],
                expected="_var6 + (1 - _var6) <= m[0].a + _var6",
                expected_py38="((_var6 + (1 - _var6)) <= (m[0].a + _var6))",
            ),
        ]

        csepass = PyExprCSEPass()
        csepass.count([t.expr for t in testcases])

        for t in testcases:
            preface, expr = csepass.replace(t.expr)
            self.assertEqual(preface, t.preface)
            expected = t.expected_py38 if self._is_py38() else t.expected
            expected = expected if expected is not None else t.expr
            self.assertEqual(expr, expected)

    def test_guard_function_builder_with_cse(self):
        from torch._dynamo.guards import build_guard_function

        exprs = [
            "x[0].a < x[1].a * (3 - x[2].a)",
            "a.b.c[0].d.e + a.b.c[1].d.e * a.b.c[2].d.e > 0",
            "f(m.n[0], '0').x.y.z * f(m.n[0], '1').x.y.z * f(m.n[0], '2').x.y.z < 512",
            "self.g(a, b).k + (1 - self.g(a, b).k) <= m[0].a + self.g(a, b).k",
        ]

        _, pycode = build_guard_function(exprs, "")
        expected = """\
def ___make_guard_fn():
    def guard(L):
        if not (x[0].a < x[1].a * (3 - x[2].a)):
            return False
        _var0 = a.b
        _var1 = _var0.c
        if not (_var1[0].d.e + _var1[1].d.e * _var1[2].d.e > 0):
            return False
        _var2 = m.n
        _var3 = _var2[0]
        if not (f(_var3, '0').x.y.z * f(_var3, '1').x.y.z * f(_var3, '2').x.y.z < 512):
            return False
        _var4 = self.g
        _var5 = _var4(a, b)
        _var6 = _var5.k
        if not (_var6 + (1 - _var6) <= m[0].a + _var6):
            return False
        return True
    return guard
"""
        expected_38 = """\
def ___make_guard_fn():
    def guard(L):
        if not ((x[0].a < (x[1].a * (3 - x[2].a)))):
            return False
        _var0 = a.b
        _var1 = _var0.c
        if not (((_var1[0].d.e + (_var1[1].d.e * _var1[2].d.e)) > 0)):
            return False
        _var2 = m.n
        _var3 = _var2[0]
        if not ((((f(_var3, '0').x.y.z * f(_var3, '1').x.y.z) * f(_var3, '2').x.y.z) < 512)):
            return False
        _var4 = self.g
        _var5 = _var4(a, b)
        _var6 = _var5.k
        if not (((_var6 + (1 - _var6)) <= (m[0].a + _var6))):
            return False
        return True
    return guard
"""
        expected_38_no_astunparse = """\
def ___make_guard_fn():
    def guard(L):
        if not (x[0].a < x[1].a * (3 - x[2].a)):
            return False
        if not (a.b.c[0].d.e + a.b.c[1].d.e * a.b.c[2].d.e > 0):
            return False
        if not (f(m.n[0], '0').x.y.z * f(m.n[0], '1').x.y.z * f(m.n[0], '2').x.y.z < 512):
            return False
        if not (self.g(a, b).k + (1 - self.g(a, b).k) <= m[0].a + self.g(a, b).k):
            return False
        return True
    return guard
"""

        if self._is_py38():
            expected = (
                expected_38 if self._has_ast_unparse() else expected_38_no_astunparse
            )
        self.assertEqual(expected, pycode)

    def test_dynamo_compiling_fake_tensor_to_vararg_int(self):
        class MyModule(torch.nn.Module):
            def __init__(self) -> None:
                super().__init__()

            def forward(self, x):
                # use numpy int so it's wrapped as fake tensor in dynamo
                shape = np.int_(16)
                # test shape as fake tensor, which param type is
                # Sequence[Union[_int, SymInt]]
                return x.reshape(shape)

        x = torch.rand([4, 4])
        model = MyModule()
        orig_out = model(x)
        opt_model = torch._dynamo.optimize("eager")(MyModule())
        opt_out = opt_model(x)
        self.assertTrue(same(orig_out, opt_out))

    def test_scalar_tensor_is_equivalent_to_symint_argument(self):
        class GumbelTopKSampler(torch.nn.Module):
            def __init__(self, T, k):
                super().__init__()
                self.T = torch.nn.Parameter(
                    torch.tensor(T, dtype=torch.float32), requires_grad=False
                )
                self.k = torch.nn.Parameter(
                    torch.tensor(k, dtype=torch.int32), requires_grad=False
                )

            def sample_discrete(self, logits):
                threshold = torch.topk(logits, self.k, sorted=True)[0][..., -1]
                samples = torch.ge(logits.squeeze(1), threshold).float()
                return samples

            def forward(self, logits):
                dsamples = self.sample_discrete(logits)
                return dsamples

        x = torch.rand([4, 4, 4, 4])
        m = GumbelTopKSampler(T=4, k=4)
        orig_out = m(x)
        opt_m = torch.compile(backend="eager")(m)
        opt_out = opt_m(x)
        self.assertTrue(same(orig_out, opt_out))

    def test_scalar_tensor_is_equivalent_to_symint_list_argument(self):
        class Jitter(torch.nn.Module):
            def __init__(self, jitter_val):
                super().__init__()
                self.jitter_val = jitter_val

            def roll_tensor(self, input):
                h_shift = self.jitter_val - 1
                w_shift = self.jitter_val + 1
                return torch.roll(
                    torch.roll(input, shifts=h_shift, dims=2), shifts=w_shift, dims=3
                )

            def forward(self, input):
                return self.roll_tensor(input)

        x = torch.rand([4, 4, 4, 4])
        m = Jitter(jitter_val=4)
        orig_out = m(x)
        opt_m = torch.compile(backend="eager")(m)
        opt_out = opt_m(x)
        self.assertTrue(same(orig_out, opt_out))

    def test_scalar_tensor_is_equivalent_to_int_list_argument(self):
        class MyModel(torch.nn.Module):
            def forward(self, input):
                permute = torch.tensor([0, 2, 1])
                x = input.permute(*permute)
                return x

        x = torch.randn(2, 3, 4)
        m = MyModel()
        orig_out = m(x)
        opt_m = torch.compile(backend="eager")(m)
        opt_out = opt_m(x)
        self.assertTrue(same(orig_out, opt_out))

    def test_torch_variable_hasattr(self):
        def fn(x):
            if hasattr(torch.nn, "Module"):
                return x * x
            return x + 1

        compiled_fn = torch.compile(backend="eager", fullgraph=True)(fn)

        x = torch.rand([4, 4])
        fn_out = fn(x)
        compiled_out = compiled_fn(x)
        self.assertTrue(same(fn_out, compiled_out))

    def test_list_hasattr1(self):
        def fn(x):
            if hasattr(x, "foo"):
                return x[0] + 1
            return x[0] - 1

        compiled_fn = torch.compile(backend="eager", fullgraph=True)(fn)

        x = [torch.randn(3)]
        fn_out = fn(x)
        compiled_out = compiled_fn(x)
        self.assertTrue(same(fn_out, compiled_out))

    def test_list_hasattr2(self):
        def fn():
            x = [torch.zeros(3)]
            if hasattr(x, "__len__"):
                return x[0] + 1
            return x[0] - 1

        compiled_fn = torch.compile(backend="eager", fullgraph=True)(fn)

        fn_out = fn()
        compiled_out = compiled_fn()
        self.assertTrue(same(fn_out, compiled_out))

    def test_tuple_hasattr(self):
        def fn(x):
            if hasattr(x, "foo"):
                return x[0] + 1
            return x[1] - 1

        compiled_fn = torch.compile(backend="eager", fullgraph=True)(fn)

        x = (torch.randn(3), torch.randn(3))
        fn_out = fn(x)
        compiled_out = compiled_fn(x)
        self.assertTrue(same(fn_out, compiled_out))

    def test_fn_hasattr__name__1(self):
        def fn():
            foo = lambda x: x + 1
            return hasattr(foo, "__name__")

        compiled_fn = torch.compile(backend="eager", fullgraph=True)(fn)

        fn_out = fn()
        compiled_out = compiled_fn()
        self.assertEqual(fn_out, compiled_out)
        self.assertTrue(fn_out)

    def test_fn_hasattr__name__2(self):
        def bar(x):
            return torch.sin(x)

        def fn():
            return hasattr(bar, "__name__")

        compiled_fn = torch.compile(backend="eager", fullgraph=True)(fn)

        fn_out = fn()
        compiled_out = compiled_fn()
        self.assertEqual(fn_out, compiled_out)
        self.assertTrue(fn_out)

    def test_fn_hasattr__name__3(self):
        def bar(x, y):
            return torch.sin(x) + torch.cos(y)

        baz = functools.partial(bar, y=4)

        def fn():
            return hasattr(baz, "__name__")

        compiled_fn = torch.compile(backend="eager", fullgraph=True)(fn)

        fn_out = fn()
        compiled_out = compiled_fn()
        self.assertEqual(fn_out, compiled_out)
        self.assertFalse(fn_out)

    def test_torch_objects_as_keys(self):
        remap = {torch.float16: torch.float32}

        def fn():
            return torch.randn(3, dtype=remap[torch.float16])

        opt = torch.compile(fn, backend="eager")
        opt()

    def test_tracing_py_tree(self):
        def fn(xs):
            flat_xs, spec = python_pytree.tree_flatten(xs)
            res = [x.clone() for x in flat_xs]
            return python_pytree.tree_unflatten(res, spec)

        xs = [torch.tensor(i) for i in range(3)]

        counter = CompileCounter()
        torch._dynamo.optimize(counter, nopython=True)(fn)(xs)
        self.assertEqual(counter.frame_count, 1)
        self.assertEqual(counter.op_count, 3)

    def test_tracing_nested_py_tree(self):
        def fn(xs):
            flat_xs, spec = python_pytree.tree_flatten(xs)
            res = [x.clone() for x in flat_xs]
            return python_pytree.tree_unflatten(res, spec)

        xs = [torch.tensor(i) for i in range(3)]
        xsl = [xs, xs, xs, xs]

        counter = CompileCounter()
        comp_out = torch._dynamo.optimize(counter, nopython=True)(fn)(xsl)
        real_out = fn(xsl)
        self.assertEqual(comp_out, real_out)
        self.assertEqual(counter.frame_count, 1)
        self.assertEqual(counter.op_count, 12)

    def test_tracing_nested_py_tree_tuples(self):
        def fn(xs):
            flat_xs, spec = python_pytree.tree_flatten(xs)
            res = [x.clone() for x in flat_xs]
            return python_pytree.tree_unflatten(res, spec)

        xs = [torch.tensor(i) for i in range(3)]
        xsl = (xs, xs, xs, xs)

        counter = CompileCounter()
        comp_out = torch._dynamo.optimize(counter, nopython=True)(fn)(xsl)
        real_out = fn(xsl)
        self.assertEqual(comp_out, real_out)
        self.assertEqual(counter.frame_count, 1)
        self.assertEqual(counter.op_count, 12)

    def test_tracing_nested_py_tree_dicts(self):
        def fn(xs):
            flat_xs, spec = python_pytree.tree_flatten(xs)
            res = [x.clone() for x in flat_xs]
            return python_pytree.tree_unflatten(res, spec)

        xs = [torch.tensor(i) for i in range(3)]
        xsl = {
            "a": xs,
            "b": xs,
            "c": xs,
        }

        counter = CompileCounter()
        comp_out = torch._dynamo.optimize(counter, nopython=True)(fn)(xsl)
        real_out = fn(xsl)
        self.assertEqual(comp_out, real_out)
        self.assertEqual(counter.frame_count, 1)
        self.assertEqual(counter.op_count, 9)

    def test_dynamic_one_hot(self):
        def fn(x):
            x = x + 1
            # graph break from data-dependent output shape
            x = torch.nn.functional.one_hot(x)
            x = x + 1
            return x

        inp = torch.arange(20) % 4
        counter = CompileCounter()
        real_out = fn(inp)
        comp_out = torch.compile(fn, backend=counter)(inp)
        self.assertEqual(comp_out, real_out)
        self.assertEqual(counter.frame_count, 2)
        self.assertEqual(counter.op_count, 2)

    def test_tracing_nested_py_tree_mixed_all(self):
        def fn(xs):
            flat_xs, spec = python_pytree.tree_flatten(xs)
            res = [x.clone() for x in flat_xs]
            return python_pytree.tree_unflatten(res, spec)

        xs = [torch.tensor(i) for i in range(3)]
        xsa = (xs, xs)
        xsb = {"aa": xsa, "ab": xs}
        xsl = {
            "a": xs,
            "b": xsa,
            "c": xsb,
        }

        counter = CompileCounter()
        comp_out = torch._dynamo.optimize(counter, nopython=True)(fn)(xsl)
        real_out = fn(xsl)
        self.assertEqual(comp_out, real_out)
        self.assertEqual(counter.frame_count, 1)
        self.assertEqual(counter.op_count, 18)

    def test_any_all_symnode(self):
        cnt = CompileCounter()

        @torch.compile(backend=cnt, fullgraph=True, dynamic=True)
        def fn(x):
            t = x.size(0) >= 10
            f = x.size(0) >= 100
            if any([]) or any([f]) or any([f, f]):
                return x - 1
            if all([f]) or all([t, f]) or all([f, t]) or all([f, f]):
                return x - 2
            if not (all([]) and all([t]) and all([t, t])):
                return x - 3
            if not (any([t]) and any([t, f]) and any([f, t])):
                return x - 4
            return x + 1

        y1 = torch.randn(16)
        y2 = torch.randn(18)
        self.assertEqual(fn(y1), y1 + 1)
        self.assertEqual(fn(y2), y2 + 1)
        self.assertEqual(cnt.frame_count, 1)
        y3 = torch.randn(5)
        self.assertEqual(fn(y3), y3 - 3)
        self.assertEqual(cnt.frame_count, 2)

    def test_tracing_py_tree_tensor_subclass(self):
        from torch.testing._internal.two_tensor import TwoTensor
        from torch.utils.checkpoint import checkpoint

        def fn(xs):
            nested_xs = [[xs]]
            flat_xs, spec = python_pytree.tree_flatten(xs)
            return flat_xs[0].clone()

        # use checkpoint to trigger a "sourceless" tensor subclass
        def checkpoint_fn(xs):
            return checkpoint(fn, xs, use_reentrant=True)

        xs = TwoTensor(torch.ones(2, 2), torch.ones(2, 2))

        counter = CompileCounter()
        torch._dynamo.optimize(counter, nopython=True)(checkpoint_fn)(xs)
        self.assertEqual(counter.frame_count, 1)
        self.assertEqual(counter.op_count, 2)

    def test_tracing_tree_map_only(self):
        def fn(xs):
            def mapper(x):
                return x.clone()

            y = python_pytree.tree_map_only(torch.Tensor, mapper, xs)
            return y

        xs = [torch.tensor(i) for i in range(3)] + ["hi"]
        xsa = (xs, xs)
        xsb = {"aa": xsa, "ab": xs}

        counter = CompileCounter()
        comp_out = torch._dynamo.optimize(counter, nopython=True)(fn)(xsb)
        real_out = fn(xsb)

        self.assertEqual(comp_out, real_out)
        self.assertEqual(counter.frame_count, 1)
        self.assertEqual(counter.op_count, 9)

    @torch._dynamo.config.patch(
        capture_scalar_outputs=True, capture_dynamic_output_shape_ops=True
    )
    def test_unbacked_symint(self):
        @torch.compile(backend="eager")
        def f(lengths, values):
            sizes = lengths.tolist()
            for s in sizes:
                torch._check_is_size(s)
                torch._check(s >= 2)
                torch._check(s <= 100)
            return torch.split(values, sizes)

        f(torch.tensor([2, 3, 4]), torch.randn(9))

    @torch._dynamo.config.patch(
        capture_scalar_outputs=True, capture_dynamic_output_shape_ops=True
    )
    def test_out_variant_custom_op(self):
        with torch.library._scoped_library("mylib", "FRAGMENT") as lib:
            lib.define(
                "split_with_sizes_copy(Tensor all_gather_output, SymInt[] all_gather_input_split_sizes, int dim=0, *, Tensor(a!)[] out) -> ()"
            )

            @torch.library.impl(lib, "split_with_sizes_copy", "Meta")
            @torch.library.impl(lib, "split_with_sizes_copy", "CPU")
            def split_with_sizes_copy(
                all_gather_output: torch.Tensor,
                all_gather_input_split_sizes: typing.List[int],
                dim: int,
                out: typing.List[torch.Tensor],
            ) -> None:
                torch.split_with_sizes_copy(
                    all_gather_output, all_gather_input_split_sizes, dim=dim, out=out
                )

            @torch.compile(backend="eager", fullgraph=True)
            def f1(all_gather_output, all_gather_input_split_sizes, dim, out):
                return torch.ops.mylib.split_with_sizes_copy(
                    all_gather_output, all_gather_input_split_sizes, dim, out=out
                )

            all_gather_output = torch.randn(2, 272)
            all_gather_input_split_sizes = [128, 8, 128, 8]
            dim = 1
            out = [
                torch.empty(2, 128),
                torch.empty(2, 8),
                torch.empty(2, 128),
                torch.empty(2, 8),
            ]
            f1(all_gather_output, all_gather_input_split_sizes, dim, out)

        with torch.library._scoped_library("mylib", "FRAGMENT") as lib:
            lib.define(
                "chunk_cat(Tensor[] tensors, int dim, int num_chunks, *, Tensor(a!) out) -> ()"
            )

            @torch.library.impl(lib, "chunk_cat", "Meta")
            @torch.library.impl(lib, "chunk_cat", "CPU")
            def chunk_cat(
                tensors: typing.List[torch.Tensor],
                dim: int,
                num_chunks: int,
                out: torch.Tensor,
            ) -> None:
                torch._chunk_cat(tensors, dim, num_chunks, out=out)

            @torch.compile(backend="eager", fullgraph=True)
            def f2(tensors, dim, num_chunks, out):
                return torch.ops.mylib.chunk_cat(tensors, dim, num_chunks, out=out)

            x = torch.zeros(100, dtype=torch.int64)
            tensors = [
                torch.randn(16, 16),
                torch.randn(16),
                torch.randn(16, 16),
                torch.randn(16),
            ]
            dim = 0
            num_chunks = 2
            out = torch.empty(2, 272)
            f2(tensors, dim, num_chunks, out)

    @torch._dynamo.config.patch(capture_scalar_outputs=True)
    def test_runtime_assert_replacement(self):
        @torch.compile(backend="eager")
        def fn(x, y):
            z = y.item()
            torch._check(z == 3)
            return x + z

        fn(torch.randn(4), torch.tensor([3]))
        self.assertRaises(RuntimeError, lambda: fn(torch.randn(4), torch.tensor([4])))

    @torch._dynamo.config.patch(capture_scalar_outputs=True)
    def test_cat_unbacked(self):
        @torch.compile(backend="eager")
        def fn(x, y):
            z = y.item()
            return torch.cat([x, torch.ones(z)])

        self.assertRaises(
            RuntimeError, lambda: fn(torch.randn(2, 3), torch.tensor([0]))
        )
        self.assertRaises(
            RuntimeError, lambda: fn(torch.randn(2, 3), torch.tensor([1]))
        )

    @torch._dynamo.config.patch(
        capture_scalar_outputs=True, capture_dynamic_output_shape_ops=True
    )
    def test_aot_autograd_propagate_unbacked_symints_shape(self):
        @torch.compile(backend="aot_eager")
        def f(x):
            return torch.nonzero(x)

        f(torch.tensor([1, 0, 3, 2, 0]))

    def test_simple_set_usage(self):
        def foo(x, y):
            setty = {x, y}
            return setty.pop() * setty.pop()

        counter = CompileCounter()
        foo = torch._dynamo.optimize(counter, nopython=True)(foo)
        x = torch.randn(10, 10)
        y = torch.randn(10, 10)
        foo(x, y)
        self.assertEqual(counter.frame_count, 1)

    def test_add_to_set(self):
        def foo(x, y):
            setty = set()
            setty.add(x[0])
            setty.add(x[1])
            setty.add(x[2])
            setty.add(y)
            return y * len(setty)

        x = torch.randn(10, 10)
        y = torch.randn(2, 2)
        eager_result = foo([x, x, x, x, y], y)

        counter = CompileCounter()
        foo = torch._dynamo.optimize(counter, nopython=True)(foo)
        result = foo([x, x, x, x, y], y)
        self.assertEqual(counter.frame_count, 1)
        self.assertEqual(result, eager_result)

    def test_remove_set(self):
        def fn(x):
            set_a = set((4, 5))
            set_a.remove(4)
            return x * len(set_a)

        opt_fn = torch.compile(fn, backend="eager", fullgraph=True)
        x = torch.randn(4)
        ref = fn(x)
        res = opt_fn(x)
        self.assertEqual(ref, res)

    def test_iter_set(self):
        def foo(x, y):
            setty = set()
            for t in x:
                setty.add(t)
            return y * len(setty)

        x = torch.randn(10, 10)
        y = torch.randn(2, 2)
        eager_result = foo([x, x, x, x, y], y)

        counter = CompileCounter()
        foo = torch._dynamo.optimize(counter, nopython=True)(foo)
        result = foo([x, x, x, x, y], y)
        self.assertEqual(counter.frame_count, 1)
        self.assertEqual(result, eager_result)

    def test_input_set_graph_break(self):
        def foo(x):
            return x.pop() * x.pop()

        x = torch.randn(10, 10)
        y = torch.randn(10, 10)

        counter = CompileCounter()

        inp = {x, x, x, x, y, y}
        foo = torch._dynamo.optimize(counter, nopython=True)(foo)

        # There's a lot of stuff about sets that cannot work without a good deal of exertion on our part.
        # Specifically, getting a set as input won't ever work with how GetItemSource works (Can't arbitrary access set contents)
        # and so the guard story for the objects passed into input just isn't there atm.
        with self.assertRaisesRegex(
            torch._dynamo.exc.Unsupported,
            "^call_method UserDefinedObjectVariable\\(set\\).*",
        ):
            foo(inp)

        foo = torch._dynamo.optimize(counter, nopython=False)(foo)
        foo(inp)
        self.assertEqual(counter.frame_count, 1)

    def test_reconstruct_set_across_graph_break(self):
        def foo(x, y):
            setty = set()
            for t in x:
                setty.add(t)
            print("Break!")
            return y * len(setty)

        x = torch.randn(10, 10)
        y = torch.randn(2, 2)

        counter = CompileCounter()
        foo = torch._dynamo.optimize(counter)(foo)
        result = foo([x, x, x, x, y], y)

    def test_set_aliasing_recompiles(self):
        g1 = torch.randn(10)
        g2 = torch.randn(10)
        g3 = torch.randn(10)
        g4 = torch.randn(10)

        def foo(a, b, c):
            myset = {g1, a, b, c}
            return a + len(myset)

        counter = CompileCounter()
        foo = torch._dynamo.optimize(counter)(foo)
        # first call with no aliasing
        foo(g2, g3, g4)
        self.assertEqual(counter.frame_count, 1)

        # no aliasing again
        foo(g3, g2, g4)
        # assert no recompile
        self.assertEqual(counter.frame_count, 1)

        # aliasing changes, we should recompile
        foo(g2, g2, g2)
        self.assertEqual(counter.frame_count, 2)

        # same aliasing, different tensor
        foo(g3, g3, g3)
        self.assertEqual(counter.frame_count, 2)

        # aliasing between global and arg, should recompile again
        foo(g1, g1, g1)
        self.assertEqual(counter.frame_count, 3)

        # Reset
        torch._dynamo.reset()

        # aliasing between global and arg, first call
        foo(g1, g1, g1)
        self.assertEqual(counter.frame_count, 4)

        # same aliasing, different tensor, all local, recompile
        foo(g3, g3, g3)
        self.assertEqual(counter.frame_count, 5)

        # aliasing same tensor, we shouldn't recompile
        foo(g2, g2, g2)
        self.assertEqual(counter.frame_count, 5)

        # No aliasing
        foo(g2, g3, g4)
        self.assertEqual(counter.frame_count, 6)

        # No aliasing again
        foo(g3, g2, g4)
        # assert no recompile
        self.assertEqual(counter.frame_count, 6)

    def test_str_format_return1(self):
        @torch.compile(backend="eager", fullgraph=True)
        def fn(img):
            x = torch.sin(img)
            y = f"shape {img.shape[-2:]} batch size {img.shape[0]}"
            return img + x, y

        img1 = torch.randn(1, 1, 8, 8)
        res, msg = fn(img1)
        self.assertEqual(msg, "shape torch.Size([8, 8]) batch size 1")
        self.assertEqual(res, img1 + torch.sin(img1))

    def test_str_format_return2(self):
        @torch.compile(backend="eager", fullgraph=True)
        def fn(img):
            x = torch.sin(img)
            y = "shape {} batch size {y:.2f}".format(img.shape[-2:], y=img.shape[0])
            return img + x, y

        img1 = torch.randn(1, 1, 8, 8)
        res, msg = fn(img1)
        self.assertEqual(msg, "shape torch.Size([8, 8]) batch size 1.00")
        self.assertEqual(res, img1 + torch.sin(img1))

    # Compiling autograd.Function traces fwd function twice, but the same unbacked symints were not identified
    # as the same across the two tracings. This is an unlikely situation in real use cases, so we add another
    # `test_validate_outputs_unbacked_by_custom_op` to mitigate it and keep this one as expected failure
    # until we have a proper fix.
    @unittest.expectedFailure
    @torch._dynamo.config.patch(capture_scalar_outputs=True)
    def test_validate_outputs_unbacked(self):
        class SillyCat(torch.autograd.Function):
            @staticmethod
            def forward(ctx, x0, x1, i):
                ctx.save_for_backward(i)
                return torch.cat([x0, x1])

            @staticmethod
            def backward(ctx, grad_out):
                (i,) = ctx.saved_tensors
                i0, i1 = i.tolist()
                g_x0, g_x1 = grad_out.split([i0, i1])
                return g_x0, g_x1, None

        @torch.compile(backend="aot_eager", fullgraph=True)
        def f(x, i):
            i0, i1 = i.tolist()
            x0, x1 = x.split([i0, i1])
            return SillyCat.apply(x0, x1, i)

        f(torch.randn(9, requires_grad=True), torch.tensor([3, 6]))

    @torch._dynamo.config.patch(capture_scalar_outputs=True)
    def test_validate_outputs_unbacked_by_custom_op(self):
        with torch.library._scoped_library("mylib", "FRAGMENT") as lib:
            torch.library.define(
                "mylib::foo",
                "(Tensor a, Tensor b) -> (Tensor)",
                tags=torch.Tag.pt2_compliant_tag,
                lib=lib,
            )

            @torch.library.impl("mylib::foo", "cpu", lib=lib)
            @torch.library.register_fake("mylib::foo")
            def foo_impl(x, y):
                return torch.cat([x, y])

            @torch.compile(backend="aot_eager", fullgraph=True)
            def f(x, i):
                i0, i1 = i.tolist()
                x0, x1 = x.split([i0, i1])
                return torch.ops.mylib.foo(x0, x1)

            f(torch.randn(9, requires_grad=True), torch.tensor([3, 6]))

    def test_str_format_assert1(self):
        @torch.compile(backend="eager", fullgraph=True)
        def fn(img):
            x = torch.sin(img)
            val = x.shape[-2:]
            torch._assert(len(val) == 2, f"shape {img.shape}")
            return img + x

        img1 = torch.randn(1, 1, 8, 8)
        res = fn(img1)
        self.assertEqual(res, img1 + torch.sin(img1))

    def test_str_format_assert2(self):
        cnt = CompileCounter()

        @torch.compile(backend=cnt)
        def fn(img):
            x = torch.sin(img)
            torch._assert(
                img.shape[-2] == 8 and img.shape[-1] == 16, f"shape {img.shape}"
            )
            return img + x

        img1 = torch.randn(1, 3, 8, 16)
        res = fn(img1)
        self.assertEqual(res, img1 + torch.sin(img1))
        self.assertEqual(cnt.frame_count, 1)

        # trigger a recompile and graph break
        img2 = torch.randn(1, 3, 8, 15)
        self.assertRaises(AssertionError, lambda: fn(img2))

    def test_tolist_scalar(self):
        def fn(x):
            new_list = []
            for i in x.tolist():
                new_list.append(i * 4)
            return new_list

        x = torch.tensor([3])
        eager = fn(x)
        counter = CompileCounter()
        compiled = torch._dynamo.optimize(counter, nopython=True)(fn)(x)
        self.assertEqual(eager, compiled)
        self.assertEqual(counter.frame_count, 1)

    def test_tolist_1d(self):
        def fn(x):
            new_list = []
            for i in x.tolist():
                new_list.append(i * 4)
            return new_list

        x = torch.tensor([2, 1])
        eager = fn(x)
        counter = CompileCounter()
        compiled = torch._dynamo.optimize(counter, nopython=True)(fn)(x)
        self.assertEqual(eager, compiled)
        self.assertEqual(counter.frame_count, 1)

    def test_tolist_kd(self):
        def fn(x):
            new_list = []
            for i in x.tolist():
                new_list.append(i * 4)
            return new_list

        x = torch.tensor([[[2, 1], [2, 1], [2, 1]], [[2, 1], [2, 1], [2, 1]]])
        eager = fn(x)
        counter = CompileCounter()
        compiled = torch._dynamo.optimize(counter, nopython=True)(fn)(x)
        self.assertEqual(eager, compiled)
        self.assertEqual(counter.frame_count, 1)

    @patch.object(torch._dynamo.config, "specialize_int", True)
    def test_tolist_0d(self):
        def fn(x):
            new_list = []
            i = x.tolist()
            new_list.append(i * 4)
            return new_list

        x = torch.tensor(42)
        eager = fn(x)
        counter = CompileCounter()
        compiled = torch._dynamo.optimize(counter, nopython=True)(fn)(x)
        self.assertEqual(eager, compiled)
        self.assertEqual(counter.frame_count, 1)

    @patch.object(torch._dynamo.config, "assume_static_by_default", False)
    @patch.object(torch._dynamo.config, "automatic_dynamic_shapes", False)
    def test_tolist_kd_dynamic(self):
        def fn(x):
            new_list = []
            i = x.tolist()
            new_list.append(i * 4)
            return new_list

        x = torch.randint(3, 5, [5, 5])
        eager = fn(x)
        counter = CompileCounter()
        compiled_fn = torch._dynamo.optimize(counter, nopython=True)(fn)
        compiled = compiled_fn(x)
        self.assertEqual(eager, compiled)
        self.assertEqual(counter.frame_count, 1)

        # Value change, no recompiles
        x = torch.randint(7, 9, [5, 5])
        compiled_fn(x)
        self.assertEqual(counter.frame_count, 1)

        # Size change, forced recompiles
        x = torch.randint(3, 5, [3, 3])
        compiled_fn(x)
        self.assertEqual(counter.frame_count, 2)

    def test_tolist_float(self):
        def fn(x):
            new_list = []
            for i in x.tolist():
                new_list.append(i * 4)
            return new_list

        x = torch.tensor(
            [[[2.0, 1.0], [2.0, 1.0], [2.0, 1.0]], [[2.0, 1.0], [2.0, 1.0], [2.0, 1.0]]]
        )
        eager = fn(x)
        counter = CompileCounter()
        compiled = torch.compile(fn, backend=counter)(x)
        self.assertEqual(eager, compiled)
        # Nothing to compile here
        self.assertEqual(counter.frame_count, 0)

    def test_inline_closure_not_loaded_by_parent(self):
        def outer(a):
            return a + 1

        def indirect(x):
            return direct(x)

        def direct(x):
            def deep2(c):
                return outer(c)

            def deep(c):
                return deep2(c)

            return deep(x)

        x = torch.randn(3)
        eager = indirect(x)
        counter = CompileCounter()
        compiled = torch._dynamo.optimize(counter)(indirect)(x)
        self.assertEqual(eager, compiled)
        self.assertEqual(counter.frame_count, 1)

    def test_inline_closure_returned_by_another_function_and_captures(self):
        x = torch.ones(1)

        def fn():
            def inner():
                return x + 2

            return inner

        @torch.compile
        def start():
            # Obtain the `inner` function, which holds reference to `x`.
            inner = fn()

            # When we call `inner`, we end up looking up `x` from our inlining
            # tracer, Dynamo must make sure it still has some modeling of `x` at
            # that point.
            res = inner()
            return res

        res = start()
        self.assertEqual(torch.ones(1) * 3, res)

    def test_deque_input(self):
        a = torch.randn([2, 3])
        b = torch.randn([2, 3])
        d1 = collections.deque([a, b])
        d1.insert(0, "foo")

        d2 = collections.deque([a, b])
        d2.insert(0, "foo")

        def fn(q):
            a = q.pop()
            b = q.pop()
            return a * b

        eager = fn(d1)
        counter = CompileCounter()
        compiled = torch.compile(fn, backend=counter)(d2)
        self.assertEqual(eager, compiled)
        self.assertEqual(counter.frame_count, 1)

    def test_deque_append_left(self):
        d1 = collections.deque([10, 10])
        d1.insert(0, "foo")

        d2 = collections.deque([10, 10])
        d2.insert(0, "foo")

        def fn(q, a, b):
            q.appendleft(a)
            q.appendleft(b)
            return q.popleft() * q.popleft()

        a = torch.randn([3, 3])
        b = torch.randn([3, 3])
        eager = fn(d1, a, b)
        counter = CompileCounter()
        compiled = torch.compile(fn, backend=counter)(d2, a, b)
        self.assertEqual(eager, compiled)
        self.assertEqual(counter.frame_count, 1)
        self.assertTrue(isinstance(compiled, torch.Tensor))

    def test_yield_from(self):
        def yield_from_fn(t_list, k):
            def yield_from_gen(l):
                l2 = [t * k for t in l]
                yield from l2

            return [t * k for t in yield_from_gen(t_list)]

        t_list = [torch.randn([2, 3]) for _ in range(3)]
        eager = yield_from_fn(t_list, 2)
        counter = CompileCounter()
        compiled = torch._dynamo.optimize(counter)(yield_from_fn)(t_list, 2)
        self.assertEqual(eager, compiled)
        self.assertEqual(counter.frame_count, 1)

    def test_yield_from_in_a_loop(self):
        def gen2():
            yield 1

        def gen1():
            for value in range(5):
                yield from gen2()

        def fn(x):
            c = 0
            for i in gen1():
                c = c + i
            return x + c

        opt_fn = torch.compile(fn, backend="eager")
        x = torch.zeros(4)
        self.assertEqual(fn(x), opt_fn(x))

    def test_yield_gen_and_from(self):
        def populate_and_multiply_sequence(n, multiplier):
            # Inline generator
            def tensor_generator():
                for i in range(n):
                    yield torch.tensor([i])

            # Use 'yield from' to iterate over tensors and multiply
            t_list = [tensor * multiplier for tensor in tensor_generator()]

            def yield_from_gen():
                yield from t_list

            return [t for t in yield_from_gen()]

        multiplier = torch.tensor([10])
        eager = populate_and_multiply_sequence(5, multiplier)
        counter = CompileCounter()
        compiled = torch._dynamo.optimize(counter)(populate_and_multiply_sequence)(
            5, multiplier
        )
        self.assertEqual(eager, compiled)
        self.assertEqual(counter.frame_count, 1)

    def test_yield_from_user_stop_iteration(self):
        class MyIter:
            def __init__(self, seq):
                self.seq = seq
                self.index = 0

            def __iter__(self):
                return self

            def __next__(self):
                self.index += 1
                if self.index <= len(self.seq):
                    return self.seq[self.index - 1]
                raise StopIteration(self.index)

        def yield_from_iter_fn(seq):
            def gen(seq):
                yield from MyIter(seq)

            return [i for i in gen(seq)]

        seq = [torch.randn([2, 3]) for _ in range(3)]
        eager = yield_from_iter_fn(seq)
        counter = CompileCounter()
        compiled = torch._dynamo.optimize(counter)(yield_from_iter_fn)(seq)
        self.assertEqual(eager, compiled)
        self.assertEqual(counter.frame_count, 0)

    def test_yield_send_to_subgenerator_graph_break(self):
        def subgenerator(tensor):
            multiplier = yield
            yield tensor * multiplier

        def main_generator(t_list):
            for tensor in t_list:
                subgen = subgenerator(tensor)
                next(subgen)
                yield from subgen.send(torch.tensor([10]))

        t_list = [torch.tensor([i]) for i in range(5)]
        eager = list(main_generator(t_list))

        counter = CompileCounter()
        compiled_fn = torch._dynamo.optimize(counter)(main_generator)
        compiled = list(compiled_fn(t_list))

        self.assertEqual(eager, compiled)
        self.assertEqual(counter.frame_count, 0)

    def test_derpy_nn_module_usage(self):
        def ff1(x):
            self = mod1
            return torch.sigmoid(self.mod2(x) + self.param1)

        def ff2(x):
            self = mod2
            return torch.cos(torch.sin(x) * self.param2 + 10)

        mod1 = torch.nn.Module()
        mod2 = torch.nn.Module()
        mod1.register_module("mod2", mod2)
        mod1.register_parameter("param1", torch.nn.Parameter(torch.randn(10)))
        mod1.forward = ff1
        mod2.register_parameter("param2", torch.nn.Parameter(torch.randn(10)))
        mod2.forward = ff2
        mod1.eval()

        x = torch.randn(10)
        expected = mod1(x)
        counter = CompileCounter()
        actual = torch.compile(mod1, backend=counter, fullgraph=True)(x)
        self.assertEqual(actual, expected)
        self.assertEqual(counter.op_count, 6)

    def test_default_args_device_dtype(self):
        class Foo:
            def __init__(
                self,
                dtype: torch.dtype = torch.float16,
                device: torch.device = torch.device("cpu"),
            ) -> None:
                self.value = torch.tensor(10, dtype=dtype, device=device)

        def fn():
            return Foo().value + 1

        opt_func = torch._dynamo.optimize("eager", nopython=True)(fn)
        ref = fn()
        res = opt_func()
        self.assertEqual(ref, res)

    def test_torch_device_python_type(self):
        for device, device_type, index in [
            ("cpu", "cpu", None),
            ("cuda:0", "cuda", 0),
        ]:
            if device == "cuda:0" and not TEST_CUDA:
                continue

            def fn(target):
                target_device = target.device
                a = torch.zeros(2, 3, device=target_device)
                # Constant assert at trace time
                assert isinstance(target_device, torch.device)
                assert target_device.type == device_type
                assert target_device.index == index
                b = torch.zeros(2, 3, device=target_device)
                c = torch.zeros(2, 3, device=target_device)
                return a + b + c

            from torch._dynamo.variables import ConstantVariable

            device = torch.device(device)
            expected_variable = ConstantVariable(device)
            self.assertEqual(expected_variable.python_type(), type(device))

            opt_func = torch._dynamo.optimize("eager", nopython=True)(fn)
            a = torch.tensor([2, 3], device=device)
            res = opt_func(a)
            self.assertIsInstance(res, torch.Tensor)

    def test_torch_dtype_python_type(self):
        def fn(target):
            target_dtype = target.dtype
            a = torch.zeros(2, 3, dtype=target_dtype)
            # Constant assert at trace time
            assert isinstance(target_dtype, torch.dtype)
            b = torch.zeros(2, 3, dtype=target_dtype)
            c = torch.zeros(2, 3, dtype=target_dtype)
            return a + b + c

        from torch._dynamo.variables import ConstantVariable

        dtype = torch.float16
        expected_variable = ConstantVariable(dtype)
        self.assertEqual(expected_variable.python_type(), type(dtype))

        opt_func = torch._dynamo.optimize("eager", nopython=True)(fn)
        a = torch.tensor([2, 3], dtype=dtype)
        res = opt_func(a)
        self.assertIsInstance(res, torch.Tensor)

    def test_iterator_limit(self):
        def fn(x):
            def gen():
                while True:
                    yield x

            return list(gen())

        x = torch.randn([0, 1, 2, 3, 4, 5])
        compiled_fn = torch._dynamo.optimize(backend="eager", nopython=True)(fn)
        with self.assertRaisesRegex(
            torch._dynamo.exc.Unsupported, "infinite generator"
        ):
            compiled_fn(x)

        # FIXME(XuehaiPan): do not inline infinite generator if it does not raise errors in eager mode
        def fn(x):
            def gen():
                while True:
                    yield x

            return list(zip(range(10), gen()))

        x = torch.randn([0, 1, 2, 3, 4, 5])
        compiled_fn = torch._dynamo.optimize(backend="eager", nopython=True)(fn)
        with self.assertRaisesRegex(
            torch._dynamo.exc.Unsupported, "infinite generator"
        ):
            compiled_fn(x)

    def test_itertools_islice(self):
        counters.clear()

        def fn(x):
            return itertools.islice(x, 2, 5, 2)

        x = torch.randn([0, 1, 2, 3, 4, 5])
        eager = fn(x)

        compiled_fn = torch._dynamo.optimize(backend="eager", nopython=True)(fn)
        compiled = compiled_fn(x)

        self.assertEqual(list(eager), list(compiled))
        self.assertEqual(len(counters["graph_break"]), 0)

    def test_itertools_islice_default_step(self):
        counters.clear()

        def fn(x):
            return itertools.islice(x, 2, 5)

        x = torch.randn([0, 1, 2, 3, 4, 5])
        eager = fn(x)

        compiled_fn = torch._dynamo.optimize(backend="eager", nopython=True)(fn)
        compiled = compiled_fn(x)

        self.assertEqual(list(eager), list(compiled))
        self.assertEqual(len(counters["graph_break"]), 0)

    def test_itertools_islice_default_end(self):
        counters.clear()

        def fn(x):
            return itertools.islice(x, 2)

        x = torch.randn([0, 1, 2, 3, 4, 5])
        eager = fn(x)

        compiled_fn = torch._dynamo.optimize(backend="eager", nopython=True)(fn)
        compiled = compiled_fn(x)

        self.assertEqual(list(eager), list(compiled))
        self.assertEqual(len(counters["graph_break"]), 0)

    def test_itertools_repeat(self):
        counters.clear()

        def fn(x):
            r = itertools.repeat(100.0, 5)
            for i in r:
                x += i
            return x

        x = torch.randn([2, 5])
        eager = fn(x)

        compiled_fn = torch._dynamo.optimize(backend="eager", nopython=True)(fn)
        compiled = compiled_fn(x)

        self.assertEqual(list(eager), list(compiled))
        self.assertEqual(len(counters["graph_break"]), 0)

    def test_itertools_infinite_repeat(self):
        counters.clear()

        def fn(x):
            r = itertools.repeat(100.0)
            idx = 0
            for i in r:
                x += i
                idx += 1
                if idx > 10:
                    break
            return x

        x = torch.randn([2, 5])
        eager = fn(x)

        compiled_fn = torch._dynamo.optimize(backend="eager", nopython=True)(fn)
        compiled = compiled_fn(x)

        self.assertEqual(list(eager), list(compiled))
        self.assertEqual(len(counters["graph_break"]), 0)

    def test_itertools_infinite_repeat_mutation(self):
        counters.clear()

        def fn(x):
            r = itertools.repeat(x)
            idx = 0
            for i in r:
                x += i
                i += 1
                idx += 1
                if idx > 10:
                    break
            return x

        x = torch.randn([2, 5])
        eager = fn(x)

        compiled_fn = torch._dynamo.optimize(backend="eager", nopython=True)(fn)
        compiled = compiled_fn(x)

        self.assertEqual(list(eager), list(compiled))
        self.assertEqual(len(counters["graph_break"]), 0)

    def test_itertools_infinite_count(self):
        for args in ([], [10], [5, -1]):
            counters.clear()

            def fn(x):
                r = itertools.count(*args)
                idx = 0
                for i in r:
                    x += i
                    idx += 1
                    if idx > 10:
                        break
                return x

            x = torch.randn([2, 5])
            eager = fn(x)

            compiled_fn = torch._dynamo.optimize(backend="eager", nopython=True)(fn)
            compiled = compiled_fn(x)

            self.assertEqual(list(eager), list(compiled))
            self.assertEqual(len(counters["graph_break"]), 0)

    def test_itertools_infinite_cycle(self):
        counters.clear()

        def fn(x):
            for iterator in (
                iter([]),
                iter([10, 11.0]),
                itertools.repeat(-1, 3),
                itertools.count(10),
            ):
                r = itertools.cycle(iterator)
                idx = 0
                x += 1
                for i in r:
                    x += i
                    idx += 1
                    if idx > 10:
                        break
            return x

        x = torch.randn([2, 5])
        eager = fn(x)

        compiled_fn = torch._dynamo.optimize(backend="eager", nopython=True)(fn)
        compiled = compiled_fn(x)

        self.assertEqual(list(eager), list(compiled))
        self.assertEqual(len(counters["graph_break"]), 0)

    def test_itertools_accumulate_symint_default_sum(self):
        # https://github.com/pytorch/pytorch/issues/110287
        counters.clear()

        def fn(x):
            r = itertools.accumulate([x.size(0), x.size(1)])
            for i in r:
                x *= i
            return x

        x = torch.randn(2, 3)
        eager = fn(x)

        compiled_fn = torch._dynamo.optimize(backend="eager", nopython=True)(fn)
        compiled = compiled_fn(x)

        self.assertEqual(list(eager), list(compiled))
        self.assertEqual(len(counters["graph_break"]), 0)

    def test_itertools_accumulate_tensors_default_sum(self):
        counters.clear()

        def fn(a, b, c, d, x):
            l = [a, b, c, d, x]
            for i, t in enumerate(l):
                l[i] = t * x
            return itertools.accumulate(l)

        t_list = [torch.tensor([i + 1]) for i in range(4)]
        x = torch.tensor([[1, 2], [3, 4]])
        eager = fn(*t_list, x)

        compiled_fn = torch._dynamo.optimize(backend="eager", nopython=True)(fn)
        compiled = compiled_fn(*t_list, x)

        self.assertEqual(list(eager), list(compiled))
        self.assertEqual(len(counters["graph_break"]), 0)

    def test_itertools_accumulate_tensors_builtins(self):
        for builtin_op in [operator.mul, operator.sub, operator.pow]:
            counters.clear()

            def fn(a, b, c, d, x):
                l = [a, b, c, d, x]
                for i, t in enumerate(l):
                    l[i] = t * x
                return itertools.accumulate(l, builtin_op)

            t_list = [torch.tensor([i + 1]) for i in range(4)]
            x = torch.tensor([[1, 2], [3, 4]])
            eager = fn(*t_list, x)

            compiled_fn = torch._dynamo.optimize(backend="eager", nopython=True)(fn)
            compiled = compiled_fn(*t_list, x)

            self.assertEqual(list(eager), list(compiled))
            self.assertEqual(len(counters["graph_break"]), 0)

    def test_itertools_accumulate_tensors_kwargs(self):
        from torch._dynamo.utils import counters

        for kwargs in [
            {"func": operator.mul},
            {"initial": 100},
            {"func": operator.sub, "initial": -1},
        ]:
            counters.clear()

            def fn(a, b, c, d, x):
                l = [a, b, c, d, x]
                for i, t in enumerate(l):
                    l[i] = t * x
                return itertools.accumulate(l, **kwargs)

            t_list = [torch.tensor([i + 1]) for i in range(4)]
            x = torch.tensor([[1, 2], [3, 4]])

            compiled_fn = torch._dynamo.optimize(backend="eager", nopython=True)(fn)
            compiled = compiled_fn(*t_list, x)
            eager = fn(*t_list, x)

            self.assertEqual(list(eager), list(compiled))
            self.assertEqual(len(counters["graph_break"]), 0)

    def test_packaging_version_parse(self):
        from packaging import version

        @torch.compile(backend="eager", fullgraph=True)
        def fn():
            x = torch.zeros(1)
            if version.parse(torch.__version__) >= version.parse("2.0.0"):
                return x + 1
            return x

        self.assertEqual(fn().item(), 1)

    def test_itertools_accumulate_tensors_user_defined(self):
        def udo_fn_0(a, b):
            return -1

        rando = random.randint(0, 1)

        def udo_fn_1(a, b):
            return a * rando + b * rando

        seen = []

        def udo_fn_2(a, b):
            seen.append(a)
            seen.append(b)
            return a * len(seen)

        for udo_fn in [udo_fn_0, udo_fn_1, udo_fn_2]:
            counters.clear()
            torch._dynamo.reset()

            def fn(a, b, c, d, x):
                l = [a, b, c, d, x]
                for i, t in enumerate(l):
                    l[i] = t * x
                return itertools.accumulate(l, udo_fn)

            t_list = [torch.tensor([i]) for i in range(4)]
            x = torch.tensor([[1, 2], [3, 4]])
            eager = fn(*t_list, x)

            compiled_fn = torch._dynamo.optimize(backend="eager", nopython=True)(fn)
            compiled = compiled_fn(*t_list, x)

            self.assertEqual(list(eager), list(compiled))
            self.assertEqual(len(counters["graph_break"]), 0)

    def test_pure_python_accumulate(self):
        def accumulate(iterable, func=lambda x, y: x + y):
            it = iter(iterable)
            try:
                # Initialize the accumulator with the first value from the iterable
                accumulator = next(it)
            except StopIteration:
                # If the iterable is empty, return an empty generator
                return
            yield accumulator

            for element in it:
                accumulator = func(accumulator, element)
                yield accumulator

        def fn(it):
            return accumulate(it)

        t_list = [torch.tensor([i]) for i in range(4)]
        eager = fn(t_list)

        counter = CompileCounter()
        compiled_fn = torch.compile(fn, backend=counter)
        compiled = compiled_fn(t_list)

        self.assertEqual(list(eager), list(compiled))
        self.assertEqual(counter.frame_count, 1)

    def test_itertools_groupby_pure_python_default_identify_func(self):
        counters.clear()

        def fn(l):
            return [(k, list(g)) for k, g in itertools.groupby(l)]

        l = [1, 2, 2, 3, 4, 4, 4, 1, 2]
        eager = fn(l)

        compiled_fn = torch._dynamo.optimize(backend="eager", nopython=True)(fn)
        compiled = compiled_fn(l)

        self.assertEqual(eager, compiled)
        self.assertEqual(len(counters["graph_break"]), 0)

    def test_itertools_groupby_pure_python_key_func(self):
        counters.clear()

        def fn(l):
            return [(k, list(g)) for k, g in itertools.groupby(l, key=operator.neg)]

        l = [1, 2, -2, 3, 4, 4, -4, 0, -2]
        eager = fn(l)

        compiled_fn = torch._dynamo.optimize(backend="eager", nopython=True)(fn)
        compiled = compiled_fn(l)

        self.assertEqual(eager, compiled)
        self.assertEqual(len(counters["graph_break"]), 0)

    def test_itertools_tee(self):
        counters.clear()

        def fn(l):
            a, b = itertools.tee(l)
            return list(a), list(b)

        l = [1, 2, 2, 3, 4, 4, 4, 1, 2]
        eager = fn(l)

        compiled_fn = torch._dynamo.optimize(backend="eager", nopython=True)(fn)
        compiled = compiled_fn(l)

        self.assertEqual(eager, compiled)
        self.assertEqual(len(counters["graph_break"]), 0)

    def test_list_iterator_contains(self):
        def fn(x):
            it = iter(["my_weight", "not_my_weight"])
            next(it)
            if "my_weight" in it:
                return x + 2
            return x + 1

        x = torch.zeros(3)
        compiled_fn = torch._dynamo.optimize(backend="eager", nopython=True)(fn)

        self.assertEqual(fn(x), compiled_fn(x))

    def test_storage_return(self):
        @torch.compile(backend="eager", fullgraph=True)
        def fn(x):
            y = torch.sin(x + 1)
            storage = x.untyped_storage()
            storage.resize_(0)
            y = torch.cos(y)
            return y, storage

        x = torch.randn(10)
        expected = torch.cos(torch.sin(x + 1))
        y, s = fn(x)
        self.assertEqual(y, expected)
        self.assertEqual(x.untyped_storage().size(), 0)
        self.assertIs(s, x.untyped_storage())

    def test_flat_name_to_original_fqn(self):
        class FooBarModule(torch.nn.Module):
            def __init__(self) -> None:
                super().__init__()
                self.register_parameter("0", torch.nn.Parameter(torch.randn(3, 4)))
                self.test_buf = torch.nn.Buffer(torch.randn(3, 4))
                self.register_parameter(
                    "test_param", torch.nn.Parameter(torch.randn(3, 4))
                )

            def forward(self, x):
                return ((x + self.test_buf) * getattr(self, "0")) / self.test_param

        class TestModule(torch.nn.Module):
            def __init__(self) -> None:
                super().__init__()
                self.foo_bar = FooBarModule()
                self.register_parameter(
                    "test_param", torch.nn.Parameter(torch.randn(3, 4))
                )
                self.test_buf = torch.nn.Buffer(torch.randn(3, 4))

            def forward(self, x):
                return (self.foo_bar(x) + self.test_param) * self.test_buf

        gm, _ = torch._dynamo.export(TestModule(), torch.randn(3, 4))
        self.assertIn("dynamo_flat_name_to_original_fqn", gm.meta)
        expected_fqn = {
            "L__self___test_param": "test_param",
            "L__self___test_buf": "test_buf",
            "getattr_L__self___foo_bar___0__": "foo_bar.0",
            "L__self___foo_bar_test_param": "foo_bar.test_param",
            "L__self___foo_bar_test_buf": "foo_bar.test_buf",
        }
        self.assertEqual(expected_fqn, gm.meta["dynamo_flat_name_to_original_fqn"])

    def test_proxy_frozen_dataclass(self):
        @dataclasses.dataclass(frozen=True)
        class TestDataClass:
            x: torch.Tensor
            y: torch.Tensor

        @allow_in_graph
        def inner_fn(dc):
            return dc.x + dc.y

        def fn(x, y):
            dc = TestDataClass(x, y)
            return inner_fn(dc)

        fn_opt = torch.compile(fullgraph=True)(fn)
        inps = (torch.ones(2, 2), torch.ones(2, 2))
        actual = fn_opt(*inps)
        expected = fn(*inps)

        self.assertEqual(actual, expected)

    def test_reconstruct_frozen_dataclass(self):
        @dataclasses.dataclass(frozen=True)
        class TestDataClass:
            x: torch.Tensor
            y: torch.Tensor

        def fn(x, y):
            dc = TestDataClass(x, y)
            torch._dynamo.graph_break()
            return dc.x + dc.y

        fn_opt = torch.compile()(fn)
        inps = (torch.ones(2, 2), torch.ones(2, 2))
        actual = fn_opt(*inps)
        expected = fn(*inps)

    def test_frozen_dataclass_default_value(self):
        @dataclasses.dataclass(frozen=True)
        class TestDataClass:
            x: torch.Tensor
            y: torch.Tensor
            z: int = dataclasses.field(default=5)
            a: int = 6

        @allow_in_graph
        def inner_fn(dc):
            return dc.x + dc.y + dc.z + dc.a

        def fn(x, y):
            dc = TestDataClass(x, y)
            return inner_fn(dc)

        fn_opt = torch.compile(fullgraph=True)(fn)
        inps = (torch.ones(2, 2), torch.ones(2, 2))
        actual = fn_opt(*inps)
        expected = fn(*inps)

        self.assertEqual(actual, expected)

    def test_frozen_dataclass_default_factory(self):
        @dataclasses.dataclass(frozen=True)
        class TestDataClass:
            x: torch.Tensor
            y: torch.Tensor
            z: int = dataclasses.field(default_factory=list)
            a: int = dataclasses.field(default_factory=lambda: [5])

        @allow_in_graph
        def inner_fn(dc):
            return dc.x + dc.y + dc.a[0]

        def fn(x, y):
            dc = TestDataClass(x, y)
            return inner_fn(dc)

        fn_opt = torch.compile(fullgraph=True)(fn)
        inps = (torch.ones(2, 2), torch.ones(2, 2))
        actual = fn_opt(*inps)
        expected = fn(*inps)

        self.assertEqual(actual, expected)

    @requiresPy310
    def test_frozen_dataclass_kw_only(self):
        @dataclasses.dataclass(frozen=True)
        class TestDataClass:
            x: torch.Tensor
            y: torch.Tensor
            z: int = dataclasses.field(kw_only=True)
            a: int = dataclasses.field(kw_only=True)

        @allow_in_graph
        def inner_fn(dc):
            return dc.x + dc.y + dc.a + dc.z

        def fn(x, y):
            dc = TestDataClass(x, y, z=5, a=2)
            return inner_fn(dc)

        fn_opt = torch.compile(fullgraph=True)(fn)
        inps = (torch.ones(2, 2), torch.ones(2, 2))
        actual = fn_opt(*inps)
        expected = fn(*inps)

        self.assertEqual(actual, expected)

    def test_pytree_tree_leaves(self):
<<<<<<< HEAD
        implemtations = [("generic", pytree), ("python", python_pytree)]
=======
        implemtations = [("python", python_pytree)]
>>>>>>> 9e299b88
        if cxx_pytree is not None:
            implemtations.append(("cxx", cxx_pytree))

        for name, module in implemtations:
            with self.subTest(f"pytree implement: {name}"):

                def fn(x):
                    tree = {
                        "a": [x, x - 1],
                        "b": x + 2,
                        "c": (
                            x,
                            3.0,
                            collections.deque([0.0, -x, 1, 2], maxlen=3),
                        ),
                        "d": collections.OrderedDict(
                            {
                                "e": torch.return_types.qr((2 * x, None)),
                                "f": MyTuple(x, x + 1, torch.zeros(4, 3)),
                            },
                        ),
                    }
                    leaves = module.tree_leaves(tree)
                    return leaves

                x = torch.randn(3, 2)
                expected = fn(x)
                fn_opt = torch.compile(fullgraph=True)(fn)
                actual = fn_opt(x)

                self.assertEqual(actual, expected)

    def test_pytree_tree_flatten_unflatten(self):
<<<<<<< HEAD
        implemtations = [("generic", pytree), ("python", python_pytree)]
        if cxx_pytree is not None:
            implemtations.append(("cxx", cxx_pytree))
=======
        implemtations = [("python", python_pytree)]
>>>>>>> 9e299b88

        for name, module in implemtations:
            with self.subTest(f"pytree implement: {name}"):

                def fn(x, y):
                    tree = {
                        "a": [x, x - 1],
                        "b": x + 2,
                        "c": (
                            x,
                            3.0,
                            collections.deque([0.0, -x, 1, 2], maxlen=3),
                        ),
                        "d": collections.OrderedDict(
                            {
                                "e": torch.return_types.qr((2 * x, None)),
                                "f": MyTuple(x, x + 1, torch.zeros(4, 3)),
                            },
                        ),
                    }
                    leaves, treespec = module.tree_flatten(tree)
                    new_leaves = [
                        x - 1,
                        y,
                        x * y,
                        3.0,
                        y - 2,
                        1,
                        torch.zeros(2, 2),
                        2 * y,
                        -y,
                        x + y,
                        x - y,
                        torch.ones(3, 2),
                        1,
                    ]
                    new_tree = module.tree_unflatten(new_leaves, treespec)
                    return leaves, new_tree

            x = torch.randn(3, 2)
            y = torch.randn(3, 2)
            expected = fn(x, y)
            fn_opt = torch.compile(fullgraph=True)(fn)
            actual = fn_opt(x, y)

            self.assertEqual(actual, expected)

    def test_pytree_tree_map(self):
<<<<<<< HEAD
        implemtations = [("generic", pytree), ("python", python_pytree)]
        if cxx_pytree is not None:
            implemtations.append(("cxx", cxx_pytree))
=======
        implemtations = [("python", python_pytree)]
>>>>>>> 9e299b88

        for name, module in implemtations:
            with self.subTest(f"pytree implement: {name}"):

                def fn(x, y):
                    tree1 = {
                        "a": [x, x - 1],
                        "b": x + 2,
                        "c": (
                            x,
                            3.0,
                            collections.deque([0.0, -x, 1, 2], maxlen=3),
                        ),
                        "d": collections.OrderedDict(
                            {
                                "e": torch.return_types.qr((2 * x, None)),
                                "f": MyTuple(x, x + 1, torch.zeros(4, 3)),
                            },
                        ),
                    }
                    tree2 = collections.OrderedDict(
                        [
                            ("c", (y, 3.0, collections.deque([1, -y, 10.0]))),
                            ("a", [y, y + 1]),
                            ("b", y + 2),
                            (
                                "d",
                                {
                                    "f": MyTuple(torch.ones(4, 3), -y, y + 1),
                                    "e": torch.return_types.qr((2 * y, None)),
                                },
                            ),
                        ],
                    )
                    return module.tree_map(lambda u, v: (u, v), tree1, tree2)

                x = torch.randn(3, 2)
                y = torch.randn(3, 2)
                expected = fn(x, y)
                fn_opt = torch.compile(fullgraph=True)(fn)
                actual = fn_opt(x, y)

                self.assertEqual(actual, expected)

    def test_shape_env_no_recording(self):
        main = ShapeEnv(should_record_events=False)

        # The main ShapeEnv should have no event recorded.
        self.assertEqual(len(main.events), 0)

        # Call create_symbolic_sizes_strides_storage_offset on both of them.
        r = main.create_symbolic_sizes_strides_storage_offset(
            torch.randn(3, 2), ConstantSource("x")
        )

        # Create a guard: size[0] == 3 (call evaluate_expr)
        #   - +1 guard entry
        #   - +1 replacement entry
        size = r[0]
        bool(size[0] == 3)

        # The main ShapeEnv should remain with no event recorded.
        self.assertEqual(len(main.events), 0)

        if torch.fx.experimental.validator.translation_validation_enabled():
            from torch.fx.experimental.symbolic_shapes import (
                CURRENT_NODE_KEY,
                SHAPEENV_EVENT_KEY,
            )

            # Check that we don't store any recording metadata on nodes
            # from the symbolic shape FX graph.
            for n in main.graph.nodes:
                self.assertFalse(SHAPEENV_EVENT_KEY in n.meta)
                self.assertFalse(CURRENT_NODE_KEY in n.meta)

    def _replay_and_check(self, shape_env: ShapeEnv):
        if shape_env.should_record_events:
            replayed = replay_shape_env_events(shape_env.events)
            shape_env.check_equal(replayed)

    def test_shape_env_equal_empty(self):
        main, other = ShapeEnv(), ShapeEnv()
        main.check_equal(other)
        self._replay_and_check(main)

    @onlyIfTranslationValidation
    def test_shape_env_equal_constructor(self):
        main, other = ShapeEnv(allow_scalar_outputs=False), ShapeEnv()
        self.assertExpectedRaisesInline(
            NotEqualError,
            lambda: main.check_equal(other),
            """\
ShapeEnv not equal: field values don't match:

==> settings: values don't match.
  >  Left: ShapeEnvSettings(allow_scalar_outputs=False, allow_dynamic_output_shape_ops=True, assume_static_by_default=False, specialize_zero_one=True, duck_shape=True, prefer_deferred_runtime_asserts_over_guards=False, allow_complex_guards_as_runtime_asserts=False)
  > Right: ShapeEnvSettings(allow_scalar_outputs=True, allow_dynamic_output_shape_ops=True, assume_static_by_default=False, specialize_zero_one=True, duck_shape=True, prefer_deferred_runtime_asserts_over_guards=False, allow_complex_guards_as_runtime_asserts=False)
""",
        )
        self._replay_and_check(main)

    @onlyIfTranslationValidation
    def test_shape_env_equal_create_symbolic_sizes_strides_storage_offset(self):
        main, other = ShapeEnv(), ShapeEnv()
        main.create_symbolic_sizes_strides_storage_offset(
            torch.randn(3, 2), ConstantSource("x")
        )
        self.assertExpectedRaisesInline(
            NotEqualError,
            lambda: main.check_equal(other),
            """\
ShapeEnv not equal: field values don't match:

==> name_to_node: values don't match.
  >  Left: {x_size_0_, x_size_1_, x_storage_offset, x_stride_0_, x_stride_1_}
  > Right: {}
==> source_to_symbol: values don't match.
  >  Left: {x.size()[0]: x.size()[0], x.size()[1]: x.size()[1], x.storage_offset(): x.storage_offset(), x.stride()[0]: x.stride()[0], x.stride()[1]: x.stride()[1]}
  > Right: {}
==> source_to_var: values don't match.
  >  Left: {x.size()[0]: s0, x.size()[1]: s1}
  > Right: {}
==> val_to_var: values don't match.
  >  Left: {0: 0, 1: 1, 2: s1, 3: s0}
  > Right: {0: 0, 1: 1}
==> var_to_range: values don't match.
  >  Left: {s0: VR[2, int_oo], s1: VR[2, int_oo]}
  > Right: {}
==> var_to_sources: values don't match.
  >  Left: {s0: [TensorPropertySource(base=ConstantSource(source_name='x'), prop=<TensorProperty.SIZE: 0>, idx=0)], s1: [TensorPropertySource(base=ConstantSource(source_name='x'), prop=<TensorProperty.SIZE: 0>, idx=1)]}
  > Right: {}
==> var_to_val: values don't match.
  >  Left: {s0: 3, s1: 2}
  > Right: {}
""",
        )
        self._replay_and_check(main)

    @onlyIfTranslationValidation
    def test_shape_env_equal_unbacked(self):
        main, other = ShapeEnv(), ShapeEnv()
        main.create_unbacked_symint()
        main.create_unbacked_symfloat()
        main.create_unbacked_symbool()
        self.assertExpectedRaisesInline(
            NotEqualError,
            lambda: main.check_equal(other),
            """\
ShapeEnv not equal: field values don't match:

==> name_to_node: values don't match.
  >  Left: {u0, u1, zuf0}
  > Right: {}
==> unbacked_symfloat_counter: values don't match.
  >  Left: 1
  > Right: 0
==> unbacked_symint_counter: values don't match.
  >  Left: 2
  > Right: 0
==> var_to_range: values don't match.
  >  Left: {u0: VR[-int_oo, int_oo], u1: VR[0, 1], zuf0: VR[-oo, oo]}
  > Right: {}
""",
        )
        self._replay_and_check(main)

    @onlyIfTranslationValidation
    def test_shape_env_equal_evaluate_expr_divisible(self):
        main, other = ShapeEnv(), ShapeEnv()

        # Call create_symbolic_sizes_strides_storage_offset on both of them.
        r = main.create_symbolic_sizes_strides_storage_offset(
            torch.randn(3, 2), ConstantSource("x")
        )
        other.create_symbolic_sizes_strides_storage_offset(
            torch.randn(3, 2), ConstantSource("x")
        )

        # Create a guard: size[0] % 3 == 0 (only in the main ShapeEnv)
        #   - +1 guard entry
        #   - +1 divisible entry
        size = r[0]
        bool(size[0] % 3 == 0)

        self.assertExpectedRaisesInline(
            NotEqualError,
            lambda: main.check_equal(other),
            """\
ShapeEnv not equal: field values don't match:

==> axioms: values don't match.
  >  Left: {(Mod(s0, 3)) < 0: False, (Mod(s0, 3)) <= 0: True, 0 < (Mod(s0, 3)): False, 0 <= (Mod(s0, 3)): True, Eq(0, Mod(s0, 3)): True, Eq(Mod(s0, 3), 0): True, Ne(0, Mod(s0, 3)): False, Ne(Mod(s0, 3), 0): False}
  > Right: {}
==> divisible: values don't match.
  >  Left: {Mod(s0, 3)}
  > Right: {}
==> guards: values don't match.
  >  Left: [Eq(Mod(s0, 3), 0)]
  > Right: []
==> name_to_node: values don't match.
  >  Left: {_assert, eq, mod, x_size_0_, x_size_1_, x_storage_offset, x_stride_0_, x_stride_1_}
  > Right: {x_size_0_, x_size_1_, x_storage_offset, x_stride_0_, x_stride_1_}
""",
        )
        self._replay_and_check(main)

    @onlyIfTranslationValidation
    def test_shape_env_equal_evaluate_expr_replacement(self):
        main, other = ShapeEnv(), ShapeEnv()

        # Call create_symbolic_sizes_strides_storage_offset on both of them.
        r = main.create_symbolic_sizes_strides_storage_offset(
            torch.randn(3, 2), ConstantSource("x")
        )
        other.create_symbolic_sizes_strides_storage_offset(
            torch.randn(3, 2), ConstantSource("x")
        )

        # Create a guard: size[0] == 3 (only in the main ShapeEnv)
        #   - +1 guard entry
        #   - +1 replacement entry
        size = r[0]
        bool(size[0] == 3)

        self.assertExpectedRaisesInline(
            NotEqualError,
            lambda: main.check_equal(other),
            """\
ShapeEnv not equal: field values don't match:

==> axioms: values don't match.
  >  Left: {False: False, True: True}
  > Right: {}
==> guards: values don't match.
  >  Left: [Eq(s0, 3)]
  > Right: []
==> name_to_node: values don't match.
  >  Left: {_assert, eq, x_size_0_, x_size_1_, x_storage_offset, x_stride_0_, x_stride_1_}
  > Right: {x_size_0_, x_size_1_, x_storage_offset, x_stride_0_, x_stride_1_}
==> replacements: values don't match.
  >  Left: {s0: 3}
  > Right: {}
==> var_to_range: values don't match.
  >  Left: {s0: VR[3, 3], s1: VR[2, int_oo]}
  > Right: {s0: VR[2, int_oo], s1: VR[2, int_oo]}
""",
        )
        self._replay_and_check(main)

    @onlyIfTranslationValidation
    def test_shape_env_equal_evaluate_expr_refinement(self):
        main, other = ShapeEnv(), ShapeEnv()

        # Call create_symbolic_sizes_strides_storage_offset on both of them.
        r = main.create_symbolic_sizes_strides_storage_offset(
            torch.randn(3, 2), ConstantSource("x")
        )
        other.create_symbolic_sizes_strides_storage_offset(
            torch.randn(3, 2), ConstantSource("x")
        )

        # Create a guard: size[0] >= 3 (only in the main ShapeEnv)
        #   - +1 guard entry
        #   - +1 var_to_guard entry
        #   - Change: var_to_range
        size = r[0]
        bool(size[0] >= 3)

        self.assertExpectedRaisesInline(
            NotEqualError,
            lambda: main.check_equal(other),
            """\
ShapeEnv not equal: field values don't match:

==> axioms: values don't match.
  >  Left: {3 <= s0: True, s0 < 3: False}
  > Right: {}
==> guards: values don't match.
  >  Left: [s0 >= 3]
  > Right: []
==> name_to_node: values don't match.
  >  Left: {_assert, ge, x_size_0_, x_size_1_, x_storage_offset, x_stride_0_, x_stride_1_}
  > Right: {x_size_0_, x_size_1_, x_storage_offset, x_stride_0_, x_stride_1_}
==> var_to_range: values don't match.
  >  Left: {s0: VR[3, int_oo], s1: VR[2, int_oo]}
  > Right: {s0: VR[2, int_oo], s1: VR[2, int_oo]}
""",
        )
        self._replay_and_check(main)

    @onlyIfTranslationValidation
    def test_shape_env_equal_runtime_assert(self):
        main, other = ShapeEnv(), ShapeEnv()

        # Call create_unbacked_symint on both of them.
        r = main.create_unbacked_symint()
        other.create_unbacked_symint()

        # Create a runtime assert: r % 3 == 0 (only in the main ShapeEnv)
        #   - +1 deferred_runtime_asserts entry
        #   - Change: num_deferred_runtime_asserts
        expect_true(r % 3 == 0)

        self.assertExpectedRaisesInline(
            NotEqualError,
            lambda: main.check_equal(other),
            """\
ShapeEnv not equal: field values don't match:

==> axioms: values don't match.
  >  Left: {(PythonMod(u0, 3)) < 0: False, (PythonMod(u0, 3)) <= 0: True, 0 < (PythonMod(u0, 3)): False, 0 <= (PythonMod(u0, 3)): True, Eq(0, PythonMod(u0, 3)): True, Eq(PythonMod(u0, 3), 0): True, Ne(0, PythonMod(u0, 3)): False, Ne(PythonMod(u0, 3), 0): False}
  > Right: {}
==> deferred_runtime_asserts: values don't match.
  >  Left: {u0: [Eq(PythonMod(u0, 3), 0)]}
  > Right: {}
==> name_to_node: values don't match.
  >  Left: {_assert, eq, mod, u0}
  > Right: {u0}
==> num_deferred_runtime_asserts: values don't match.
  >  Left: 1
  > Right: 0
""",
        )
        self._replay_and_check(main)

    def test_shape_env_recorded_function_fallback(self):
        # Make sure the record/replay mechanism for ShapeEnv will fallback
        # if no ShapeEnv instance is found.
        constrain_range(5, min=2, max=10)
        constrain_unify(5, 5)

        self.assertExpectedRaisesInline(
            AssertionError,
            lambda: _constrain_range_for_size(5, min=2, max=10),
            """can only constrain range for SymInt""",
        )

    def test_default_dtype_change(self):
        @torch.compile
        def foo():
            def inner(a, b, res_dtype):
                print(a, b, res_dtype)
                self.assertEqual(torch.result_type(a, b), res_dtype)

            inner(torch.tensor(1, device="cpu"), 1.0, torch.get_default_dtype())

        with set_default_dtype(torch.float):
            foo()
        with set_default_dtype(torch.double):
            foo()

    def test_numpy_ufunc_out(self):
        @torch.compile(backend="eager")
        def foo():
            x = np.arange(5)
            out = np.empty((x.shape[0], x.shape[0]))
            res_out = np.sin(x, out=out)
            assert res_out is out

        foo()

    # Unfortunately, we don't currently preserve the ids of
    # res_out and out correctly across the graph break
    @unittest.expectedFailure
    def test_numpy_ufunc_out_graph_break(self):
        @torch.compile(backend="eager")
        def foo():
            x = np.arange(5)
            out = np.empty((x.shape[0], x.shape[0]))
            res_out = np.sin(x, out=out)
            torch._dynamo.graph_break()
            assert res_out is out

        foo()

    def test_dict_subclass_cannot_be_initialized_in_graph(self):
        for super_class in (
            collections.OrderedDict,
            dict,
        ):

            class CustomDict(super_class):
                def __init__(self, *args, **kwargs):
                    super().__init__(*args, **kwargs)

            def fn(x):
                c = CustomDict()
                c["key"] = x
                assert "key" in c
                return c["key"] + 1

            fn_opt = torch.compile(fn, backend="eager", fullgraph=True)
            with self.assertRaisesRegex(
                torch._dynamo.exc.Unsupported, "call_function UserDefinedClassVariable"
            ):
                print(fn_opt(torch.zeros(1)))

    @wrapDeterministicFlagAPITest
    def test_backward_deterministic_mode_mismatch_warning(self):
        @torch.compile
        def func(a, b):
            return a + b

        for forward_deterministic, backward_deterministic in itertools.product(
            [True, False], [True, False]
        ):
            torch.use_deterministic_algorithms(forward_deterministic)
            a = torch.randn(10, requires_grad=True)
            res = func(a, 1)
            grad = torch.ones_like(res)
            torch.use_deterministic_algorithms(backward_deterministic)

            if not forward_deterministic and backward_deterministic:
                with self.assertRaisesRegex(
                    RuntimeError,
                    r"^This compiled backward function is being run with torch\.use_deterministic_algorithms",
                ):
                    res.backward(grad)

            else:
                res.backward(grad)

    @skipIfWindows(
        msg="AssertionError: False is not true : Encountered an unexpected fallback to 'aten pow' in dynamo compiled code"
    )
    def test_torch_dynamo_codegen_pow(self):
        def pow(x):
            return x**2

        x = np.arange(8)
        pow_opt = torch.compile(pow)

        actual, source_code = run_and_get_code(pow_opt, x)
        expect = pow(x)

        self.assertEqual(expect, actual)

        self.assertTrue(
            all("aten.pow" not in code for code in source_code),
            msg="Encountered an unexpected fallback to 'aten pow' in dynamo compiled code",
        )

    def test_graph_break_compilation_metrics(self):
        def fn(x):
            x.cos()
            torch._dynamo.graph_break()
            x.sin()
            torch._dynamo.graph_break()
            return x.cos()

        torch._dynamo.utils.clear_compilation_metrics()
        x = torch.rand((4, 4))
        f = torch.compile(fn, backend="eager")
        f(x)
        metrics = torch._dynamo.utils.get_compilation_metrics()
        # Should only be one restart per event
        (restart_reason,) = metrics[0].restart_reasons
        self.assertTrue(
            "skip function graph_break" in restart_reason,
            "Should have logged graph break reason",
        )
        self.assertTrue(
            metrics[0].dynamo_time_before_restart_s
            <= metrics[0].entire_frame_compile_time_s
        )

        (restart_reason,) = metrics[1].restart_reasons
        self.assertTrue(
            "skip function graph_break" in restart_reason,
            "Should have logged graph break reason",
        )
        self.assertTrue(
            metrics[1].dynamo_time_before_restart_s
            <= metrics[1].entire_frame_compile_time_s
        )

        # No restarts
        self.assertTrue(
            len(metrics[2].restart_reasons) == 0, "Last compile has no graph break"
        )
        self.assertTrue(metrics[2].dynamo_time_before_restart_s == 0)

    def test_graph_break_compilation_metrics_on_failure(self):
        def fn(x):
            return x.sin()

        def broken_backend(gm, example_inputs):
            raise RuntimeError("broken backend")

        x = torch.rand((4, 4))
        f = torch.compile(fn, backend=broken_backend)
        with unittest.mock.patch("torch._dynamo.config.suppress_errors", True):
            torch._dynamo.utils.clear_compilation_metrics()
            f(x)
            metrics = torch._dynamo.utils.get_compilation_metrics()
            for metric in metrics:
                self.assertTrue(metric.dynamo_time_before_restart_s > 0)
                self.assertTrue(
                    "RuntimeError: broken backend" in metric.fail_reason,
                    "Should have logged fail reason",
                )

    def test_compilation_metrics_size_limit(self):
        def fn1(x):
            return x.relu()

        def fn2(x):
            return x.cos()

        def fn3(x):
            return x.sin()

        def fn4(x):
            return x.exp()

        import contextlib

        @contextlib.contextmanager
        def metrics_limit_ctx():
            try:
                torch._dynamo.utils.set_compilation_metrics_limit(3)
                yield
            finally:
                torch._dynamo.utils.set_compilation_metrics_limit(
                    torch._dynamo.utils.DEFAULT_COMPILATION_METRICS_LIMIT
                )

        x = torch.rand((4, 4))
        torch._dynamo.reset()
        torch.compile(fn1, backend="eager")(x)
        torch.compile(fn2, backend="eager")(x)
        torch.compile(fn3, backend="eager")(x)
        torch.compile(fn4, backend="eager")(x)

        with metrics_limit_ctx():
            torch._dynamo.utils.clear_compilation_metrics()
            torch._dynamo.reset()
            self.assertEqual(0, len(torch._dynamo.utils.get_compilation_metrics()))
            torch.compile(fn1, backend="eager")(x)
            self.assertEqual(1, len(torch._dynamo.utils.get_compilation_metrics()))
            torch.compile(fn2, backend="eager")(x)
            self.assertEqual(2, len(torch._dynamo.utils.get_compilation_metrics()))
            torch.compile(fn3, backend="eager")(x)
            self.assertEqual(3, len(torch._dynamo.utils.get_compilation_metrics()))
            torch.compile(fn4, backend="eager")(x)
            self.assertEqual(3, len(torch._dynamo.utils.get_compilation_metrics()))

    @skipIfWindows(
        msg="TypeError: sequence item 0: expected str instance, NoneType found"
    )
    def test_funcname_cache(self):
        src = """\
import torch
if True:
    test = 3

class AAA:
    class DUMMY:
        class DUMMY2:
            pass

    def dummy(self):
        def dummy2():
            pass
    class BBB:
        @staticmethod
        def CCC():
            class DDD:
                if True:
                    @staticmethod
                    def EEE():
                        x = [torch.ones(3, 3) for _ in range(5)]
                        return x
            return DDD
def fn():
    return 3
"""
        with tempfile.NamedTemporaryFile(mode="w") as f:
            f.write(src)
            f.flush()
            from torch._dynamo.funcname_cache import get_funcname

            names = [get_funcname(f.name, i + 1) for i in range(src.count("\n") + 1)]

        self.assertExpectedInline(
            "\n".join(names),
            """\




AAA
AAA.DUMMY
AAA.DUMMY.DUMMY2
AAA.DUMMY.DUMMY2
AAA.DUMMY.DUMMY2
AAA.dummy
AAA.dummy.dummy2
AAA.dummy.dummy2
AAA.BBB
AAA.BBB
AAA.BBB.CCC
AAA.BBB.CCC.DDD
AAA.BBB.CCC.DDD
AAA.BBB.CCC.DDD
AAA.BBB.CCC.DDD.EEE
AAA.BBB.CCC.DDD.EEE
AAA.BBB.CCC.DDD.EEE
AAA.BBB.CCC
fn
fn
""",
        )

    def test_return_dict_with_graph_break_and_update(self):
        def create():
            torch._dynamo.graph_break()
            return {0: torch.tensor(3)}

        def fn():
            return {**create()}

        opt_fn = torch.compile(backend="eager")(fn)
        result = opt_fn()
        self.assertIn(0, result)
        self.assertTrue(same(result[0], torch.tensor(3)))

    def test_dynamo_reset_clears_cache(self):
        """Test that dynamo bytecode cache is freed
        when dynamo reset is called
        """

        def fn(x):
            return torch.sin(x)

        opt_fn = torch.compile(backend="eager")(fn)
        opt_fn(torch.randn(3, 3))

        c1 = _debug_get_cache_entry_list(fn.__code__)
        self.assertEqual(len(c1), 1)

        torch._dynamo.reset()
        c2 = _debug_get_cache_entry_list(fn.__code__)
        self.assertEqual(len(c2), 0)

    def test_guard_size_oblivious_simplification(self):
        @torch.compile(backend="eager", fullgraph=True)
        def fn(x):
            u0, u1 = x.tolist()
            torch._check_is_size(u0)
            torch._check_is_size(u1)
            torch._check((2 * u0) % (u0 + u1) == 0)
            torch._check((2 * u0) // (u0 + u1) != 0)
            if guard_size_oblivious((2 * u0) // (u0 + u1) == 0):
                return torch.tensor(True)
            else:
                return torch.tensor(False)

        fn(torch.tensor([3, 3]))

    @torch._dynamo.config.patch(capture_scalar_outputs=True)
    def test_guard_size_oblivious(self):
        # This code, in fact, does NOT work in eager
        @torch.compile(backend="eager", fullgraph=True)
        def fn(x):
            y = torch.zeros(x.item())
            if guard_size_oblivious(y.size(0) == 0):
                assert False
            return y

        self.assertEqual(fn(torch.tensor([0])), torch.zeros(0))

    def test_guard_size_oblivious_backed(self):
        @torch.compile(backend="eager", fullgraph=True)
        def f(x):
            y = x.size(0)
            # This doesn't actually do anything
            if guard_size_oblivious(y == 0):
                return torch.randn(1)
            else:
                return torch.randn(2)

        # Should not fail in either case
        self.assertEqual(f(torch.randn(0)).shape, (1,))
        self.assertEqual(f(torch.randn(2)).shape, (2,))

    def _test_compile_model_free(self, model_inp_ctr, weakref_watch):
        """
        Args:
        model_inp_ctr
            - constructor that returns a new model and inputs to that model
        weakref_watch
            - function that returns a layer of the model for weakref to
              finalize on, so we can check that the layer is freed after
              the model goes out of scope
        """
        cleared = False

        def finalize():
            nonlocal cleared
            cleared = True

        def run():
            mod, inp = model_inp_ctr()
            weakref.finalize(weakref_watch(mod), finalize)
            torch.compile(mod, backend="eager")(inp)

        run()
        gc.collect()
        self.assertTrue(cleared)

    def test_custom_module_free(self):
        """Test that a model is freed when it goes out of scope"""

        class Mod(torch.nn.Module):
            def __init__(self) -> None:
                super(Mod, self).__init__()
                self.fc = torch.nn.Linear(100, 100)

            def forward(self, out):
                return self.fc(out)

        self._test_compile_model_free(
            lambda: (Mod(), torch.randn(100, 100)),
            lambda mod: mod.fc,
        )

    def test_sequential_module_free(self):
        self._test_compile_model_free(
            lambda: (
                torch.nn.Sequential(
                    torch.nn.Linear(100, 100),
                    torch.nn.ReLU(),
                ),
                torch.randn(100, 100),
            ),
            lambda mod: mod[0],
        )

    def test_linear_module_free(self):
        self._test_compile_model_free(
            lambda: (torch.nn.Linear(100, 100), torch.randn(100, 100)),
            lambda mod: mod,
        )

    def test_outside_linear_module_free(self):
        # Compared to test_linear_module_free, the linear
        # layer is not the code object that is directly compiled.

        # This test does not use _test_compile_model_free because of difficulty
        # in handling variable fc.

        cleared = False

        def finalize():
            nonlocal cleared
            cleared = True

        def run():
            fc = torch.nn.Linear(100, 100)

            class Mod(torch.nn.Module):
                def __init__(self) -> None:
                    super().__init__()
                    self.fc_ref = fc

                def forward(self, x):
                    return self.fc_ref(x)

            mod = Mod()
            inp = torch.randn(100, 100)
            weakref.finalize(fc, finalize)
            torch.compile(mod, backend="eager")(inp)

        run()
        # del fc  # This should delete all the references
        gc.collect()
        self.assertTrue(cleared)

    def test_parameter_free(self):
        def model_inp_ctr():
            param = torch.nn.Parameter(torch.randn(100, 100))

            class Mod(torch.nn.Module):
                def __init__(self) -> None:
                    super().__init__()
                    self.param = param

                def forward(self, x):
                    return self.param * x[0]

            # return param to keep it alive in _test_compile_model_free
            return Mod(), (torch.randn(100, 100), param)

        self._test_compile_model_free(model_inp_ctr, lambda mod: mod.param)

    def test_conditional_list_comp_in_context(self):
        def fn(inp):
            try:
                return [torch.sin(x) for x in inp if x is not None]
            except Exception:
                pass

        inp = [torch.randn(3, 3) for _ in range(3)] + [None]
        opt_fn = torch.compile(fn, backend="eager")
        opt_fn(inp)

    def test_312_binary_slice_with_graph_break1(self):
        l1 = torch.nn.Linear(5, 5)
        l2 = torch.nn.Linear(5, 5)

        def fn(x):
            # causes a graph break with items in the stack
            n = torch.nn.Sequential(l1, l2)
            out = n[1:](x)
            return out

        opt_fn = torch.compile(fn, backend="eager")
        opt_fn(torch.randn(5, 5))

    def test_312_binary_slice_with_graph_break2(self):
        class Foo:
            def __setitem__(self, key, val):
                pass

            def __getitem__(self, key):
                torch._dynamo.graph_break()
                return 1

        foo = Foo()

        def fn(x):
            # graph break in a STORE_SLICE instruction
            foo[:] = x
            # graph break in BINARY_SLICE with has_backedge check
            x = x + foo[:]
            if x is None:
                x = x + 1
            else:
                x = x + 1
            return x

        opt_fn = torch.compile(fn, backend="eager")
        opt_fn(torch.randn(5, 5))

    def test_super_after_graph_break(self):
        class Foo(torch.nn.Sequential):
            def __init__(self, layers):
                torch._dynamo.graph_break()
                super().__init__(*layers)

        def fn(x):
            layers = [torch.nn.Linear(3, 3) for _ in range(3)]
            mod = Foo(layers)
            return mod(x)

        opt_fn = torch.compile(fn, backend="eager")
        opt_fn(torch.randn(3, 3))

    def test_load_fast_and_clear_graph_break(self):
        # Can result in a segfault in 3.12+ if LOAD_FAST_AND_CLEAR
        # is not handled properly in a graph break
        def fn():
            out = torch.cat([torch.randn(r, 5) for r in range(3)])
            torch._dynamo.graph_break()
            out = torch.cat([torch.randn(r, 5) for r in range(3)])
            return out

        self.assertEqual(torch.compile(fn, backend="eager")().shape, (3, 5))

    def test_raises_importerror1(self):
        @torch.compile(backend="eager")
        def fn(x):
            try:
                import some_module_that_surely_does_not_exist

                return
            except ImportError:
                pass
            return x.sin()

        x = torch.randn(8)
        self.assertEqual(fn(x), x.sin())

    def test_raises_importerror2(self):
        @torch.compile(backend="eager")
        def fn(x):
            import some_module_that_surely_does_not_exist

            return x + 1

        x = torch.randn(8)
        with self.assertRaises(ImportError):
            fn(x)

    def test_dynamo_cache_move_to_front(self):
        def fn(x, const):
            return x + const

        # dynamic=False forces Dynamo to recompile
        opt_fn = torch.compile(fn, backend="eager", dynamic=False)

        inp = torch.randn(3, 3)

        # NOTE: assumes that each cache entry is guarded
        # on unique Mod instance
        opt_fn(inp, 1)
        opt_fn(inp, 2)
        opt_fn(inp, 3)

        c1 = _debug_get_cache_entry_list(fn.__code__)
        self.assertEqual(len(c1), 3)

        # move cache entry to front
        opt_fn(inp, 2)
        c2 = _debug_get_cache_entry_list(fn.__code__)
        self.assertIs(c1[1], c2[0])

    @torch._dynamo.config.patch(inline_inbuilt_nn_modules=False)
    def test_dynamo_cache_invalidate(self):
        DeletedGuardManagerWrapper = torch._dynamo.guards.DeletedGuardManagerWrapper

        class Mod(torch.nn.Module):
            def __init__(self) -> None:
                super(Mod, self).__init__()
                self.fc = torch.nn.Linear(3, 3)

            def forward(self, out):
                return self.fc(out)

        def fn(x, mod):
            return mod(x)

        opt_fn = torch.compile(fn, backend="eager")

        m1 = Mod()
        m2 = Mod()
        m3 = Mod()
        inp = torch.randn(3, 3)

        # NOTE: assumes that each cache entry is guarded
        # on unique Mod instance
        opt_fn(inp, m1)
        opt_fn(inp, m2)
        opt_fn(inp, m3)

        c1 = _debug_get_cache_entry_list(fn.__code__)
        self.assertEqual(len(c1), 3)

        # move cache entry to front
        opt_fn(inp, m2)
        c2 = _debug_get_cache_entry_list(fn.__code__)
        self.assertIs(c1[1], c2[0])

        # delete center of cache
        del m3
        c3 = _debug_get_cache_entry_list(fn.__code__)
        self.assertEqual(len(c3), 3)
        self.assertTrue(isinstance(c3[2].guard_manager, DeletedGuardManagerWrapper))

        # delete end of cache
        del m1
        c4 = _debug_get_cache_entry_list(fn.__code__)
        self.assertEqual(len(c4), 3)
        self.assertTrue(isinstance(c4[1].guard_manager, DeletedGuardManagerWrapper))
        self.assertTrue(isinstance(c4[2].guard_manager, DeletedGuardManagerWrapper))

        del m2
        c5 = _debug_get_cache_entry_list(fn.__code__)
        self.assertTrue(isinstance(c5[0].guard_manager, DeletedGuardManagerWrapper))
        self.assertTrue(isinstance(c5[1].guard_manager, DeletedGuardManagerWrapper))
        self.assertTrue(isinstance(c5[2].guard_manager, DeletedGuardManagerWrapper))

    def test_inspect_signature_bind(self):
        import inspect

        def inner(a, b, *ar, c=10, d=11, **kw):
            pass

        def fn(x, apply_defaults):
            sig = inspect.signature(inner)
            bound = sig.bind(1, 2, 3, d=12, e=15)
            bound.arguments["d"] = 13
            if apply_defaults:
                bound.apply_defaults()
            return (
                sig,
                bound.signature,
                bound,
                bound.arguments,
                bound.args,
                bound.kwargs,
                x + 1,
            )

        opt_fn = torch.compile(fn, backend="eager", fullgraph=True)

        for apply_defaults in (True, False):
            _, _, bound0, arguments0, args0, kwargs0, _ = fn(
                torch.ones(3, 3), apply_defaults
            )
            _, _, bound1, arguments1, args1, kwargs1, _ = opt_fn(
                torch.ones(3, 3), apply_defaults
            )

            self.assertEqual(bound0, bound1)
            self.assertEqual(arguments0, arguments1)
            self.assertEqual(args0, args1)
            self.assertEqual(kwargs0, kwargs1)
            self.assertTrue(args1)
            self.assertTrue(kwargs1)

    def test_inspect_signature_bind_non_user_function(self):
        import inspect

        class Foo:
            def __init__(self, a, b, *ar, c=10, d=11, **kw):
                pass

        def fn(x):
            sig = inspect.signature(Foo)
            bound = sig.bind(1, 2, 3, d=12, e=15)
            return bound, x + 1

        opt_fn = torch.compile(fn, backend="eager")
        bound0, _ = fn(torch.ones(3, 3))
        bound1, _ = opt_fn(torch.ones(3, 3))

        self.assertEqual(bound0, bound1)

        import traceback

        # choose a function that is skipped but has defaults
        self.assertTrue(hasattr(traceback.print_exc, "__kwdefaults__"))
        self.assertIs(
            torch._dynamo.trace_rules.lookup(traceback.print_exc),
            torch._dynamo.variables.SkipFunctionVariable,
        )

        def gn(x):
            sig = inspect.signature(traceback.print_exc)
            bound = sig.bind()
            return bound, x + 1

        opt_gn = torch.compile(gn, backend="eager", fullgraph=True)
        bound0, _ = gn(torch.ones(3, 3))
        bound1, _ = opt_gn(torch.ones(3, 3))

        self.assertEqual(bound0, bound1)

    def test_inspect_signature_parameters(self):
        import inspect

        def fn(x, gn):
            d = inspect.signature(gn).parameters
            if d["a"].default is inspect.Parameter.empty:
                return torch.sin(x + 1)
            else:
                return torch.cos(x + 1)

        def gn(a: torch.Tensor, b: int) -> torch.Tensor:
            return a + b

        x = torch.randn(2, 3)
        opt_fn = torch.compile(backend="eager", fullgraph=True)(fn)
        self.assertEqual(fn(x, gn), opt_fn(x, gn))

    def test_grad_none(self):
        def fn(x, y):
            x.grad = torch.abs(y)
            x.grad.add_(y)
            return torch.abs(y)

        y = torch.arange(4).reshape(2, 2).to(torch.float)
        x = torch.randn(2, 2)
        x.grad = None

        z = fn(x, y)
        ref_y = torch.clone(z).detach()
        ref_x_grad = torch.clone(x.grad).detach()

        y = torch.arange(4).reshape(2, 2).to(torch.float)
        x = torch.randn(2, 2)
        x.grad = None

        opt_fn = torch.compile(fn, backend="eager")
        z = opt_fn(x, y)
        self.assertEqual(z, ref_y)
        self.assertEqual(x.grad, ref_x_grad)

    def test_grad_non_none(self):
        def fn(x, y):
            x.grad.add_(y)
            return torch.abs(y)

        y = torch.ones(2, 2)
        x = torch.randn(2, 2)
        x.grad = torch.arange(4).reshape(2, 2).to(torch.float)

        z = fn(x, y)
        ref_y = torch.clone(z).detach()
        ref_x_grad = torch.clone(x.grad).detach()

        y = torch.ones(2, 2)
        x = torch.randn(2, 2)
        x.grad = torch.arange(4).reshape(2, 2).to(torch.float)

        cnt = torch._dynamo.testing.CompileCounterWithBackend("eager")
        opt_fn = torch.compile(fn, backend=cnt)
        z = opt_fn(x, y)

        # Ensure that the generated graph returns only one output. We want the
        # add_ on the grad to be part of the graph itself, so that inductor can
        # theoretically move the add_ and resutling copy_ nodes at the right
        # place to free memory.
        self.assertEqual(len(list(cnt.graphs[0].graph.nodes)[-1].all_input_nodes), 1)
        self.assertEqual(z, ref_y)
        self.assertEqual(x.grad, ref_x_grad)

    def test_new_with_int_list(self):
        # Make sure torch.Tensor.new(int argument list) behaves the same on dynamo.
        def fn(x):
            return x.new(*x.size()) + 5

        optfn = torch.compile(backend="eager")(fn)

        x = torch.arange(10).view(2, 5)

        expected = fn(x)
        actual = optfn(x)

        self.assertEqual(expected.dtype, actual.dtype)
        self.assertEqual(expected.shape, actual.shape)
        self.assertEqual(expected.stride(), actual.stride())
        self.assertEqual(expected.storage_offset(), actual.storage_offset())

    def test_dynamic_shapes_as_strided(self):
        def fn(t, new_size, new_stride):
            tmp = t.as_strided(new_size, new_stride)
            tmp = tmp.view(-1)
            return t * tmp.sum()

        optfn = torch.compile(backend="eager", dynamic=True)(fn)

        x = torch.randn(3)
        new_size = [0, 3]
        new_stride = [3, 1]

        expected = fn(x, new_size, new_stride)
        actual = optfn(x, new_size, new_stride)

        self.assertEqual(expected.dtype, actual.dtype)
        self.assertEqual(expected.shape, actual.shape)
        self.assertEqual(expected.stride(), actual.stride())
        self.assertEqual(expected.storage_offset(), actual.storage_offset())

    @torch._dynamo.config.patch(guard_nn_modules=True)
    def test_hasattr_nn_module_guard(self):
        class M(torch.nn.Module):
            def __init__(self) -> None:
                super().__init__()
                self.a = torch.nn.Linear(3, 3)

            def forward(self, x):
                if hasattr(self, "a"):
                    return self.a(x)
                else:
                    return x

        m = M()
        x = torch.randn(3, 3)
        ref = m(x)

        opt_m = torch.compile(backend="eager")(m)
        res = opt_m(x)
        self.assertEqual(ref, res)

    def test_ordered_dict_move_to_end(self):
        d = {
            "foo": 1,
            "bar": 2,
        }

        d = collections.OrderedDict(d)
        d.move_to_end("foo")

        @torch.compile(backend="eager")
        def fn(x, d):
            return x * d["foo"] * d["bar"]

        fn(torch.randn(4), d)
        with unittest.mock.patch("torch._dynamo.config.error_on_recompile", True):
            fn(torch.randn(4), d)

    def test_defaultdict(self):
        d = collections.defaultdict()
        d["foo"] = 1
        d["bar"] = 2

        @torch.compile(backend="eager")
        def fn(x, d):
            return x * d["foo"] * d["bar"]

        fn(torch.randn(4), d)
        with unittest.mock.patch("torch._dynamo.config.error_on_recompile", True):
            fn(torch.randn(4), d)

    def test_custom_dict(self):
        class MyDict(dict):
            pass

        d = {
            "foo": 1,
            "bar": 2,
        }

        d = MyDict(d)

        @torch.compile(backend="eager")
        def fn(x, d):
            return x * d["foo"] * d["bar"]

        fn(torch.randn(4), d)
        with unittest.mock.patch("torch._dynamo.config.error_on_recompile", True):
            fn(torch.randn(4), d)

    @unittest.skipIf(not TEST_CUDA, "requires cuda")
    @torch._dynamo.config.patch(
        capture_scalar_outputs=True, capture_dynamic_output_shape_ops=True
    )
    @torch._functorch.config.patch(fake_tensor_propagate_real_tensors=True)
    def test_interpolate_propagate_real_tensors(self):
        @torch.compile(backend="eager", fullgraph=True)
        def f(mask, box):
            # u0, u1 = mask.tolist()
            mask = torch.randn(1, 1, 30, 30, device="cuda")
            h, w = box.tolist()
            return torch.nn.functional.interpolate(
                mask, (h, w), mode="bilinear", align_corners=False
            )

        f(torch.tensor([30, 30], device="cuda"), torch.tensor([68, 32], device="cuda"))

    def test_custom_iter_dict(self):
        class ReversedDict(dict):
            def __iter__(self):
                return reversed(list(self.keys()))

        d = {
            "foo": 1,
            "bar": 2,
        }

        d = ReversedDict(d)

        @torch.compile(backend="eager")
        def fn(x, d):
            return x * d["foo"] * d["bar"]

        fn(torch.randn(4), d)
        with unittest.mock.patch("torch._dynamo.config.error_on_recompile", True):
            fn(torch.randn(4), d)

    def test_custom_keys_iter_dict(self):
        class ReversedDict(dict):
            def keys(self):
                return ["bar", "foo"]

        d = {
            "foo": 1,
            "bar": 2,
        }

        d = ReversedDict(d)

        @torch.compile(backend="eager")
        def fn(x, d):
            return x * d["foo"] * d["bar"]

        fn(torch.randn(4), d)
        with unittest.mock.patch("torch._dynamo.config.error_on_recompile", True):
            fn(torch.randn(4), d)

    def test_dict_guard_on_keys_order(self):
        d = {
            2: 4,
            3: 5,
        }

        cnts = torch._dynamo.testing.CompileCounter()

        def fn(x, d):
            for key, value in d.items():
                x = x * key + value
            return x

        opt_fn = torch.compile(fn, backend=cnts)
        opt_fn(torch.randn(4), d)
        opt_fn(torch.randn(4), d)
        # No recompilation
        self.assertEqual(cnts.frame_count, 1)

        # move 2 to the end
        d[2] = d.pop(2)

        x = torch.randn(4)
        res = opt_fn(x, d)
        # Check recompilation
        self.assertEqual(cnts.frame_count, 2)
        self.assertEqual(res, fn(x, d))

    def test_dict_guard_on_keys_order2(self):
        d = {
            2: 4,
            3: 5,
        }

        cnts = torch._dynamo.testing.CompileCounter()

        def fn(x, d):
            for key in d:
                value = d[key]
                x = x * key + value
            return x

        opt_fn = torch.compile(fn, backend=cnts)
        opt_fn(torch.randn(4), d)
        opt_fn(torch.randn(4), d)
        # No recompilation
        self.assertEqual(cnts.frame_count, 1)

        # move 2 to the end
        d[2] = d.pop(2)

        x = torch.randn(4)
        res = opt_fn(x, d)
        # Check recompilation
        self.assertEqual(cnts.frame_count, 2)
        self.assertEqual(res, fn(x, d))

    def test_contains_dunder_dict(self):
        class UserDefined:
            def __init__(self) -> None:
                self.a = 3
                self.b = 5

            def run(self, x):
                if "a" in self.__dict__:
                    x = x * self.a
                if "b" in self.__dict__:
                    x = x * self.b
                self.c = 7
                if "c" in self.__dict__:
                    x = x * self.c
                return x * self.__dict__.get("a") * self.__dict__.get("z", 2)

        obj = UserDefined()

        def fn(x):
            return obj.run(x)

        x = torch.randn(4)
        ref = fn(x)
        opt_fn = torch.compile(fn, backend="eager", fullgraph=True)
        res = opt_fn(x)
        self.assertEqual(ref, res)

    def test_iter_type(self):
        @torch.compile(fullgraph=True)
        def fn(y):
            x = iter([])
            if isinstance(x, list):
                return y + 1
            else:
                return y + 2

        res = fn(torch.ones(2))
        self.assertEqual(torch.ones(2) + 2, res)

    def test_descriptor(self):
        class lazy_property:
            def __init__(self, wrapped):
                self.wrapped = wrapped

            def __get__(self, instance, obj_type=None):
                value = self.wrapped(instance)
                setattr(instance, self.wrapped.__name__, value)
                return value

        class UserDefined:
            def __init__(self) -> None:
                self.a = 3

            @lazy_property
            def length(self):
                return 3

            def run(self, x):
                return x * self.length

        obj = UserDefined()

        def fn(x):
            return obj.run(x)

        opt_fn = torch.compile(fn, backend="eager", fullgraph=True)
        x = torch.randn(4)
        # Opt_fn is deliberately called first to trigger the __get__ function.
        # Otherwise, the setattr removes the lazy property.
        ref = opt_fn(x)
        res = fn(x)
        self.assertEqual(ref, res)
        ref = opt_fn(x)
        res = fn(x)
        self.assertEqual(ref, res)

    def test_assert_size_stride(self):
        x = torch.randn(2, 3, 4)
        with self.assertRaisesRegex(
            AssertionError,
            "expected size 2==5, stride 12==9 at dim=0; expected size 3==6, stride 4==9 at dim=1; expected size 4==7, stride 1==10 at dim=2",
        ):
            torch._C._dynamo.guards.assert_size_stride(x, (5, 6, 7), (9, 9, 10))

    def test_module_dunder_dict(self):
        class MyModule(torch.nn.Module):
            def __init__(self) -> None:
                super().__init__()
                self.foo = 1
                self.bar = 2
                self.baz = 3

            def forward(self, x):
                if "foo" in self.__dict__:
                    return x * self.bar
                return x * self.baz

        mod = MyModule()
        x = torch.randn(10)
        opt_mod = torch.compile(mod, backend="eager", fullgraph=True)
        self.assertEqual(mod(x), opt_mod(x))

    def test_frozen_dict(self):
        # A pattern from StableDiffusion
        class FrozenDict(collections.OrderedDict):
            def __init__(self, *args, **kwargs):
                super().__init__(*args, **kwargs)

                for key, value in self.items():
                    setattr(self, key, value)

                self.__frozen = True

            def __delitem__(self, *args, **kwargs):
                raise Exception(
                    f"You cannot use ``__delitem__`` on a {self.__class__.__name__} instance."
                )

            def setdefault(self, *args, **kwargs):
                raise Exception(
                    f"You cannot use ``setdefault`` on a {self.__class__.__name__} instance."
                )

            def pop(self, *args, **kwargs):
                raise Exception(
                    f"You cannot use ``pop`` on a {self.__class__.__name__} instance."
                )

            def update(self, *args, **kwargs):
                raise Exception(
                    f"You cannot use ``update`` on a {self.__class__.__name__} instance."
                )

            def __setattr__(self, name, value):
                if hasattr(self, "__frozen") and self.__frozen:
                    raise Exception(
                        f"You cannot use ``__setattr__`` on a {self.__class__.__name__} instance."
                    )
                super().__setattr__(name, value)

            def __setitem__(self, name, value):
                if hasattr(self, "__frozen") and self.__frozen:
                    raise Exception(
                        f"You cannot use ``__setattr__`` on a {self.__class__.__name__} instance."
                    )
                super().__setitem__(name, value)

        d = {"a": 1}
        frozen_d = FrozenDict(d)

        @torch.compile(backend="eager", fullgraph=True)
        def fn(x):
            dict(frozen_d).items()
            return torch.sin(x)

        fn(torch.randn(4))

    def test_tuple_class(self):
        cnts = torch._dynamo.testing.CompileCounter()

        def fn(x):
            updated_x = []
            for v in x:
                updated_x.append(v + 1)
            return x.__class__(updated_x)

        opt_fn = torch.compile(fn, backend=cnts, fullgraph=True)

        d1 = torch.zeros(2, 2)
        d2 = torch.ones(2, 2)

        r = opt_fn((d1, d2))
        self.assertEqual(r.__class__, tuple)
        r1, r2 = r
        self.assertEqual(r1, torch.ones(2, 2))
        self.assertEqual(r2, torch.ones(2, 2) + 1)
        self.assertEqual(cnts.frame_count, 1)

    def test_list_class(self):
        cnts = torch._dynamo.testing.CompileCounter()

        def fn(x):
            updated_x = []
            for v in x:
                updated_x.append(v + 1)
            return x.__class__(updated_x)

        opt_fn = torch.compile(fn, backend=cnts, fullgraph=True)

        d1 = torch.zeros(2, 2)
        d2 = torch.ones(2, 2)

        r = opt_fn([d1, d2])
        self.assertEqual(r.__class__, list)
        self.assertEqual(len(r), 2)
        self.assertEqual(r[0], torch.ones(2, 2))
        self.assertEqual(r[1], torch.ones(2, 2) + 1)
        self.assertEqual(cnts.frame_count, 1)

    def test_namedtuple_class(self):
        import collections

        cnts = torch._dynamo.testing.CompileCounter()

        def fn(x):
            updated_x = []
            for v in x:
                updated_x.append(v + 1)
            return x.__class__(*updated_x)

        opt_fn = torch.compile(fn, backend=cnts, fullgraph=True)

        d1 = torch.zeros(2, 2)
        d2 = torch.ones(2, 2)
        point = collections.namedtuple("Point", ["x", "y"])
        p = point(d1, d2)

        r = opt_fn(p)
        self.assertEqual(r.__class__, point)
        self.assertEqual(r.x, torch.ones(2, 2))
        self.assertEqual(r.y, torch.ones(2, 2) + 1)
        self.assertEqual(cnts.frame_count, 1)

    def test_getattrvariable_as_python_constant(self):
        from torch._dynamo.variables.misc import GetAttrVariable

        @torch.compile(backend="eager")
        def fn(x, rand1):
            random.Random().setstate(rand1.getstate())
            return x + rand1.random()

        def get_rng():
            rand1 = random.Random(1)
            orig_random = rand1.random
            rand1.random = lambda: orig_random()
            return rand1

        x = torch.randn(3, 3)
        expected = fn.__wrapped__(x, get_rng())

        with patch.object(GetAttrVariable, "as_python_constant", autospec=True) as po:
            actual = fn(x, get_rng())

        self.assertEqual(expected, actual)
        self.assertGreater(po.call_count, 0)

    def test_data_ptr_graph_break_builtin(self):
        def f(a, b):
            # builtin + not implemented for DataPtrVariable
            return a.data_ptr() + b.data_ptr()

        a = torch.randn(4)
        b = torch.randn(5)

        # make sure there is a graph break
        with self.assertRaises(torch._dynamo.exc.Unsupported):
            torch.compile(f, backend="eager", fullgraph=True)(a, b)

        torch._dynamo.reset()

        expected = f(a, b)
        actual = torch.compile(f, backend="eager")(a, b)

        self.assertEqual(expected, actual)

    def test_data_ptr_graph_break_aten(self):
        def f(a):
            # torch.add not implemented for DataPtrVariable
            return torch.add(a, a.data_ptr())

        a = torch.randn(4)

        counters.clear()

        expected = f(a)
        actual = torch.compile(f, backend="eager")(a)

        self.assertEqual(expected, actual)
        self.assertTrue(len(counters["graph_break"]) > 0)
        counters.clear()

    class AssertNumOutputBackend:
        """
        A backend that checks the number of output for compiled graph, and
        return the graph as is.
        """

        def __init__(self, test_case, expected_num_output: int):
            self.test_case = test_case
            self.expected_num_output = expected_num_output

        def __call__(self, gm: torch.fx.GraphModule, example_inputs):
            outputs = gm(*example_inputs)
            self.test_case.assertEqual(self.expected_num_output, len(outputs))
            return gm

    def test_returning_nested_func_with_captured_tensor(self):
        @torch.compile(backend=self.AssertNumOutputBackend(self, 2))
        def test():
            x = torch.rand(1)

            def func():
                return x + x

            # Returning `func` forces dynamo to output `x` in the compiled
            # graph, so that we can store it as `func`'s closure. The output of
            # compiled graph would be `(x, x + x)`.
            return func, func()

        test()

    def test_running_nested_func_with_captured_tensor(self):
        @torch.compile(backend=self.AssertNumOutputBackend(self, 1))
        def test():
            x = torch.rand(1)

            def func():
                return x + x

            # `x` is no longer needed after running the compiled graph, so we
            # shouldn't return it. The output of compiled graph would be `(x +
            # x,)`.
            return func()

        test()

    def test_returning_func_with_captured_func_and_tensor(self):
        @torch.compile(backend=self.AssertNumOutputBackend(self, 2))
        def test():
            x = torch.rand(1)

            def nested():
                return x + x

            def func():
                return nested()

            # Returning `func` forces dynamo to output `x` in the compiled
            # graph, so that we can store it as `func`'s closure. The output of
            # compiled graph would be `(x, x + x)`.
            return func, func()

        test()

    def test_running_func_with_captured_func_and_tensor(self):
        @torch.compile(backend=self.AssertNumOutputBackend(self, 1))
        def test():
            x = torch.rand(1)

            def nested():
                return x + x

            def func():
                return nested()

            # `x` is no longer needed after running the compiled graph, so we
            # shouldn't return it. The output of compiled graph would be `(x)`.
            return func()

        test()

    def test_escaping_closure_var_with_backward_hook(self):
        @torch.compile(backend=self.AssertNumOutputBackend(self, 2))
        def fn(x):
            temp = x * x
            captured_var = temp + 1

            # This is where the lambda escapes the lifetime of `fn`, so
            # dynamo must generate proper bytecode to update `captured_var`.
            x.register_hook(lambda _: captured_var)

            # The output of compiled graph would be `(x * x, x * x + 1)`.
            return temp

        ones = torch.ones(4, requires_grad=True)
        fn(ones).sum().backward()

    def test_escaping_closure_var_with_nonlocal_var(self):
        nonlocal_fn = None

        @torch.compile(backend=self.AssertNumOutputBackend(self, 2))
        def fn(x):
            temp = x * x
            captured_var = x + 1

            def inner():
                return captured_var

            # This is where `inner` escapes the lifetime of `fn`, so dynamo must
            # generate proper bytecode to update `captured_var`.
            nonlocal nonlocal_fn
            nonlocal_fn = inner

            # The output of compiled graph would be `(x * x, x * x + 1)`.
            return temp

        ones = torch.ones(4, requires_grad=True)
        fn(ones)
        nonlocal_fn()

    def test_compare_tensor_with_none(self):
        @torch.compile()
        def f(x):
            return torch.tensor(x == None)

        res = f(torch.tensor(1))
        self.assertEqual(torch.tensor(False), res)

    def test_dataclass(self):
        @dataclasses.dataclass(frozen=True)
        class Foo:
            x: int

        @torch.compile(backend="eager", fullgraph=True)
        def run(x, foo0):
            if dataclasses.is_dataclass(foo0):
                foo1 = dataclasses.replace(foo0, **{"x": 1})
                return x + 1, foo1
            return x + 2, foo0

        res, foo = run(torch.zeros(1), Foo(0))
        self.assertTrue(res, torch.ones(1))
        self.assertEqual(foo.x, 1)


class TestTracer(JitTestCase):
    def test_jit_save(self):
        def fn():
            class Foo(torch.nn.Module):
                def __init__(self) -> None:
                    super().__init__()
                    self.a = 3

                @torch.jit.export
                def __getstate__(self):
                    return (3, self.training)

                @torch.jit.export
                def __setstate__(self, state):
                    self.a = state[0]
                    self.training = state[1]

                def forward(self, x):
                    return x + self.a

            f = Foo()

            return torch.jit.trace(f, (torch.rand(3, 4),))

        fn()
        opt_fn = torch.compile(fn, backend="eager")
        opt_fn()


class TestCustomFunction(torch.testing._internal.common_utils.TestCase):
    def test_autograd_function_with_matmul_folding_at_output(self):
        """
        When tensor folding occurs during matmul operation returned tensor is a view.
        This can cause issues when matmul is used inside a custom function
        and such view is then returned as output. Then it cannot be modified inplace
        and causes errors.
        It can be especially problematic when after such function inplace allreduce
        is performed. This test recreates this behaviour.
        Issue is resolved when unsafe_view is returned from matmul instead.
        """

        class CustomFunction(torch.autograd.Function):
            @staticmethod
            def forward(ctx, inp1, inp2):
                ctx.save_for_backward(inp2)
                ctx.output_shape = inp1.size()
                return torch.matmul(inp1, inp2)

            @staticmethod
            def backward(ctx, grad_output):
                output_shape = ctx.output_shape
                (inp2,) = ctx.saved_tensors
                return (
                    torch.mm(grad_output.squeeze(), inp2.t()).view(output_shape),
                    None,
                )

        def outer_function(inp1, inp2):
            res = CustomFunction.apply(inp1, inp2)
            res.add_(1.0)
            return res.sum()

        def usual_function(inp1, inp2) -> torch.Tensor:
            res = torch.matmul(inp1, inp2)
            res.add_(1.0)
            return res.sum()

        inp1_custom = torch.randn(4, 1, 2, requires_grad=True)
        inp1_usual = inp1_custom.detach().clone().requires_grad_(True)

        inp2 = torch.randn(2, 4)
        c_custom_func = torch.compile(outer_function)
        c_usual_func = torch.compile(usual_function)

        result_custom = c_custom_func(inp1_custom, inp2)
        result_custom.backward()
        result_usual = c_usual_func(inp1_usual, inp2)
        result_usual.backward()

        torch.allclose(inp1_custom.grad, inp1_usual.grad)


if __name__ == "__main__":
    from torch._dynamo.test_case import run_tests

    run_tests()<|MERGE_RESOLUTION|>--- conflicted
+++ resolved
@@ -34,7 +34,6 @@
 import torch.onnx.operators
 import torch.utils._pytree as python_pytree
 import torch.utils.cpp_extension
-import torch.utils.pytree as pytree
 from torch import Tensor
 from torch._C import FileCheck
 from torch._dynamo import allow_in_graph
@@ -309,7 +308,7 @@
         first_graph_break = list(counters["graph_break"].keys())[0]
         self.assertExpectedInline(
             first_graph_break,
-            "Graph break for an optree C/C++ function optree._C.PyCapsule.flatten. Consider using torch.utils.pytree - https://github.com/pytorch/pytorch/blob/main/torch/utils/pytree.py",
+            "Graph break for an optree C/C++ function optree._C.PyCapsule.flatten. Consider using torch.utils._pytree - https://github.com/pytorch/pytorch/blob/main/torch/utils/_pytree.py",
         )
 
     def test_scalar_device_movement(self):
@@ -10175,11 +10174,7 @@
         self.assertEqual(actual, expected)
 
     def test_pytree_tree_leaves(self):
-<<<<<<< HEAD
-        implemtations = [("generic", pytree), ("python", python_pytree)]
-=======
         implemtations = [("python", python_pytree)]
->>>>>>> 9e299b88
         if cxx_pytree is not None:
             implemtations.append(("cxx", cxx_pytree))
 
@@ -10213,13 +10208,7 @@
                 self.assertEqual(actual, expected)
 
     def test_pytree_tree_flatten_unflatten(self):
-<<<<<<< HEAD
-        implemtations = [("generic", pytree), ("python", python_pytree)]
-        if cxx_pytree is not None:
-            implemtations.append(("cxx", cxx_pytree))
-=======
         implemtations = [("python", python_pytree)]
->>>>>>> 9e299b88
 
         for name, module in implemtations:
             with self.subTest(f"pytree implement: {name}"):
@@ -10256,7 +10245,7 @@
                         torch.ones(3, 2),
                         1,
                     ]
-                    new_tree = module.tree_unflatten(new_leaves, treespec)
+                    new_tree = module.tree_unflatten(leaves, treespec)
                     return leaves, new_tree
 
             x = torch.randn(3, 2)
@@ -10268,13 +10257,7 @@
             self.assertEqual(actual, expected)
 
     def test_pytree_tree_map(self):
-<<<<<<< HEAD
-        implemtations = [("generic", pytree), ("python", python_pytree)]
-        if cxx_pytree is not None:
-            implemtations.append(("cxx", cxx_pytree))
-=======
         implemtations = [("python", python_pytree)]
->>>>>>> 9e299b88
 
         for name, module in implemtations:
             with self.subTest(f"pytree implement: {name}"):
