--- conflicted
+++ resolved
@@ -166,17 +166,6 @@
         with self.assertRaises(AttributeError):
             fn(TestEnum.VALID)
 
-<<<<<<< HEAD
-    def test_compilation_tensor_invalid_method(self):
-        @torch.compile(backend="eager")
-        def fn(x):
-            y = torch.tensor(x)
-            return y.doesnotexist()
-
-        x = torch.randn(10, 10)
-
-        with self.assertRaises(AttributeError):
-=======
     def test_compilation_name_error(self):
         @torch.compile(backend="eager")
         def fn(x):
@@ -186,7 +175,17 @@
 
         x = torch.randn(10, 10)
         with self.assertRaises(NameError):
->>>>>>> a257bfe2
+        fn(x)
+
+    def test_compilation_tensor_invalid_method(self):
+        @torch.compile(backend="eager")
+        def fn(x):
+            y = torch.tensor(x)
+            return y.doesnotexist()
+
+        x = torch.randn(10, 10)
+
+        with self.assertRaises(AttributeError):
             fn(x)
 
 
