# Owner(s): ["module: dynamo"]
import contextlib
import sys
import traceback
import unittest
from contextlib import contextmanager

import torch
import torch._dynamo.test_case
import torch._dynamo.testing
from torch._dynamo.exc import InternalTorchDynamoError
from torch._dynamo.testing import EagerAndRecordGraphs, normalize_gm, same
from torch._dynamo.utils import counters
from torch.nn import functional as F
from torch.testing._internal.common_cuda import PLATFORM_SUPPORTS_FLASH_ATTENTION
from torch.testing._internal.common_utils import (
    instantiate_parametrized_tests,
    parametrize,
    TEST_WITH_ROCM,
)


try:
    from . import test_functions
except ImportError:
    import test_functions


_variable = 0
_variable1 = 0
z_glb = 0
k_glb = 0


class CustomizedCtxManager:
    def __init__(self, mode):
        self.prev = torch.is_grad_enabled()
        self.mode = mode

    def __enter__(self):
        torch._C._set_grad_enabled(self.mode)

    def __exit__(self, exc_type, exc_value, traceback):
        torch._C._set_grad_enabled(self.prev)


@contextlib.contextmanager
def customized_ctx_manager(mode):
    prev = torch.is_grad_enabled()
    try:
        yield torch._C._set_grad_enabled(mode)
    finally:
        torch._C._set_grad_enabled(prev)


class CustomizedCtxManagerWithGraphBreak(CustomizedCtxManager):
    def __enter__(self):
        torch._dynamo.graph_break()
        super().__enter__()


@contextlib.contextmanager
def customized_ctx_manager_with_graph_break(mode):
    prev = torch.is_grad_enabled()
    try:
        torch._dynamo.graph_break()
        yield torch._C._set_grad_enabled(mode)
    finally:
        torch._C._set_grad_enabled(prev)


class CtxManagerTests(torch._dynamo.test_case.TestCase):
    def test_no_grad(self):
        def fn1(a, b):
            x = a + 1
            # redundant no_grad should get ignored
            with torch.no_grad():
                x = x + b
            x = x + 2
            return x

        def fn2(a, b):
            x = a + 1
            with torch.set_grad_enabled(False):
                x = x + b
            x = x + 2
            return x

        def fn3(a, b):
            x = a + 1
            with torch.enable_grad():
                x = x + b
            x = x + 2
            return x

        def fn4(a, b):
            x = a + 1
            with torch.set_grad_enabled(True):
                if torch.is_grad_enabled():
                    x = x + b
            x = x + 2
            return x

        with torch.no_grad():
            torch._dynamo.testing.standard_test(
                self, fn=fn1, nargs=2, expected_ops=3
            )  # coalesced noop
            torch._dynamo.testing.standard_test(
                self, fn=fn2, nargs=2, expected_ops=3
            )  # coalesced noop
            torch._dynamo.testing.standard_test(self, fn=fn3, nargs=2, expected_ops=5)
            torch._dynamo.testing.standard_test(self, fn=fn4, nargs=2, expected_ops=5)
        with torch.enable_grad():
            torch._dynamo.testing.standard_test(self, fn=fn1, nargs=2, expected_ops=5)
            torch._dynamo.testing.standard_test(self, fn=fn2, nargs=2, expected_ops=5)
            torch._dynamo.testing.standard_test(
                self, fn=fn3, nargs=2, expected_ops=3
            )  # coalesced noop
            torch._dynamo.testing.standard_test(
                self, fn=fn4, nargs=2, expected_ops=3
            )  # coalesced noop

    def test_grad_mode_guard(self):
        def fn(a, b):
            prev_grad = torch.is_grad_enabled()
            torch.set_grad_enabled(False)
            a = a + 1
            a.tolist()  # graph break
            ret = a + b
            torch.set_grad_enabled(prev_grad)
            return ret

        a = torch.randn([3, 4])
        b = torch.randn([3, 4])
        cnts = torch._dynamo.testing.CompileCounter()
        opt_fn = torch.compile(fn, backend=cnts)
        for _ in range(10):
            opt_fn(a, b)
        self.assertEqual(cnts.frame_count, 2)

    def test_nested_grad_mode_graph_break(self):
        def fn(x):
            before = torch.is_grad_enabled()
            with torch.set_grad_enabled(False):
                torch._dynamo.graph_break()
                with torch.set_grad_enabled(True):
                    x = torch.mul(x, 5)
                    torch._dynamo.graph_break()
                    x = torch.sqrt(x)
                    assert torch.is_grad_enabled()
                assert not torch.is_grad_enabled()
            assert torch.is_grad_enabled() == before
            return x

        a = torch.randn([3, 4])
        cnts = torch._dynamo.testing.CompileCounter()
        opt_fn = torch.compile(fn, backend=cnts)

        for _ in range(10):
            opt_fn(a)
        self.assertEqual(cnts.frame_count, 2)

    def test_torch_profiler(self):
        # wrap torch.profiler.* as NullContextVariable and do nothing
        def fn(x):
            y = x**2
            with torch.profiler.profile():
                y = y + 2
                with torch.profiler.record_function("my_function"):
                    z = y**3
                    z.tolist()  # graph break
                    z = z + 1
            return z

        x = torch.randn((2, 2), requires_grad=True)
        ref = fn(x)
        cnts = torch._dynamo.testing.CompileCounter()
        opt_fn = torch.compile(fn, backend=cnts)
        res = opt_fn(x)
        self.assertTrue(same(ref, res))
        self.assertEqual(cnts.frame_count, 2)

    def test_autograd_profiler(self):
        # wrap torch.autograd.profiler.* as NullContextVariable and do nothing
        def fn(x):
            y = x**2
            with torch.autograd.profiler.profile():
                y = y + 2
                with torch.autograd.profiler.record_function("my_function"):
                    z = y**3
                    z.tolist()  # graph break
                    z = z + 1
            return z

        x = torch.randn((2, 2), requires_grad=True)
        ref = fn(x)
        cnts = torch._dynamo.testing.CompileCounter()
        opt_fn = torch.compile(fn, backend=cnts)
        res = opt_fn(x)
        self.assertTrue(same(ref, res))
        self.assertEqual(cnts.frame_count, 2)

    @unittest.skipIf(not torch.cuda.is_available(), "requires cuda")
    def test_cuda_stream_context_manager1(self):
        def fn(x):
            s = torch.cuda.Stream()
            x = torch.mul(x, 5)
            x = torch.add(x, 2)
            current_stream = torch.cuda.current_stream()
            s.wait_stream(current_stream)
            with torch.cuda.stream(s):
                x = torch.relu(x)
            current_stream.wait_stream(s)
            x = torch.add(x, 1)
            x = torch.cos(x)
            return x

        x = torch.randn((2, 2), device="cuda")
        ref = fn(x)
        cnts = torch._dynamo.testing.CompileCounter()
        opt_fn = torch.compile(fn, backend=cnts, fullgraph=True)
        res = opt_fn(x)
        self.assertEqual(ref, res)
        self.assertEqual(cnts.frame_count, 1)
        self.assertEqual(cnts.op_count, 12)

    @unittest.expectedFailure  # https://github.com/pytorch/pytorch/issues/118204
    @unittest.skipIf(not torch.cuda.is_available(), "requires cuda")
    def test_cuda_stream_across_graph_break(self):
        def fn(x):
            s = torch.cuda.Stream()
            x = torch.mul(x, 5)
            x = torch.add(x, 2)

            print("foo")

            tcs = torch.cuda.stream(s)
            current_stream = torch.cuda.current_stream()
            s.wait_stream(current_stream)

            with tcs:
                x = torch.relu(x)

            current_stream.wait_stream(s)
            x = torch.add(x, 1)
            x = torch.cos(x)
            return x

        x = torch.randn((2, 2), device="cuda")
        ref = fn(x)
        cnts = torch._dynamo.testing.CompileCounter()
        opt_fn = torch.compile(fn, backend=cnts)
        res = opt_fn(x)
        self.assertEqual(ref, res)
        self.assertEqual(cnts.frame_count, 2)
        self.assertEqual(cnts.op_count, 9)

    @unittest.expectedFailure  # https://github.com/pytorch/pytorch/issues/118204
    @unittest.skipIf(not torch.cuda.is_available(), "requires cuda")
    def test_cuda_stream_context_manager2(self):
        def fn(x, s):
            x = torch.mul(x, 5)
            x = torch.add(x, 2)

            current_stream = torch.cuda.current_stream()
            s.wait_stream(current_stream)

            with torch.cuda.stream(s):
                x = torch.relu(x)

            current_stream.wait_stream(s)
            with torch.cuda.stream(current_stream):
                x = torch.relu(x)

            s2 = torch.cuda.Stream()
            s2.wait_stream(current_stream)
            with torch.cuda.stream(s2):
                x = torch.relu(x)

            current_stream.wait_stream(s2)
            x = torch.add(x, 1)
            x = torch.cos(x)
            return x

        x = torch.randn((2, 2), device="cuda")
        s = torch.cuda.Stream()
        ref = fn(x, s)
        cnts = torch._dynamo.testing.CompileCounter()
        opt_fn = torch.compile(fn, backend=cnts, fullgraph=True)
        res = opt_fn(x, s)
        self.assertEqual(ref, res)
        self.assertEqual(cnts.frame_count, 1)
        self.assertEqual(cnts.op_count, 18)

    @unittest.skipIf(not torch.cuda.is_available(), "requires cuda")
    def test_cuda_stream_method(self):
        def fn(x):
            x = torch.mul(x, 1)
            x = torch.add(x, 2)

            new_stream = torch.cuda.Stream()
            cur_stream = torch.cuda.current_stream()
            new_stream.wait_stream(cur_stream)

            with torch.cuda.stream(new_stream):
                x = torch.sin(x)
                x = torch.add(x, 3)

            cur_stream.wait_stream(new_stream)

            x = torch.add(x, 4)
            cur_stream.query()
            cur_stream.synchronize()

            with torch.cuda.stream(new_stream):
                x = torch.add(x, 5)
            new_stream.synchronize()

            x = torch.relu(x)
            x = torch.cos(x)
            return x

        x = torch.randn((2, 2), device="cuda")
        ref = fn(x)
        cnts = torch._dynamo.testing.CompileCounter()
        opt_fn = torch.compile(fn, backend=cnts, fullgraph=True)
        res = opt_fn(x)
        self.assertEqual(ref, res)
        self.assertEqual(cnts.frame_count, 1)
        self.assertEqual(cnts.op_count, 21)

    @unittest.skipIf(not torch.cuda.is_available(), "requires cuda")
    def test_cuda_stream_compared_with_constant(self):
        def fn(x):
            x = torch.mul(x, 1)
            x = torch.add(x, 2)

            cur_stream = torch.cuda.current_stream()
            if cur_stream is not None:
                return x + 1
            return x - 1

        def fn2(x):
            x = torch.mul(x, 1)
            x = torch.add(x, 2)

            cur_stream = torch.cuda.current_stream()
            if cur_stream != "const_str":
                return x + 1
            return x - 1

        x = torch.randn((2, 2), device="cuda")
        ref = fn(x)
        cnts = torch._dynamo.testing.CompileCounter()
        opt_fn = torch.compile(fn, backend=cnts, fullgraph=True)
        opt_fn2 = torch.compile(fn2, backend=cnts, fullgraph=True)
        res = opt_fn(x)
        res2 = opt_fn2(x)
        self.assertEqual(ref, res)
        self.assertEqual(ref, res2)

    @unittest.skipIf(not torch.cuda.is_available(), "requires cuda")
    def test_cuda_stream_compared_with_stream(self):
        def fn(x, s0, s1):
            if s0 == s1:
                return x + 1
            else:
                return x - 1

        s0 = torch.cuda.Stream()
        s1 = torch.cuda.Stream()
        x = torch.randn(2, 2)
        cnts = torch._dynamo.testing.CompileCounter()
        opt_fn = torch.compile(fn, backend=cnts, fullgraph=True)

        ref0 = fn(x, s0, s1)
        res0 = opt_fn(x, s0, s1)
        self.assertEqual(cnts.frame_count, 1)
        self.assertEqual(ref0, res0)

        ref1 = fn(x, s1, s1)
        res1 = opt_fn(x, s1, s1)
        # We have a re-compilation because of chaning inputs
        self.assertEqual(cnts.frame_count, 2)
        self.assertEqual(ref1, res1)

        torch._dynamo.reset()
        cnts = torch._dynamo.testing.CompileCounter()
        opt_fn = torch.compile(fn, backend=cnts, fullgraph=True)

        ref1 = fn(x, s1, s1)
        res1 = opt_fn(x, s1, s1)
        self.assertEqual(cnts.frame_count, 1)
        self.assertEqual(ref1, res1)

        ref0 = fn(x, s0, s1)
        res0 = opt_fn(x, s0, s1)
        # We have a re-compilation because of chaning inputs
        self.assertEqual(cnts.frame_count, 2)
        self.assertEqual(ref0, res0)

    @unittest.skipIf(not torch.cuda.is_available(), "requires cuda")
    def test_cuda_event_reconstruct(self):
        def fn(x):
            e = torch.cuda.Event()
            x = torch.mul(x, 5)
            x = torch.add(x, 2)
            return x, e

        x = torch.randn((2, 2), device="cuda")
        ref = fn(x)
        cnts = torch._dynamo.testing.CompileCounter()
        opt_fn = torch.compile(fn, backend=cnts)
        res = opt_fn(x)
        self.assertEqual(ref[0], res[0])
        self.assertEqual(cnts.frame_count, 1)
        self.assertEqual(cnts.op_count, 3)

    @unittest.skipIf(not torch.cuda.is_available(), "requires cuda")
    def test_cuda_event_across_graph_break(self):
        def fn(x):
            e = torch.cuda.Event()
            e.record()
            x = torch.mul(x, 5)
            x = torch.add(x, 2)

            print("foo")

            torch.cuda.current_stream().wait_event(e)
            x = torch.add(x, 1)
            x = torch.cos(x)
            return x, e

        x = torch.randn((2, 2), device="cuda")
        ref = fn(x)
        cnts = torch._dynamo.testing.CompileCounter()
        opt_fn = torch.compile(fn, backend=cnts)
        res = opt_fn(x)
        self.assertEqual(ref[0], res[0])
        self.assertEqual(cnts.frame_count, 2)
        self.assertEqual(cnts.op_count, 9)

    @unittest.skipIf(not torch.cuda.is_available(), "requires cuda")
    def test_cuda_event_created_outside_of_graph(self):
        user_stream = torch.cuda.Stream()
        event = torch.cuda.Event()
        foo = torch.empty((2, 2), device="cuda")

        def func(foo):
            event.wait()
            return foo + 1, event

        x = torch.randn((1024, 1024), device="cuda")
        cnts = torch._dynamo.testing.CompileCounter()

        def run_iters(fn, compile=False):
            if compile:
                fn = torch.compile(fn, backend=cnts)
            for _ in range(10):
                with torch.cuda.stream(user_stream):
                    torch.mm(x, x, out=foo)
                    event.record()
                out = fn(foo)
            return out

        ref = run_iters(func, compile=False)
        res = run_iters(func, compile=True)
        self.assertEqual(ref, res)
        self.assertEqual(cnts.frame_count, 1)
        self.assertEqual(cnts.op_count, 3)

    @unittest.skipIf(not torch.cuda.is_available(), "requires cuda")
    def test_cuda_event_method_create_stream_outside_of_compile(self):
        def fn(x, cur_stream, new_stream):
            x = torch.mul(x, 1)
            x = torch.add(x, 2)

            x = torch.add(x, 3)

            event = cur_stream.record_event()
            event.query()

            new_stream.wait_event(event)
            with torch.cuda.stream(new_stream):
                x = torch.add(x, 4)

            new_event = torch.cuda.Event()
            new_event.record(new_stream)

            new_event.wait(cur_stream)
            x = torch.add(x, 5)

            # use new event to sync
            new_event.synchronize()

            x = torch.relu(x)
            x = torch.cos(x)
            return x

        x = torch.randn((2, 2), device="cuda")
        cur_stream = torch.cuda.current_stream()
        new_stream = torch.cuda.Stream()
        ref = fn(x, cur_stream, new_stream)
        cnts = torch._dynamo.testing.CompileCounter()
        opt_fn = torch.compile(fn, backend=cnts, fullgraph=True)
        res = opt_fn(x, cur_stream, new_stream)
        self.assertEqual(ref, res)
        self.assertEqual(cnts.frame_count, 1)
        self.assertEqual(cnts.op_count, 19)

    @unittest.skipIf(not torch.cuda.is_available(), "requires cuda")
    def test_cuda_event_method(self):
        def fn(x):
            x = torch.mul(x, 1)
            x = torch.add(x, 2)

            cur_stream = torch.cuda.current_stream()
            new_stream = torch.cuda.Stream()

            x = torch.add(x, 3)

            event = cur_stream.record_event()
            event.query()

            new_stream.wait_event(event)
            with torch.cuda.stream(new_stream):
                x = torch.add(x, 4)

            new_event = torch.cuda.Event()
            new_event.record(new_stream)

            new_event.wait(cur_stream)
            x = torch.add(x, 5)

            # use new event to sync
            new_event.synchronize()

            x = torch.relu(x)
            x = torch.cos(x)
            return x

        x = torch.randn((2, 2), device="cuda")
        ref = fn(x)
        cnts = torch._dynamo.testing.CompileCounter()
        opt_fn = torch.compile(fn, backend=cnts, fullgraph=True)
        res = opt_fn(x)
        self.assertEqual(ref, res)
        self.assertEqual(cnts.frame_count, 1)
        self.assertEqual(cnts.op_count, 19)

    @unittest.skipIf(not torch.cuda.is_available(), "requires cuda")
    def test_cuda_device(self):
        def fn(x):
            with torch.cuda.device(x.device.index - 1):
                x = torch.sin(x + 1)
            return x

        x = torch.randn((2, 2), device="cuda")
        ref = fn(x)
        opt_fn = torch.compile(backend="eager", fullgraph=True)(fn)
        res = opt_fn(x)
        self.assertEqual(ref, res)

    def test_autograd_profiler_enabled(self):
        def fn(x):
            if torch.autograd._profiler_enabled():
                return x + 1
            else:
                return x - 1

        x = torch.randn((2, 2), requires_grad=True)
        cnts = torch._dynamo.testing.CompileCounter()
        opt_fn = torch.compile(fn, backend=cnts)

        if torch.autograd._profiler_enabled():
            torch.autograd._disable_profiler()
        assert not torch.autograd._profiler_enabled()
        ref = fn(x)
        res = opt_fn(x)
        self.assertTrue(same(ref, res))

        with torch.autograd.profiler.profile():
            assert torch.autograd._profiler_enabled()
            ref = fn(x)
            res = opt_fn(x)
            self.assertTrue(same(ref, res))

    @unittest.skipIf(not torch.cuda.is_available(), "requires cuda")
    def test_autocast(self):
        if not torch.cuda.is_bf16_supported():
            raise unittest.SkipTest("requires bf16")

        class MyModule(torch.nn.Module):
            def forward(self, x):
                a_float32 = torch.rand((8, 8), device="cuda")
                b_float32 = torch.rand((8, 8), device="cuda")
                d_float32 = torch.rand((8, 8), device="cuda")

                with torch.autocast(device_type="cuda", dtype=torch.bfloat16):
                    e_float16 = torch.mm(a_float32, b_float32)
                    f_float16 = torch.mm(d_float32, e_float16)
                return f_float16

        module = MyModule()
        real = module(torch.tensor([0.5]))
        real_device = real.device
        real_dtype = real.dtype

        graph, _ = torch._dynamo.export(module)(torch.tensor([[0.0, 0], [0, 0]]))
        exported = graph(torch.tensor([0.5]))
        self.assertEqual(exported.device, real_device)
        self.assertEqual(exported.dtype, real_dtype)

        self.assertEqual(exported.device.type, "cuda")
        self.assertEqual(exported.device.index, 0)
        self.assertEqual(exported.dtype, torch.bfloat16)

    @unittest.skipIf(not torch.cuda.is_available(), "requires cuda")
    def test_cuda_amp_autocast(self):
        class MyModule(torch.nn.Module):
            def forward(self, x):
                a_float32 = torch.rand((8, 8), device="cuda")
                b_float32 = torch.rand((8, 8), device="cuda")

                with torch.autocast(device_type="cuda", dtype=torch.float64):
                    c_float64 = torch.mm(a_float32, b_float32)
                return c_float64

        module = MyModule()
        real = module(torch.tensor([0.5]))
        real_device = real.device
        real_dtype = real.dtype

        graph, _ = torch._dynamo.export(module)(torch.tensor([[0.0, 0], [0, 0]]))
        exported = graph(torch.tensor([0.5]))
        self.assertEqual(exported.device, real_device)
        self.assertEqual(exported.dtype, real_dtype)

        self.assertEqual(exported.device.type, "cuda")
        self.assertEqual(exported.device.index, 0)
        self.assertEqual(exported.dtype, torch.float64)

    def test_is_autocast_cpu_enabled(self):
        def fn(a_float32, b_float32):
            with torch.autocast(device_type="cpu", dtype=torch.bfloat16):
                c_float16 = torch.mm(a_float32, b_float32)
                if torch.is_autocast_cpu_enabled():
                    c_float16 = c_float16 + 1
            return c_float16

        a = torch.rand((8, 8))
        b = torch.rand((8, 8))
        ref = fn(a, b)
        opt_fn = torch.compile(fn, backend="eager", fullgraph=True)
        res = opt_fn(a, b)
        self.assertTrue(same(ref, res))

    @unittest.skipIf(
        not PLATFORM_SUPPORTS_FLASH_ATTENTION or TEST_WITH_ROCM,
        "Can't run fused SDPA on this platform",
    )
    def test_autocast_sdpa(self):
        class MyModule(torch.nn.Module):
            def forward(self, query, key, value):
                with torch.autocast("cpu"):
                    with torch.autocast("cuda", dtype=torch.float32):
                        out = F.scaled_dot_product_attention(
                            query, key, value, None, 0.0, True
                        )
                return out

        dtype = torch.float32
        seq_len_q = 1
        seq_len_k = 1
        head_dim = 8
        query = torch.ones(
            1, 8, seq_len_q, head_dim, device="cuda", dtype=dtype, requires_grad=True
        )
        key = torch.ones(
            1, 8, seq_len_k, head_dim, device="cuda", dtype=dtype, requires_grad=True
        )
        value = torch.ones(
            1, 8, seq_len_k, head_dim, device="cuda", dtype=dtype, requires_grad=True
        )

        module = MyModule()
        real = module(query, key, value)
        real_device = real.device
        real_dtype = real.dtype

        opt_mod = torch.compile(module, backend="inductor")
        compiled = opt_mod(query, key, value)

        self.assertEqual(compiled.device, real_device)
        self.assertEqual(compiled.dtype, real_dtype)

        self.assertEqual(compiled.device.type, "cuda")
        self.assertEqual(compiled.device.index, 0)
        self.assertEqual(compiled.dtype, torch.float32)

    def test_autocast_cpu(self):
        class MyModule(torch.nn.Module):
            def forward(self, x):
                a_float32 = torch.rand((8, 8), device="cpu")
                b_float32 = torch.rand((8, 8), device="cpu")
                d_float32 = torch.rand((8, 8), device="cpu")

                with torch.autocast(device_type="cpu", dtype=torch.bfloat16):
                    e_float16 = torch.mm(a_float32, b_float32)
                    f_float16 = torch.mm(d_float32, e_float16)
                return f_float16

        module = MyModule()
        real = module(torch.tensor([0.5]))
        real_device = real.device
        real_dtype = real.dtype

        graph, _ = torch._dynamo.export(module)(torch.tensor([[0.0, 0], [0, 0]]))
        exported = graph(torch.tensor([0.5]))
        self.assertEqual(exported.device, real_device)
        self.assertEqual(exported.dtype, real_dtype)

        self.assertEqual(exported.device.type, "cpu")
        self.assertEqual(exported.dtype, torch.bfloat16)

    def test_autocast_cpu_graph_break(self):
        class MyModule(torch.nn.Module):
            def forward(self, x):
                a_float32 = torch.rand((8, 8), device="cpu")
                b_float32 = torch.rand((8, 8), device="cpu")
                torch._dynamo.graph_break()
                d_float32 = torch.rand((8, 8), device="cpu")

                with torch.autocast(device_type="cpu", dtype=torch.bfloat16):
                    e_float16 = torch.mm(a_float32, b_float32)
                    torch._dynamo.graph_break()
                    f_float16 = torch.mm(d_float32, e_float16)
                return f_float16

        module = MyModule()
        real = module(torch.tensor([0.5]))
        real_device = real.device
        real_dtype = real.dtype

        opt = torch.compile(module, backend="eager")
        res = opt(torch.tensor([0.5]))
        self.assertEqual(res.device, real_device)
        self.assertEqual(res.dtype, real_dtype)

        self.assertEqual(res.device.type, "cpu")
        self.assertEqual(res.dtype, torch.bfloat16)

    def test_autocast_cpu_graph_break_2(self):
        # Regression for: https://github.com/pytorch/pytorch/issues/93890
        def fn(x):
            with torch.autocast(device_type="cpu", dtype=torch.bfloat16):
                x = torch.mm(x, x)
                torch._dynamo.graph_break()
                x = torch.relu(x)
            return x

        x = torch.rand([4, 4])
        self.assertEqual(x.dtype, torch.float32)
        res = fn(x)
        opt_fn = torch.compile(fn, backend="eager")
        opt_res = opt_fn(x)
        self.assertTrue(torch.allclose(res, opt_res))
        self.assertEqual(res.dtype, torch.bfloat16)
        self.assertEqual(opt_res.dtype, torch.bfloat16)

    def test_autocast_cpu_graph_break_inner_fn(self):
        class MyModule(torch.nn.Module):
            @staticmethod
            def mm_breaks(x, y):
                torch._dynamo.graph_break()
                return torch.mm(x, y)

            def forward(self, x):
                a_float32 = torch.rand((8, 8), device="cpu")
                b_float32 = torch.rand((8, 8), device="cpu")

                with torch.autocast(device_type="cpu", dtype=torch.bfloat16):
                    torch._dynamo.graph_break()
                    with torch.autocast(
                        device_type="cpu", dtype=torch.bfloat16, enabled=False
                    ):
                        torch._dynamo.graph_break()
                        g_float32 = torch.mm(a_float32, b_float32)
                        with torch.autocast(device_type="cpu", dtype=torch.bfloat16):
                            # Check that nested with non-inlineable function with graph break
                            torch._dynamo.graph_break()
                            f_float16_1 = self.mm_breaks(a_float32, b_float32)
                    # We remember to exit the inner autocast correctly to outer
                    # even after graph breaks
                    f_float16 = self.mm_breaks(a_float32, b_float32)
                    assert f_float16.dtype == f_float16_1.dtype
                return f_float16, g_float32

        module = MyModule()
        real_16, real_32 = module(torch.tensor([0.5]))
        real_device_16 = real_16.device
        real_dtype_16 = real_16.dtype
        real_device_32 = real_32.device
        real_dtype_32 = real_32.dtype

        graph = torch.compile(module, backend="eager")
        out_16, out_32 = graph(torch.tensor([0.5]))
        self.assertEqual(out_16.device, real_device_16)
        self.assertEqual(out_16.dtype, real_dtype_16)
        self.assertEqual(out_32.device, real_device_32)
        self.assertEqual(out_32.dtype, real_dtype_32)

        self.assertEqual(out_16.device.type, "cpu")
        self.assertEqual(out_16.dtype, torch.bfloat16)
        self.assertEqual(out_32.device.type, "cpu")
        self.assertEqual(out_32.dtype, torch.float32)

    def test_autocast_graph_break_method(self):
        class MyModule(torch.nn.Module):
            def __init__(self, bias):
                super().__init__()
                self.bias = bias

            def mm_not_break(self, x, y):
                return torch.mm(x, y) + self.bias

            def mm_breaks(self, x, y):
                torch._dynamo.graph_break()
                return torch.mm(x, y) + self.bias

            def forward(self, x):
                a_float32 = torch.rand((8, 8), device="cpu")
                b_float32 = torch.rand((8, 8), device="cpu")

                with torch.autocast(device_type="cpu", dtype=torch.bfloat16):
                    with torch.autocast(
                        device_type="cpu", dtype=torch.bfloat16, enabled=False
                    ):
                        g_float32 = torch.mm(a_float32, b_float32)
                    f_float16 = self.mm_breaks(a_float32, b_float32)

                    assert (
                        f_float16[0][0] == self.mm_not_break(a_float32, b_float32)[0][0]
                    )
                return f_float16, g_float32

        module = MyModule(bias=torch.rand((8, 8), device="cpu", dtype=torch.bfloat16))

        with torch.autocast(device_type="cpu", dtype=torch.bfloat16):
            # Autocast doesn't work on addition, so we need the bias to be `bfloat16`
            res = torch.rand((8, 8), device="cpu", dtype=torch.float32) + torch.rand(
                (8, 8), device="cpu", dtype=torch.bfloat16
            )
            self.assertEqual(res.dtype, torch.float32)

        real_16, real_32 = module(torch.tensor([0.5]))
        real_device_16 = real_16.device
        real_dtype_16 = real_16.dtype
        real_device_32 = real_32.device
        real_dtype_32 = real_32.dtype

        graph = torch.compile(module, backend="eager")
        out_16, out_32 = graph(torch.tensor([0.5]))
        self.assertEqual(out_16.device, real_device_16)
        self.assertEqual(out_16.dtype, real_dtype_16)
        self.assertEqual(out_32.device, real_device_32)
        self.assertEqual(out_32.dtype, real_dtype_32)

        self.assertEqual(out_16.device.type, "cpu")
        self.assertEqual(out_16.dtype, torch.bfloat16)
        self.assertEqual(out_32.device.type, "cpu")
        self.assertEqual(out_32.dtype, torch.float32)

    @unittest.skipIf(not torch.cuda.is_available(), "requires cuda")
    def test_autocast_float64(self):
        class MyModule(torch.nn.Module):
            def forward(self, x):
                a_float32 = torch.rand((8, 8), device="cuda")
                b_float32 = torch.rand((8, 8), device="cuda")
                d_float32 = torch.rand((8, 8), device="cuda")

                with torch.autocast(device_type="cuda", dtype=torch.float64):
                    e_float64 = torch.mm(a_float32, b_float32)
                    f_float64 = torch.mm(d_float32, e_float64)
                return f_float64

        module = MyModule()
        real = module(torch.tensor([0.5]))
        real_device = real.device
        real_dtype = real.dtype

        graph, _ = torch._dynamo.export(module)(torch.tensor([[0.0, 0], [0, 0]]))
        exported = graph(torch.tensor([0.5]))
        self.assertEqual(exported.device, real_device)
        self.assertEqual(exported.dtype, real_dtype)

        self.assertEqual(exported.device.index, 0)
        self.assertEqual(exported.dtype, torch.float64)

    @unittest.skipIf(not torch.cuda.is_available(), "requires cuda")
    def test_autocast_device(self):
        class MyModule(torch.nn.Module):
            def forward(self, x):
                a_float32 = torch.rand((8, 8), device="cuda")
                b_float32 = torch.rand((8, 8), device="cuda")
                d_float32 = torch.rand((8, 8), device="cuda")

                with torch.autocast("cuda"):
                    e_float64 = torch.mm(a_float32, b_float32)
                    f_float64 = torch.mm(d_float32, e_float64)
                return f_float64

        module = MyModule()
        real = module(torch.tensor([0.5]))
        real_device = real.device
        real_dtype = real.dtype

        graph, _ = torch._dynamo.export(module)(torch.tensor([[0.0, 0], [0, 0]]))
        exported = graph(torch.tensor([0.5]))
        self.assertEqual(exported.device, real_device)
        self.assertEqual(exported.dtype, real_dtype)

        self.assertEqual(exported.device.index, 0)
        self.assertEqual(exported.dtype, torch.float16)

    @unittest.skipIf(not torch.cuda.is_available(), "requires cuda")
    def test_autocast_arguments_binding(self):
        def f1(x):
            with torch.autocast(device_type="cuda", enabled=False):
                x = torch.sin(x + 1)
            return x

        def f2(x):
            with torch.autocast(device_type="cpu", enabled=False):
                x = torch.cos(x + 1)
            return x

        x = torch.rand([2, 3])
        ref1 = f1(x)
        ref2 = f2(x)
        opt_f1 = torch.compile(backend="eager")(f1)
        opt_f2 = torch.compile(backend="eager")(f2)
        res1 = opt_f1(x)
        res2 = opt_f2(x)
        self.assertTrue(same(ref1, res1))
        self.assertTrue(same(ref2, res2))

    @unittest.skipIf(not torch.cuda.is_available(), "requires cuda")
    def test_autocast_decorator(self):
        def autocast_func(orig_func):
            @torch.amp.autocast(device_type="cuda", dtype=torch.float16)
            def new_fwd(*args, **kwargs):
                return orig_func(*args, **kwargs)

            return new_fwd

        def autocast_func_cuda(orig_func):
            @torch.autocast(device_type="cuda", dtype=torch.float16)
            def new_fwd(*args, **kwargs):
                return orig_func(*args, **kwargs)

            return new_fwd

        def autocast_func_cpu(orig_func):
            @torch.autocast(device_type="cpu", dtype=torch.float16)
            def new_fwd(*args, **kwargs):
                return orig_func(*args, **kwargs)

            return new_fwd

        def mm(a, b):
            return torch.mm(a, b)

        mm_float16 = autocast_func(mm)
        mm_float16_cuda = autocast_func_cuda(mm)
        mm_float16_cpu = autocast_func_cpu(mm)

        def fn(a, b):
            return mm_float16(a, b), mm_float16_cuda(a, b), mm_float16_cpu(a, b)

        a_float32 = torch.rand((8, 8), device="cuda")
        b_float32 = torch.rand((8, 8), device="cuda")

        ref = fn(a_float32, b_float32)
        opt_fn = torch.compile(backend="eager", fullgraph=True)(fn)
        res = opt_fn(a_float32, b_float32)
        self.assertTrue(same(ref, res))
        self.assertTrue(res[0].dtype == torch.float16)
        self.assertTrue(res[1].dtype == torch.float16)

    @parametrize(
        "Ctx",
        [CustomizedCtxManagerWithGraphBreak, customized_ctx_manager_with_graph_break],
        name_fn=lambda x: x.__name__,
    )
    def test_generic_ctx_manager_with_graph_break(self, Ctx):
        def fn(x):
            with Ctx(False):
                # body runs on eager
                if torch.is_grad_enabled():
                    z = x + 1000
                else:
                    y = x * 2
                    z = y.sin() + 3
            return z

        self.assertTrue(torch.is_grad_enabled())
        x = torch.randn(2, 3, requires_grad=True)
        expected = fn(x)
        got = torch.compile(backend="eager", fullgraph=False)(fn)(x)
        self.assertEqual(expected, got)
        self.assertTrue(torch.is_grad_enabled())
        self.assertFalse(got.requires_grad)  # since it was run under torch.no_grad.

    def test_return_context_manager(self):
        @torch.compile(backend="eager", fullgraph=True)
        def f(x):
            cm = CustomizedCtxManager(False)
            with cm:
                pass
            return cm

        x = torch.randn(2, 3)
        cm = f(x)
        self.assertFalse(cm.mode)

    def test_return_context_manager_with_graph_break(self):
        @torch.compile(backend="eager", fullgraph=False)
        def f(x):
            cm = CustomizedCtxManager(False)
            torch._dynamo.graph_break()
            with cm:
                pass
            return cm

        x = torch.randn(2, 3)
        cm = f(x)
        self.assertFalse(cm.mode)

    @torch._dynamo.config.patch(enable_trace_contextlib=True)
    @parametrize(
        "Ctx",
        [CustomizedCtxManager, customized_ctx_manager],
        name_fn=lambda x: x.__name__,
    )
    def test_generic_context_manager(self, Ctx):
        def fn(x):
            with Ctx(True):
                x = x + 1
                if torch.is_grad_enabled():
                    x = x * 2
                x = torch.relu(x)
            return x - 1

        x = torch.rand(2, 3)
        cnts = torch._dynamo.testing.CompileCounter()
        opt_fn = torch.compile(backend=cnts, fullgraph=True)(fn)

        with torch.no_grad():
            ref = fn(x)
            res = opt_fn(x)
            self.assertTrue(same(ref, res))
            self.assertEqual(cnts.frame_count, 1)
            self.assertEqual(cnts.op_count, 6)

        with torch.enable_grad():
            ref = fn(x)
            res = opt_fn(x)
            self.assertTrue(same(ref, res))
            self.assertEqual(cnts.frame_count, 2)
            self.assertEqual(cnts.op_count, 12)

    @torch._dynamo.config.patch(enable_trace_contextlib=True)
    @parametrize(
        "Ctx",
        [CustomizedCtxManager, customized_ctx_manager],
        name_fn=lambda x: x.__name__,
    )
    def test_nested_generic_context_manager(self, Ctx):
        def fn(x):
            with Ctx(True):
                x = x + 1
                if torch.is_grad_enabled():
                    x = x * 2
                with Ctx(False):
                    if torch.is_grad_enabled():
                        x = x - 3
                    x = x * 1.5
                x = torch.relu(x)
            return x - 1

        x = torch.rand(2, 3)
        cnts = torch._dynamo.testing.CompileCounter()
        opt_fn = torch.compile(backend=cnts, fullgraph=True)(fn)

        with torch.no_grad():
            ref = fn(x)
            res = opt_fn(x)
            self.assertTrue(same(ref, res))
            self.assertEqual(cnts.frame_count, 1)
            self.assertEqual(cnts.op_count, 9)

        with torch.enable_grad():
            ref = fn(x)
            res = opt_fn(x)
            self.assertTrue(same(ref, res))
            self.assertEqual(cnts.frame_count, 2)
            self.assertEqual(cnts.op_count, 18)

    @torch._dynamo.config.patch(enable_trace_contextlib=True)
    @parametrize(
        "Ctx",
        [CustomizedCtxManager, customized_ctx_manager],
        name_fn=lambda x: x.__name__,
    )
    def test_generic_context_manager_with_graph_break(self, Ctx):
        def fn(x):
            with Ctx(True):
                x = x + 1
                if torch.is_grad_enabled():
                    x = x * 2
                torch._dynamo.graph_break()
                x = torch.relu(x)
            return x - 1

        x = torch.rand(2, 3)
        cnts = torch._dynamo.testing.CompileCounter()
        opt_fn = torch.compile(backend=cnts, fullgraph=False)(fn)

        with torch.no_grad():
            ref = fn(x)
            res = opt_fn(x)
            self.assertTrue(same(ref, res))
            if Ctx is CustomizedCtxManager:
                self.assertEqual(cnts.frame_count, 2)
                self.assertEqual(cnts.op_count, 2)

        with torch.enable_grad():
            ref = fn(x)
            res = opt_fn(x)
            self.assertTrue(same(ref, res))
            if Ctx is CustomizedCtxManager:
                self.assertEqual(cnts.frame_count, 4)
                self.assertEqual(cnts.op_count, 4)

    @torch._dynamo.config.patch(enable_trace_contextlib=True)
    @parametrize(
        "Ctx",
        [CustomizedCtxManager, customized_ctx_manager],
        name_fn=lambda x: x.__name__,
    )
    def test_nested_generic_context_manager_with_graph_break(self, Ctx):
        def fn(x):
            with Ctx(True):
                x = x + 1
                if torch.is_grad_enabled():
                    x = x * 2
                with Ctx(False):
                    if torch.is_grad_enabled():
                        x = x - 3
                    torch._dynamo.graph_break()
                    x = x * 1.5
                x = torch.relu(x)
            return x - 1

        x = torch.rand(2, 3)
        cnts = torch._dynamo.testing.CompileCounter()
        opt_fn = torch.compile(backend=cnts, fullgraph=False)(fn)

        with torch.no_grad():
            ref = fn(x)
            res = opt_fn(x)
            self.assertTrue(same(ref, res))
            if Ctx is CustomizedCtxManager:
                self.assertEqual(cnts.frame_count, 4)
                self.assertEqual(cnts.op_count, 4)

        torch._dynamo.reset()
        cnts = torch._dynamo.testing.CompileCounter()
        opt_fn = torch.compile(fn, backend=cnts, fullgraph=False)

        with torch.enable_grad():
            ref = fn(x)
            res = opt_fn(x)
            self.assertTrue(same(ref, res))
            if Ctx is CustomizedCtxManager:
                self.assertEqual(cnts.frame_count, 4)
                self.assertEqual(cnts.op_count, 4)

    def test_graph_break_inlining_grad(self):
        def gn(z):
            with torch.no_grad():
                torch._dynamo.graph_break()
                return torch.sin(z)

        def fn(x, y, z):
            a = torch.mm(x, y)
            z = gn(z)
            return a

        torch._dynamo.reset()
        cnts = torch._dynamo.testing.CompileCounter()
        opt_fn = torch.compile(fn, backend=cnts, fullgraph=False)
        x = torch.randn(4, 4, requires_grad=True)
        y = torch.randn(4, 4, requires_grad=True)
        z = torch.randn(4)
        opt_fn(x, y, z).sum().backward()

        self.assertEqual(cnts.frame_count, 2)

    def _graph_break_inlining_autocast_test_helper(self, device):
        def gn(x, y):
            with torch.autocast(device_type=device, dtype=torch.bfloat16):
                z = torch.mm(x, y)
                torch._dynamo.graph_break()
                return torch.sin(z)

        def fn(x, y):
            z = torch.mm(x, y)
            z = z + gn(x, y)
            return z

        x = torch.rand(3, 3).to(device)
        y = torch.rand(3, 3).to(device)
        opt_fn = torch.compile(backend="eager")(fn)
        ref = fn(x, y)
        res = opt_fn(x, y)
        self.assertEqual(ref, res)

    def test_graph_break_inlining_autocast(self):
        for device in ["cuda", "cpu"]:
            if device == "cuda" and not (
                torch.cuda.is_available() and torch.cuda.is_bf16_supported()
            ):
                continue
            self._graph_break_inlining_autocast_test_helper(device)

    def test_disable_saved_tensors_hooks(self):
        def fn(z):
            @torch.autograd.graph.disable_saved_tensors_hooks("This is not supported")
            def f(x, y):
                return x + y

            x, y = torch.ones(
                1,
            ), torch.zeros(
                1,
            )
            return f(x, y)

        eager = EagerAndRecordGraphs()
        torch.compile(fn, backend=eager, fullgraph=True)(torch.randn(()))

        graph = eager.graphs[0]
        actual = normalize_gm(graph.print_readable(False))

        self.assertExpectedInline(
            actual,
            """\
class GraphModule(torch.nn.Module):
    def forward(self):
        _saved_tensors_hooks_disable = torch._C._autograd._saved_tensors_hooks_disable('This is not supported');  _saved_tensors_hooks_disable = None

        x: "f32[1]" = torch.ones(1)

        y: "f32[1]" = torch.zeros(1)

        add: "f32[1]" = x + y;  x = y = None

        _saved_tensors_hooks_enable = torch._C._autograd._saved_tensors_hooks_enable();  _saved_tensors_hooks_enable = None
        return (add,)
""",  # NOQA: B950
        )

    def test_disable_saved_tensors_hooks_prev_disabled(self):
        def fn(z):
            @torch.autograd.graph.disable_saved_tensors_hooks("This is not supported")
            def f(x, y):
                return x + y

            x, y = torch.ones(
                1,
            ), torch.zeros(
                1,
            )
            return f(x, y)

        eager = EagerAndRecordGraphs()
        with torch.autograd.graph.disable_saved_tensors_hooks(
            "Previously disabled message"
        ):
            torch.compile(fn, backend=eager, fullgraph=True)(torch.randn(()))

        graph = eager.graphs[0]
        actual = normalize_gm(graph.print_readable(False))

        self.assertExpectedInline(
            actual,
            """\
class GraphModule(torch.nn.Module):
    def forward(self):
        _saved_tensors_hooks_disable = torch._C._autograd._saved_tensors_hooks_disable('This is not supported');  _saved_tensors_hooks_disable = None

        x: "f32[1]" = torch.ones(1)

        y: "f32[1]" = torch.zeros(1)

        add: "f32[1]" = x + y;  x = y = None

        _saved_tensors_hooks_disable_1 = torch._C._autograd._saved_tensors_hooks_disable('Previously disabled message');  _saved_tensors_hooks_disable_1 = None
        return (add,)
""",  # NOQA: B950
        )

    def test_disable_saved_tensors_hooks_prev_disabled_nested(self):
        def fn(z):
            @torch.autograd.graph.disable_saved_tensors_hooks("This is not supported")
            def f(x, y):
                @torch.autograd.graph.disable_saved_tensors_hooks(
                    "This is not supported inner"
                )
                def inner_fn(x, y):
                    return x + y

                return inner_fn(x, y) + x

            x, y = torch.ones(
                1,
            ), torch.zeros(
                1,
            )
            return f(x, y)

        eager = EagerAndRecordGraphs()
        with torch.autograd.graph.disable_saved_tensors_hooks(
            "Previously disabled message"
        ):
            torch.compile(fn, backend=eager, fullgraph=True)(torch.randn(()))

        graph = eager.graphs[0]
        actual = normalize_gm(graph.print_readable(False))

        self.assertExpectedInline(
            actual,
            """\
class GraphModule(torch.nn.Module):
    def forward(self):
        _saved_tensors_hooks_disable = torch._C._autograd._saved_tensors_hooks_disable('This is not supported');  _saved_tensors_hooks_disable = None

        x: "f32[1]" = torch.ones(1)

        y: "f32[1]" = torch.zeros(1)

        _saved_tensors_hooks_disable_1 = torch._C._autograd._saved_tensors_hooks_disable('This is not supported inner');  _saved_tensors_hooks_disable_1 = None

        add: "f32[1]" = x + y;  y = None

        _saved_tensors_hooks_disable_2 = torch._C._autograd._saved_tensors_hooks_disable('This is not supported');  _saved_tensors_hooks_disable_2 = None

        add_1: "f32[1]" = add + x;  add = x = None

        _saved_tensors_hooks_disable_3 = torch._C._autograd._saved_tensors_hooks_disable('Previously disabled message');  _saved_tensors_hooks_disable_3 = None
        return (add_1,)
""",  # NOQA: B950
        )

    def test_disable_saved_tensors_hooks_graph_break(self):
        def fn(x):
            with torch.autograd.graph.disable_saved_tensors_hooks(
                "This is not supported"
            ):
                y = x + 1
                torch._dynamo.graph_break()
                return y * 2

        eager = EagerAndRecordGraphs()
        torch.compile(fn, backend=eager, fullgraph=False)(torch.randn(()))

        def check_graph(actual, expected):  # noqa: F841
            self.assertExpectedInline(actual, expected)

        graph = eager.graphs[0]
        actual = normalize_gm(graph.print_readable(False))
        self.assertExpectedInline(
            actual,
            """\
class GraphModule(torch.nn.Module):
    def forward(self, L_x_: "f32[]"):
        l_x_ = L_x_

        _saved_tensors_hooks_disable = torch._C._autograd._saved_tensors_hooks_disable('This is not supported');  _saved_tensors_hooks_disable = None

        y: "f32[]" = l_x_ + 1;  l_x_ = None

        _saved_tensors_hooks_enable = torch._C._autograd._saved_tensors_hooks_enable();  _saved_tensors_hooks_enable = None
        return (y,)
""",  # NOQA: B950
        )

        graph = eager.graphs[1]
        actual = normalize_gm(graph.print_readable(False))
        self.assertExpectedInline(
            actual,
            """\
class GraphModule(torch.nn.Module):
    def forward(self, L_y_: "f32[]"):
        l_y_ = L_y_

        _saved_tensors_hooks_disable = torch._C._autograd._saved_tensors_hooks_disable('This is not supported');  _saved_tensors_hooks_disable = None

        mul: "f32[]" = l_y_ * 2;  l_y_ = None

        _saved_tensors_hooks_enable = torch._C._autograd._saved_tensors_hooks_enable();  _saved_tensors_hooks_enable = None
        return (mul,)
""",  # NOQA: B950
        )

    def test_context_wrapping_grad_mode_decorator(self):
        ctx_wrappers = [(torch.enable_grad, True), (torch.no_grad, False)]
        for call in [True, False]:
            for i in range(2):
                torch._dynamo.reset()

                ctx_wrapper, _ = ctx_wrappers[i]
                ctx_wrapper_inverse, mode_inverse = ctx_wrappers[(i + 1) % 2]

                def fn(x):
                    def inner_func(x):
                        return x.sin()

                    with ctx_wrapper_inverse():
                        if call:
                            inner_func = ctx_wrapper()(inner_func)
                        else:
                            inner_func = ctx_wrapper(inner_func)

                        # Calling no_grad or enabled_grad should not mutate global state
                        assert torch.is_grad_enabled() == mode_inverse

                    with ctx_wrapper_inverse():
                        return inner_func(x)

                x = torch.zeros(10, requires_grad=True)
                opt_fn = torch.compile(fn, backend="eager", fullgraph=True)
                self.assertEqual(fn(x), opt_fn(x))
                self.assertEqual(fn(x).requires_grad, opt_fn(x).requires_grad)

    def test_context_wrapping_grad_mode_nested_function_decorator(self):
        ctx_wrappers = [(torch.enable_grad, True), (torch.no_grad, False)]

        for call in [True, False]:
            for i in range(2):
                torch._dynamo.reset()

                ctx_wrapper, _ = ctx_wrappers[i]
                ctx_wrapper_inverse, mode_inverse = ctx_wrappers[(i + 1) % 2]

                def fn(x):
                    with ctx_wrapper_inverse():
                        if call:

                            @ctx_wrapper()
                            def inner_func(x):
                                return x.sin()

                        else:

                            @ctx_wrapper
                            def inner_func(x):
                                return x.sin()

                        # Calling no_grad or enabled_grad should not mutate global state
                        assert torch.is_grad_enabled() == mode_inverse

                    with ctx_wrapper_inverse():
                        return inner_func(x)

                x = torch.zeros(10, requires_grad=True)
                opt_fn = torch.compile(fn, backend="eager", fullgraph=True)
                self.assertEqual(fn(x), opt_fn(x))
                self.assertEqual(fn(x).requires_grad, opt_fn(x).requires_grad)

    def test_context_wrapping_set_grad_enabled_nested_function(self):
        modes = [True, False]
        for decorator in [True, False]:
            for i in range(2):
                torch._dynamo.reset()

                mode = modes[i]
                mode_inverse = modes[(i + 1) % 2]

                def fn(x):
                    with torch.set_grad_enabled(mode_inverse):
                        if decorator:

                            @torch.set_grad_enabled(mode)
                            def inner_func(x):
                                return x.sin()

                        else:

                            def inner_func(x):
                                return x.sin()

                            inner_func = torch.set_grad_enabled(mode)(inner_func)

                        # Consuming set_grad_enabled by calling it on a function
                        # should not mutate global state
                        assert torch.is_grad_enabled() == mode_inverse

                    with torch.set_grad_enabled(mode_inverse):
                        return inner_func(x)

            x = torch.zeros(10, requires_grad=True)
            opt_fn = torch.compile(fn, backend="eager", fullgraph=True)
            self.assertEqual(fn(x), opt_fn(x))
            self.assertEqual(fn(x).requires_grad, opt_fn(x).requires_grad)

    def test_inactive_context_graph_break_local(self):
        def fn(x):
            x = x + 1
            ctx = torch.set_grad_enabled(True)
            torch._dynamo.graph_break()
            with ctx:
                x = x + 1
            return x

        x = torch.zeros(10, requires_grad=False)
        cnts = torch._dynamo.testing.CompileCounter()
        opt_fn = torch.compile(fn, backend=cnts)
        self.assertEqual(fn(x), opt_fn(x))
        self.assertEqual(fn(x).requires_grad, opt_fn(x).requires_grad)
        self.assertEqual(cnts.frame_count, 2)

    def test_inactive_context_graph_break_local_nullctx(self):
        import contextlib

        # test with context manager that results in None target_values
        def fn(x):
            x = x + 1
            ctx = contextlib.nullcontext()
            torch._dynamo.graph_break()
            with ctx:
                x = x + 1
            return x

        x = torch.zeros(10, requires_grad=False)
        cnts = torch._dynamo.testing.CompileCounter()
        opt_fn = torch.compile(fn, backend=cnts)
        self.assertEqual(fn(x), opt_fn(x))
        self.assertEqual(fn(x).requires_grad, opt_fn(x).requires_grad)
        self.assertEqual(cnts.frame_count, 2)

    def test_inactive_context_graph_break_local_nullctx2(self):
        import contextlib

        # test with nullcontext where graph break happens
        # in an inlined function that returns something
        def gn():
            torch._dynamo.graph_break()
            return [0, 1, 2]

        def fn(x):
            x = x + 1
            ctx = contextlib.nullcontext()
            lst = gn()
            with ctx:
                x = x + lst[1]
            return x

        x = torch.zeros(10, requires_grad=False)
        cnts = torch._dynamo.testing.CompileCounter()
        opt_fn = torch.compile(fn, backend=cnts)
        self.assertEqual(fn(x), opt_fn(x))
        self.assertEqual(fn(x).requires_grad, opt_fn(x).requires_grad)
        self.assertEqual(cnts.frame_count, 2)

    def test_inactive_context_graph_break_stack(self):
        def gn(ctx):
            torch._dynamo.graph_break()
            return ctx

        def fn(x):
            x = x + 1
            ctx = gn(torch.set_grad_enabled(True))
            # we expect a graph break on next line as well
            with ctx:
                x = x + 1
            return x

        x = torch.zeros(10, requires_grad=False)
        cnts = torch._dynamo.testing.CompileCounter()
        opt_fn = torch.compile(fn, backend=cnts)
        self.assertEqual(fn(x), opt_fn(x))
        self.assertEqual(fn(x).requires_grad, opt_fn(x).requires_grad)

    def test_inactive_context_graph_break_stack2(self):
        def gn(x, ctx, y, z, dummy):
            with ctx:
                return x * y * z

        def fn(x):
            x = x + 1
            x = gn(x, torch.set_grad_enabled(True), 2, 3, torch._dynamo.graph_break())
            return x

        x = torch.zeros(10, requires_grad=False)
        cnts = torch._dynamo.testing.CompileCounter()
        opt_fn = torch.compile(fn, backend=cnts)
        self.assertEqual(fn(x), opt_fn(x))
        self.assertEqual(fn(x).requires_grad, opt_fn(x).requires_grad)
        self.assertEqual(cnts.frame_count, 2)

    def test_sdpa_kernel_ctx_manager1(self):
        modified_backend_state = [torch.nn.attention.SDPBackend.MATH]

        @torch._dynamo.allow_in_graph
        def check_backend_state_is_modified():
            self.assertEqual(
                torch.nn.attention._cur_sdpa_kernel_backends(), modified_backend_state
            )

        def f(x):
            with torch.nn.attention.sdpa_kernel(
                # pyre-fixme[16]: Module `torch.nn.attention` has no attribute `SDPBackend`.
                [torch.nn.attention.SDPBackend.MATH]
            ):
                output = torch.nn.functional.scaled_dot_product_attention(x, x, x).to(
                    torch.float32
                )
                check_backend_state_is_modified()

            return output

        opt_f = torch.compile(f, backend="eager", fullgraph=True)
        opt_f(torch.randn(2, 2, 2, 2).to(dtype=torch.float16))

    def test_sdpa_kernel_ctx_manager2(self):
        original_backend_state = set(torch.nn.attention._cur_sdpa_kernel_backends())
        modified_backend_state = [torch.nn.attention.SDPBackend.MATH]

        @torch._dynamo.allow_in_graph
        def check_backend_state_is_original():
            self.assertEqual(
                set(torch.nn.attention._cur_sdpa_kernel_backends()),
                original_backend_state,
            )

        @torch._dynamo.allow_in_graph
        def check_backend_state_is_modified():
            self.assertEqual(
                torch.nn.attention._cur_sdpa_kernel_backends(), modified_backend_state
            )

        def g(x):
            torch._dynamo.graph_break()
            output = torch.nn.functional.scaled_dot_product_attention(x, x, x).to(
                torch.float32
            )
            check_backend_state_is_modified()
            return output

        def f(x):
            check_backend_state_is_original()
            with torch.nn.attention.sdpa_kernel(
                # pyre-fixme[16]: Module `torch.nn.attention` has no attribute `SDPBackend`.
                [torch.nn.attention.SDPBackend.MATH]
            ):
                output1 = torch.nn.functional.scaled_dot_product_attention(x, x, x).to(
                    torch.float32
                )
                check_backend_state_is_modified()

                # graph break
                output2 = g(x)

                output3 = torch.nn.functional.scaled_dot_product_attention(x, x, x).to(
                    torch.float32
                )
                check_backend_state_is_modified()

            check_backend_state_is_original()

            return output1 + output2 + output3

        cnts = torch._dynamo.testing.CompileCounter()
        opt_f = torch.compile(f, backend=cnts)
        opt_f(torch.randn(2, 2, 2, 2).to(dtype=torch.float16))
        self.assertEqual(cnts.frame_count, 3)

    # test sdpa_kernel graph break with 2 arguments
    def test_sdpa_kernel_ctx_manager3(self):
        modified_backend_state = {
            torch.nn.attention.SDPBackend.MATH,
            torch.nn.attention.SDPBackend.FLASH_ATTENTION,
        }

        @torch._dynamo.allow_in_graph
        def check_backend_state_is_modified():
            self.assertEqual(
                set(torch.nn.attention._cur_sdpa_kernel_backends()),
                modified_backend_state,
            )

        def f(x):
            with torch.nn.attention.sdpa_kernel(
                # pyre-fixme[16]: Module `torch.nn.attention` has no attribute `SDPBackend`.
                [
                    torch.nn.attention.SDPBackend.MATH,
                    torch.nn.attention.SDPBackend.FLASH_ATTENTION,
                ]
            ):
                # FLASH_ATTENTION may not be supported, but we're not actually
                # doing any sdpa
                x = x + 1
                torch._dynamo.graph_break()
                check_backend_state_is_modified()
                x = x + 1

            return x

        opt_f = torch.compile(f, backend="eager")
        opt_f(torch.randn(2, 2))


class ContextlibContextManagerTests(torch._dynamo.test_case.TestCase):
    def setUp(self):
        torch._dynamo.config.enable_trace_contextlib = True

    def tearDown(self):
        torch._dynamo.config.enable_trace_contextlib = False

    def test_ctx_basic0(self):
        @contextlib.contextmanager
        def set_default_dtype(dtype):
            old_dtype = torch.get_default_dtype()
            try:
                torch.set_default_dtype(dtype)
                yield
            finally:
                torch.set_default_dtype(old_dtype)

        eager = EagerAndRecordGraphs()

        @torch.compile(backend=eager, fullgraph=True)
        def fn():
            with set_default_dtype(torch.float64):
                x = torch.tensor([3.0, 3.0 + 5.0j])
            return x

        y = fn()
        self.assertEqual(y.dtype, torch.complex128)
        graph = eager.graphs[0]
        actual = normalize_gm(graph.print_readable(False))

        self.assertExpectedInline(
            actual,
            """\
class GraphModule(torch.nn.Module):
    def forward(self):
        set_default_dtype = torch.set_default_dtype(torch.float64);  set_default_dtype = None

        x: "c128[2]" = torch.tensor([3.0, (3+5j)])

        set_default_dtype_1 = torch.set_default_dtype(torch.float32);  set_default_dtype_1 = None
        return (x,)
""",
        )

    def test_ctx_basic1(self):
        @contextlib.contextmanager
        def compute_sin(x):
            try:
                yield x.sin()
            finally:
                pass

        @torch.compile(backend="eager", fullgraph=True)
        def fn(x):
            with compute_sin(x) as y:
                return y.cos()

        x = torch.tensor([1.0])
        y = fn(x)
        self.assertEqual(y, x.sin().cos())

    def test_change_parent_nonlocal_0(self):
        # test if a nonlocal actually gets propagated
        z = 0
        k = 0

        def create_ctx():
            @contextmanager
            def ctx(x):
                nonlocal z
                nonlocal k
                try:
                    k = 100
                    yield x.sin()
                finally:
                    pass

            return ctx

        def run_ctx(ctx, x):
            nonlocal z
            with ctx(x) as y:
                z = k
                return y.cos()

        @torch.compile(backend="eager", fullgraph=True)
        def fn(x):
            ctx = create_ctx()
            return run_ctx(ctx, x)

        x = torch.tensor([1.0])
        y = fn(x)
        self.assertEqual(y, x.sin().cos())
        self.assertEqual(z, 100)
        self.assertEqual(k, 100)

    def test_change_parent_nonlocal_1(self):
        # test if finally is executed and it is reading the correct variable
        z = 1
        k = 2

        def create_ctx():
            @contextmanager
            def ctx(x):
                nonlocal z
                nonlocal k
                try:
                    yield x.sin()
                finally:
                    k = z

            return ctx

        def run_ctx(ctx, x):
            nonlocal z
            z = 100
            with ctx(x) as y:
                return y.cos()

        @torch.compile(backend="eager", fullgraph=True)
        def fn(x):
            ctx = create_ctx()
            return run_ctx(ctx, x)

        x = torch.tensor([1.0])
        y = fn(x)
        self.assertEqual(y, x.sin().cos())
        self.assertEqual(z, 100)
        self.assertEqual(k, 100)

    def test_globals_change_in_other_file(self):
        @contextmanager
        def update_global_ctx():
            global _variable, _variable1
            try:
                _variable += 1
                _variable1 += 1
                yield
            finally:
                pass

        @torch.compile(backend="eager", fullgraph=True)
        def fn(x):
            with update_global_ctx():
                pass

            with test_functions.update_global_ctx(x) as a:
                # Ensure that the updated global values are read
                test_functions.constant3(2, 3)
                return x * a * (_variable + _variable1 + test_functions._variable)

        res = fn(torch.ones(10))
        self.assertEqual(_variable, 1)
        self.assertEqual(_variable1, 1)
        # Ensure that the reconstructed bytecode updates the global value in the
        # other file.
        self.assertEqual(test_functions._variable, 1)
        self.assertEqual(res, 3 * torch.ones(10))

    def test_change_parent_global_0(self):
        # test if a global actually gets propagated
        global z_glb, k_glb
        z_glb, k_glb = 0, 0

        def create_ctx():
            @contextmanager
            def ctx(x):
                global k_glb
                try:
                    k_glb = 100
                    yield x.sin()
                finally:
                    pass

            return ctx

        def run_ctx(ctx, x):
            global z_glb
            with ctx(x) as y:
                z_glb = k_glb
                return y.cos()

        @torch.compile(backend="eager", fullgraph=True)
        def fn(x):
            ctx = create_ctx()
            return run_ctx(ctx, x)

        x = torch.tensor([1.0])
        y = fn(x)
        self.assertEqual(y, x.sin().cos())
        self.assertEqual(z_glb, 100)
        self.assertEqual(k_glb, 100)

    def test_change_parent_global_1(self):
        # test if finally is executed and it is reading the correct variable
        global z_glb, k_glb
        z_glb, k_glb = 0, 0

        def create_ctx():
            @contextmanager
            def ctx(x):
                global z_glb, k_glb
                try:
                    yield x.sin()
                finally:
                    k_glb = z_glb

            return ctx

        def run_ctx(ctx, x):
            global z_glb
            z_glb = 100
            with ctx(x) as y:
                return y.cos()

        @torch.compile(backend="eager", fullgraph=True)
        def fn(x):
            ctx = create_ctx()
            return run_ctx(ctx, x)

        x = torch.tensor([1.0])
        y = fn(x)
        self.assertEqual(y, x.sin().cos())
        self.assertEqual(z_glb, 100)
        self.assertEqual(k_glb, 100)

    def test_change_parent_0(self):
        def create_ctx():
            @contextlib.contextmanager
            def ctx(x):
                try:
                    yield x.sin()
                finally:
                    pass

            return ctx

        def run_ctx(ctx, x):
            with ctx(x) as y:
                return y.cos()

        @torch.compile(backend="eager", fullgraph=True)
        def fn(x):
            ctx = create_ctx()
            return run_ctx(ctx, x)

        x = torch.tensor([1.0])
        y = fn(x)
        self.assertEqual(y, x.sin().cos())

    def test_change_parent_1(self):
        def create_ctx(x):
            @contextlib.contextmanager
            def ctx():
                try:
                    yield x.sin()
                finally:
                    pass

            return ctx

        def run_ctx(ctx):
            with ctx() as y:
                return y.cos()

        @torch.compile(backend="eager", fullgraph=True)
        def fn(x):
            ctx = create_ctx(x)
            return run_ctx(ctx)

        x = torch.tensor([1.0])
        y = fn(x)
        self.assertEqual(y, x.sin().cos())

    def test_graph_break_inside_ctx(self):
        @contextlib.contextmanager
        def whoo(x):
            y = x.tan()
            try:
                torch._dynamo.graph_break()
                yield y
            finally:
                pass

        def f(x):
            y = x.sin()
            with whoo(x) as z:
                y += z.neg()
            y += x.cos()
            return y

        x = torch.randn(2)
        expected = f(x)
        eager = EagerAndRecordGraphs()
        out = torch.compile(backend=eager, fullgraph=False)(f)(x)
        self.assertEqual(expected, out)
        # no graph will be generated as we will skip all frames due to the graph break
        self.assertEqual(len(eager.graphs), 0)

    def test_graph_break_inside_ctx_with_side_effects(self):
        L = []

        @contextlib.contextmanager
        def whoo(x):
            y = x.tan()
            try:
                L.append(x.sin())
                torch._dynamo.graph_break()
                yield y
            finally:
                L.append(x.cos())

        def f(x):
            y = x.sin()
            with whoo(x) as z:
                y += z.neg()
            y += x.cos()
            return y

        x = torch.randn(2)
        eager = EagerAndRecordGraphs()
        y = torch.compile(backend=eager, fullgraph=False)(f)(x)
        self.assertEqual(y, x.sin() + x.tan().neg() + x.cos())
        self.assertEqual(L, [x.sin(), x.cos()])
        # no graph will be generated as we will skip all frames due to the graph break
        self.assertEqual(len(eager.graphs), 0)

    def test_graph_break_inside_ctx_1(self):
        @contextlib.contextmanager
        def whoo(x):
            y = x.tan()
            try:
                torch._dynamo.graph_break()
                yield y
            finally:
                pass

        def bar(x):
            with whoo(x) as z:
                return z.neg()

        def f(x):
            return x.sin() + bar(x) + x.cos()

        x = torch.randn(2)
        expected = f(x)
        eager = EagerAndRecordGraphs()
        out = torch.compile(backend=eager, fullgraph=False)(f)(x)
        self.assertEqual(expected, out)
        self.assertEqual(len(eager.graphs), 2)
        self.assertExpectedInline(
            normalize_gm(eager.graphs[0].print_readable(False)),
            """\
class GraphModule(torch.nn.Module):
    def forward(self, L_x_: "f32[2]"):
        l_x_ = L_x_

        sin: "f32[2]" = l_x_.sin();  l_x_ = None
        return (sin,)
""",
        )
        self.assertExpectedInline(
            normalize_gm(eager.graphs[1].print_readable(False)),
            """\
class GraphModule(torch.nn.Module):
    def forward(self, L_stack0_: "f32[2]", L_stack1_: "f32[2]", L_x_: "f32[2]"):
        l_stack0_ = L_stack0_
        l_stack1_ = L_stack1_
        l_x_ = L_x_

        add: "f32[2]" = l_stack0_ + l_stack1_;  l_stack0_ = l_stack1_ = None
        cos: "f32[2]" = l_x_.cos();  l_x_ = None
        add_1: "f32[2]" = add + cos;  add = cos = None
        return (add_1,)
""",
        )

    def test_graph_break_inside_ctx_2(self):
        @contextlib.contextmanager
        def whoo(x):
            try:
                torch._dynamo.graph_break()
                yield x.cos()
            finally:
                pass

        def g(x):
            return x.neg() + x.acos()

        def f(x):
            y = x.sin()
            with whoo(x) as z:
                y += g(z)
            y += y.tan()
            return y

        x = torch.randn(2)
        expected = f(x)
        eager = EagerAndRecordGraphs()
        out = torch.compile(backend=eager, fullgraph=False)(f)(x)
        self.assertEqual(expected, out)
        self.assertEqual(len(eager.graphs), 1)

    def test_graph_break_before___enter__(self):
        @contextlib.contextmanager
        def whoo(x):
            try:
                yield x + 1
            finally:
                pass

        def fn(x):
            ctx = whoo(x)
            torch._dynamo.graph_break()
            y = ctx.__enter__()
            ctx.__exit__(None, None, None)
            return y

        x = torch.tensor([1.0])
        with self.assertRaises(InternalTorchDynamoError):
            torch.compile(fn, backend="eager", fullgraph=False)(x)

    def test_graph_break_in_finally(self):
        z = []

        @contextlib.contextmanager
        def whoo(x):
            nonlocal z
            try:
                z.append(x)
                yield x.sin()
            finally:
                torch._dynamo.graph_break()
                z.append(x.cos())

        def fn(x):
            ctx = whoo(x)
            y = ctx.__enter__()
            ctx.__exit__(None, None, None)
            return y

        x = torch.tensor([1.0])
        eager = EagerAndRecordGraphs()
        out = torch.compile(backend=eager, fullgraph=False)(fn)(x)
        self.assertEqual(out, x.sin())
        self.assertEqual(z, [x, x.cos()])
        self.assertEqual(len(eager.graphs), 0)

    def test_graph_break_inside___enter__(self):
        @contextlib.contextmanager
        def whoo(x):
            try:
                torch._dynamo.graph_break()
                yield x + 1
            finally:
                pass

        def fn(x):
            ctx = whoo(x)
            y = ctx.__enter__()
            ctx.__exit__(None, None, None)
            return y

        x = torch.tensor([1.0])
        expected = fn(x)

        eager = EagerAndRecordGraphs()
        out = torch.compile(backend=eager, fullgraph=False)(fn)(x)
        self.assertEqual(expected, out)
        self.assertEqual(len(eager.graphs), 0)

    def test_graph_break_after___enter__(self):
        @contextlib.contextmanager
        def whoo(x):
            try:
                yield x + 1
            finally:
                pass

        def fn(x):
            ctx = whoo(x)
            try:
                y = ctx.__enter__()
                torch._dynamo.graph_break()
            finally:
                ctx.__exit__(None, None, None)
            return y

        x = torch.tensor([1.0])
        expected = fn(x)

        eager = EagerAndRecordGraphs()
        out = torch.compile(backend=eager, fullgraph=False)(fn)(x)
        self.assertEqual(expected, out)
        self.assertEqual(len(eager.graphs), 1)

    def test_graph_break_before_and_after___enter__(self):
        @contextlib.contextmanager
        def whoo(x):
            try:
                yield x + 1
            finally:
                pass

        def fn(x):
            ctx = whoo(x)
            try:
                torch._dynamo.graph_break()
                y = ctx.__enter__()
                torch._dynamo.graph_break()
            finally:
                ctx.__exit__(None, None, None)
            return y

        x = torch.tensor([1.0])
        expected = fn(x)

        eager = EagerAndRecordGraphs()
        out = torch.compile(backend=eager, fullgraph=False)(fn)(x)
        self.assertEqual(expected, out)
        self.assertEqual(len(eager.graphs), 1)

    def test_graph_break_before___enter___and_disable___exit__(self):
        @contextlib.contextmanager
        def whoo(x):
            try:
                yield x + 1
            finally:
                pass

        def fn(x):
            ctx = whoo(x)
            try:
                torch._dynamo.graph_break()
                y = ctx.__enter__()
            finally:

                @torch._dynamo.disable
                def g():
                    ctx.__exit__(None, None, None)

                g()
            return y

        x = torch.tensor([1.0])
        expected = fn(x)

        eager = EagerAndRecordGraphs()
        out = torch.compile(backend=eager, fullgraph=False)(fn)(x)
        self.assertEqual(expected, out)
        self.assertEqual(len(eager.graphs), 1)

    def test_disable___enter__(self):
        def h(x):
            return x.cos()

        @contextlib.contextmanager
        def whoo(x):
            try:
                yield h(x) + 1
            finally:
                pass

        def fn(x):
            ctx = whoo(x)

            @torch._dynamo.disable
            def g():
                return ctx.__enter__()

            y = g()
            ctx.__exit__(None, None, None)
            return y

        x = torch.tensor([1.0])
        with self.assertRaises(InternalTorchDynamoError):
            torch.compile(fn, backend="eager", fullgraph=False)(x)

    def test_disable___exit__(self):
        def h(x):
            return x.cos()

        @contextlib.contextmanager
        def whoo(x):
            try:
                yield h(x) + 1
            finally:
                pass

        def fn(x):
            ctx = whoo(x)
            y = ctx.__enter__()

            @torch._dynamo.disable
            def g():
                ctx.__exit__(None, None, None)

            g()

            return y

        x = torch.tensor([1.0])
        with self.assertRaises(InternalTorchDynamoError):
            torch.compile(fn, backend="eager", fullgraph=False)(x)

    def test_contextmanager_as_argument(self):
        def h(x):
            return x.cos()

        @contextlib.contextmanager
        def whoo(x):
            try:
                yield h(x) + 1
            finally:
                pass

        def fn(x, ctx):
            y = ctx.__enter__()
            ctx.__exit__(None, None, None)
            return x + y

        x = torch.tensor([1.0])
        expected = fn(x, whoo(x))

        eager = EagerAndRecordGraphs()
        out = torch.compile(backend=eager, fullgraph=False)(fn)(x, whoo(x))
        self.assertEqual(expected, out)
        self.assertEqual(len(eager.graphs), 2)

    def test_return_new_contextmanager(self):
        L = []

        def h(x):
            return x.cos()

        @contextlib.contextmanager
        def whoo(x):
            try:
                L.append(x.sin())
                yield h(x) + 1
            finally:
                L.append(x.cos())

        def fn(x):
            ctx = whoo(x)
            return x + 1, ctx

        x = torch.tensor([1.0])
        with self.assertRaises(InternalTorchDynamoError):
            torch.compile(fn, backend="eager", fullgraph=False)(x)

    def test_return_advanced_contextmanager(self):
        L = []

        def h(x):
            return x.cos()

        @contextlib.contextmanager
        def whoo(x):
            try:
                L.append(x.sin())
                yield h(x) + 1
            finally:
                L.append(x.cos())

        def fn(x):
            ctx = whoo(x)
            y = ctx.__enter__()
            return x + y, ctx

        x = torch.tensor([1.0])
        with self.assertRaises(InternalTorchDynamoError):
            torch.compile(fn, backend="eager", fullgraph=False)(x)

    def test_contextmanager_as_argument_only___enter__(self):
        L = []

        def h(x):
            return x.cos()

        @contextlib.contextmanager
        def whoo(x):
            try:
                L.append(x.sin())
                yield h(x) + 1
            finally:
                L.append(x.cos())

        def fn(x, ctx):
            y = ctx.__enter__()
            return x + y

        x = torch.tensor([1.0])
        ctx = whoo(x)
        eager = EagerAndRecordGraphs()
        y = torch.compile(backend=eager, fullgraph=False)(fn)(x, ctx)
        self.assertEqual(y, x + x.cos() + 1)
        self.assertEqual(L, [x.sin()])  # we should only have one item in L

        ctx.__exit__(None, None, None)
        self.assertEqual(L, [x.sin(), x.cos()])  # Two items now

        self.assertEqual(len(eager.graphs), 2)

    def test_contextmanager_as_argument_only___exit__(self):
        L = []

        def h(x):
            return x.cos()

        @contextlib.contextmanager
        def whoo(x):
            try:
                L.append(x.sin())
                yield h(x) + 1
            finally:
                L.append(x.cos())

        def fn(x, ctx):
            ctx.__exit__(None, None, None)
            return x.sin()

        x = torch.tensor([1.0])
        ctx = whoo(x)
        ctx.__enter__()
        self.assertEqual(L, [x.sin()])

        eager = EagerAndRecordGraphs()
        y = torch.compile(backend=eager, fullgraph=False)(fn)(x, ctx)
        self.assertEqual(y, x.sin())
        self.assertEqual(L, [x.sin(), x.cos()])
        self.assertEqual(len(eager.graphs), 1)

    def test_advanced_contextmanager_as_argument(self):
        def h(x):
            return x.cos()

        @contextlib.contextmanager
        def whoo(x):
            try:
                yield h(x) + 1
            finally:
                pass

        def fn(x, ctx):
            ctx.__exit__(None, None, None)
            return x + 1

        x = torch.tensor([1.0])
        ctx = whoo(x)
        y = ctx.__enter__()
        self.assertEqual(y, x.cos() + 1)
        z = torch.compile(backend="eager", fullgraph=False)(fn)(x, ctx)
        self.assertEqual(z, x + 1)

    def test_advanced_contextmanager_as_argument_error(self):
        def h(x):
            return x.cos()

        @contextlib.contextmanager
        def whoo(x):
            try:
                yield h(x) + 1
            finally:
                pass

        def fn(x, ctx):
            y = ctx.__enter__()
            ctx.__exit__(None, None, None)
            return y

        x = torch.tensor([1.0])
        ctx = whoo(x)
        y = ctx.__enter__()
        self.assertEqual(y, x.cos() + 1)

        with self.assertRaisesRegex(AttributeError, "args"):
            torch.compile(backend="eager", fullgraph=False)(fn)(x, ctx)

    def test_disable_ctx_manager(self):
        @contextlib.contextmanager
        def whoo(x):
            try:
                yield x + 1
            finally:
                pass

        @torch._dynamo.disable
        def g(x):
            with whoo(x) as y:
                return y

        def fn(x):
            return g(x)

        x = torch.tensor([1.0])
        expected = fn(x)

        eager = EagerAndRecordGraphs()
        out = torch.compile(backend=eager, fullgraph=False)(fn)(x)
        self.assertEqual(expected, out)
        self.assertEqual(len(eager.graphs), 0)

    def test_graph_break_and_disable___enter__(self):
        @contextlib.contextmanager
        def whoo(x):
            try:
                yield x + 1
            finally:
                pass

        def fn(x):
            ctx = whoo(x)
            try:
                torch._dynamo.graph_break()

                @torch._dynamo.disable
                def g():
                    return ctx.__enter__()

                y = g()
            finally:
                ctx.__exit__(None, None, None)
            return y

        x = torch.tensor([1.0])
        expected = fn(x)

        eager = EagerAndRecordGraphs()
        out = torch.compile(backend=eager, fullgraph=False)(fn)(x)
        self.assertEqual(expected, out)
        self.assertEqual(len(eager.graphs), 1)

    def test_dynamo_disable_ctx(self):
        @contextlib.contextmanager
        def whoo(x):
            try:
                yield x + 1
            finally:
                pass

        @torch._dynamo.disable
        def g(x):
            with whoo(x) as y:
                return y

        def fn(x):
            return g(x)

        x = torch.tensor([1.0])
        expected = fn(x)

        eager = EagerAndRecordGraphs()
        out = torch.compile(backend=eager, fullgraph=False)(fn)(x)
        self.assertEqual(expected, out)
        self.assertEqual(len(eager.graphs), 0)

    @torch._dynamo.config.patch(enable_trace_contextlib=False)
    def test_disable_trace_contextmanager(self):
        @contextlib.contextmanager
        def whoo(x):
            try:
                yield x.cos()
            finally:
                pass

        def g(x):
            return x.neg() + x.acos()

        def f(x):
            y = x.sin()
            with whoo(x) as z:
                y += g(z)
            y += y.tan()
            return y

        x = torch.randn(2)
        expected = f(x)
        eager = EagerAndRecordGraphs()
        out = torch.compile(backend=eager, fullgraph=False, dynamic=False)(f)(x)
        self.assertEqual(expected, out)
        self.assertEqual(len(eager.graphs), 3)

    @parametrize("name", ("suppress", "stdout", "stderr"))
    def test_contextlib_suppress(self, name):
        counters.clear()
        eager = EagerAndRecordGraphs()

        def fn(t):
            y = t.sin()
            # ensure we graph break on the suppress call below
            if name == "suppress":
                ctx = contextlib.suppress(ValueError)
            elif name == "stdout":
                ctx = contextlib.redirect_stdout(sys.stderr)
            else:
                ctx = contextlib.redirect_stderr(sys.stdout)

            with ctx:
                y += t.cos()
            return y.tan()

        t = torch.randn(2)
        expected = fn(t)
        got = torch.compile(backend=eager, fullgraph=False)(fn)(t)
        self.assertEqual(expected, got)
        self.assertEqual(len(counters["graph_break"]), 1)
        name = f"redirect_{name}" if name in ("stdout", "stderr") else name
        self.assertRegex(
            next(iter(counters["graph_break"])),
            f"<class 'contextlib.{name}'> not supported",
        )

    def test_contextlib_nullcontext(self):
        counters.clear()

        @torch.compile(backend="eager", fullgraph=True)
        def fn(t):
            with contextlib.nullcontext():
                return t.sin()

        t = torch.randn(2)
        y = fn(t)
        # nullcontext is correctly handled in dynamo
        self.assertEqual(len(counters["graph_break"]), 0)
        self.assertEqual(y, t.sin())


class CPythonContextManagerTestCase(torch._dynamo.test_case.TestCase):
    # Tests taken from CPython source code in cpython/Lib/test/test_contextlib.py
    # https://github.com/python/cpython/blob/d48cc82ed25e26b02eb97c6263d95dcaa1e9111b/Lib/test/test_contextlib.py#L70

    @unittest.expectedFailure
    def test_contextmanager_plain(self):
        state = []

        @contextmanager
        def woohoo():
            state.append(1)
            yield 42
            state.append(999)

        @torch.compile(backend="eager", fullgraph=True)
        def fn(t):
            y = t.sum()
            with woohoo() as x:
                assert state == [1]
                assert x == 42
                self.assertEqual(state, [1])
                self.assertEqual(x, 42)
                state.append(x)
                y += x
            return y

        t = torch.randn(2, 3)
        y = fn(t)
        self.assertEqual(state, [1, 42, 999])
        self.assertEqual(y, t.sum() + 42)

    @unittest.expectedFailure
    def test_contextmanager_finally(self):
        state = []

        @contextmanager
        def woohoo():
            state.append(1)
            try:
                yield 42
            finally:
                state.append(999)

        @torch.compile(backend="eager", fullgraph=True)
        def fn(t):
<<<<<<< HEAD
            y = t.sum()
=======
            _y = t.sum()
>>>>>>> 8f3eb843
            with self.assertRaises(ZeroDivisionError):
                with woohoo() as x:
                    self.assertEqual(state, [1])
                    self.assertEqual(x, 42)
                    state.append(x)
                    raise ZeroDivisionError

        fn(torch.randn(2, 3))
        self.assertEqual(state, [1, 42, 999])

    @unittest.expectedFailure
    def test_contextmanager_traceback(self):
        @contextmanager
        def f():
            yield

        frames = []

        @torch.compile(backend="eager", fullgraph=True)
        def fn(t):
            nonlocal frames
<<<<<<< HEAD
            y = t.sum()
=======
            _y = t.sum()
>>>>>>> 8f3eb843
            try:
                with f():
                    1 / 0
            except ZeroDivisionError as e:
                frames = traceback.extract_tb(e.__traceback__)

        fn(torch.randn(2, 3))
        self.assertEqual(len(frames), 1)
        self.assertEqual(frames[0].name, "test_contextmanager_traceback")
        self.assertEqual(frames[0].line, "1 / 0")

    @unittest.expectedFailure
    def test_contextmanager_traceback2(self):
        @contextmanager
        def f():
            yield

        # Repeat with RuntimeError (which goes through a different code path)
        class RuntimeErrorSubclass(RuntimeError):
            pass

        frames = []

        @torch.compile(backend="eager", fullgraph=True)
        def fn(t):
            nonlocal frames
<<<<<<< HEAD
            y = t.sum()
=======
            _y = t.sum()
>>>>>>> 8f3eb843
            try:
                with f():
                    raise RuntimeErrorSubclass(42)
            except RuntimeErrorSubclass as e:
                frames = traceback.extract_tb(e.__traceback__)

        fn(torch.randn(2, 3))
        self.assertEqual(len(frames), 1)
        self.assertEqual(frames[0].name, "test_contextmanager_traceback")
        self.assertEqual(frames[0].line, "raise RuntimeErrorSubclass(42)")

    @unittest.expectedFailure
    def test_contextmanager_traceback3(self):
        @contextmanager
        def f():
            yield

        frames = []

        class StopIterationSubclass(StopIteration):
            pass

        for stop_exc in (
            StopIteration("spam"),
            StopIterationSubclass("spam"),
        ):
            with self.subTest(type=type(stop_exc)):

                @torch.compile(backend="eager", fullgraph=True)
                def fn(t):
                    nonlocal frames
<<<<<<< HEAD
                    y = t.sum()
=======
                    _y = t.sum()
>>>>>>> 8f3eb843
                    try:
                        with f():
                            raise stop_exc
                    except type(stop_exc) as e:
                        self.assertIs(e, stop_exc)
                        frames = traceback.extract_tb(e.__traceback__)
                    else:
                        self.fail(f"{stop_exc} was suppressed")

                fn(torch.randn(2, 3))
                self.assertEqual(len(frames), 1)
                self.assertEqual(frames[0].name, "test_contextmanager_traceback")
                self.assertEqual(frames[0].line, "raise stop_exc")

    @unittest.expectedFailure
    def test_contextmanager_no_reraise(self):
        @contextmanager
        def whee():
            yield

        @torch.compile(backend="eager", fullgraph=True)
        def fn(t):
            ctx = whee()
            ctx.__enter__()
            # Calling __exit__ should not result in an exception
            self.assertFalse(ctx.__exit__(TypeError, TypeError("foo"), None))
            return t.sum()

        fn(torch.randn(2, 3))

    @unittest.expectedFailure
    def test_contextmanager_trap_yield_after_throw(self):
        @contextmanager
        def whoo():
            try:
                yield
            except Exception:
                yield

        @torch.compile(backend="eager", fullgraph=True)
        def fn(t):
            ctx = whoo()
            ctx.__enter__()
            with self.assertRaises(RuntimeError):
                ctx.__exit__(TypeError, TypeError("foo"), None)
            return t.sum()

        fn(torch.randn(2, 3))

    @unittest.expectedFailure
    def test_contextmanager_trap_no_yield(self):
        @contextmanager
        def whoo():
            if False:
                yield

        @torch.compile(backend="eager", fullgraph=True)
        def fn(t):
            ctx = whoo()
            with self.assertRaises(RuntimeError):
                ctx.__enter__()
            return t.sum()

        fn(torch.randn(2, 3))

    @unittest.expectedFailure
    def test_contextmanager_trap_second_yield(self):
        @contextmanager
        def whoo():
            yield
            yield

        @torch.compile(backend="eager", fullgraph=True)
        def f(t):
            ctx = whoo()
            ctx.__enter__()
            with self.assertRaises(RuntimeError):
                ctx.__exit__(None, None, None)

        f(torch.randn(2))

    @unittest.expectedFailure
    def test_contextmanager_except(self):
        state = []

        @contextmanager
        def woohoo():
            state.append(1)
            try:
                yield 42
            except ZeroDivisionError as e:
                state.append(e.args[0])
                self.assertEqual(state, [1, 42, 999])

        @torch.compile(backend="eager", fullgraph=True)
        def fn(t):
            with woohoo() as x:
                self.assertEqual(state, [1])
                self.assertEqual(x, 42)
                state.append(x)
                raise ZeroDivisionError(999)

        fn(torch.randn(2, 3))
        self.assertEqual(state, [1, 42, 999])

    @unittest.expectedFailure
    def test_contextmanager_do_not_unchain_non_stopiteration_exceptions(self):
        @contextmanager
        def test_issue29692():
            try:
                yield
            except Exception as exc:
                raise RuntimeError("issue29692:Chained") from exc

        @torch.compile(backend="eager", fullgraph=True)
        def f(t):
            try:
                with test_issue29692():
                    raise ZeroDivisionError
            except Exception as ex:
                self.assertIs(type(ex), RuntimeError)
                self.assertEqual(ex.args[0], "issue29692:Chained")
                self.assertIsInstance(ex.__cause__, ZeroDivisionError)

            try:
                with test_issue29692():
                    raise StopIteration("issue29692:Unchained")
            except Exception as ex:
                self.assertIs(type(ex), StopIteration)
                self.assertEqual(ex.args[0], "issue29692:Unchained")
                self.assertIsNone(ex.__cause__)

        f(torch.randn(2))

    @unittest.expectedFailure
    def test_contextmanager_wrap_runtimeerror(self):
        @contextmanager
        def woohoo():
            try:
                yield
            except Exception as exc:
                raise RuntimeError(f"caught {exc}") from exc

        @torch.compile(backend="eager", fullgraph=True)
        def fn(t):
            with self.assertRaises(RuntimeError):
                with woohoo():
                    1 / 0

        fn(torch.randn(2, 3))

        # If the context manager wrapped StopIteration in a RuntimeError,
        # we also unwrap it, because we can't tell whether the wrapping was
        # done by the generator machinery or by the generator itself.
        with self.assertRaises(StopIteration):
            with woohoo():
                raise StopIteration

    @unittest.expectedFailure
    def test_keywords(self):
        # Ensure no keyword arguments are inhibited
        @contextmanager
        def woohoo(self, func, args, kwds):
            yield (self, func, args, kwds)

        @torch.compile(backend="eager", fullgraph=True)
        def fn(t):
            with woohoo(self=11, func=22, args=33, kwds=44) as target:
                self.assertEqual(target, (11, 22, 33, 44))

        fn(torch.randn(2, 3))

    @unittest.expectedFailure
    def test_recursive(self):
        depth = 0
        ncols = 0

        @contextmanager
        def woohoo():
            nonlocal ncols
            ncols += 1
            nonlocal depth
            before = depth
            depth += 1
            yield
            depth -= 1
            self.assertEqual(depth, before)

        @woohoo()
        def recursive():
            if depth < 10:
                recursive()

        @torch.compile(backend="eager", fullgraph=True)
        def fn(t):
            recursive()

        fn(torch.randn(2, 3))

        self.assertEqual(ncols, 10)
        self.assertEqual(depth, 0)


instantiate_parametrized_tests(CtxManagerTests)
instantiate_parametrized_tests(ContextlibContextManagerTests)


if __name__ == "__main__":
    from torch._dynamo.test_case import run_tests

    run_tests()<|MERGE_RESOLUTION|>--- conflicted
+++ resolved
@@ -2696,11 +2696,7 @@
 
         @torch.compile(backend="eager", fullgraph=True)
         def fn(t):
-<<<<<<< HEAD
-            y = t.sum()
-=======
             _y = t.sum()
->>>>>>> 8f3eb843
             with self.assertRaises(ZeroDivisionError):
                 with woohoo() as x:
                     self.assertEqual(state, [1])
@@ -2722,11 +2718,7 @@
         @torch.compile(backend="eager", fullgraph=True)
         def fn(t):
             nonlocal frames
-<<<<<<< HEAD
-            y = t.sum()
-=======
             _y = t.sum()
->>>>>>> 8f3eb843
             try:
                 with f():
                     1 / 0
@@ -2753,11 +2745,7 @@
         @torch.compile(backend="eager", fullgraph=True)
         def fn(t):
             nonlocal frames
-<<<<<<< HEAD
-            y = t.sum()
-=======
             _y = t.sum()
->>>>>>> 8f3eb843
             try:
                 with f():
                     raise RuntimeErrorSubclass(42)
@@ -2789,11 +2777,7 @@
                 @torch.compile(backend="eager", fullgraph=True)
                 def fn(t):
                     nonlocal frames
-<<<<<<< HEAD
-                    y = t.sum()
-=======
                     _y = t.sum()
->>>>>>> 8f3eb843
                     try:
                         with f():
                             raise stop_exc
