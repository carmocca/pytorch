--- conflicted
+++ resolved
@@ -3648,13 +3648,8 @@
                 )
 
         with self.assertRaisesRegex(
-<<<<<<< HEAD
-            RuntimeError,
-            "Expected to return tensors with same metadata but found",
-=======
             torch._dynamo.exc.UncapturedHigherOrderOpError,
             "Expected carried_inputs and body_output to same metadata but found",
->>>>>>> 3b20c0a1
         ):
             make_fx(Mod(), tracing_mode="fake")(
                 torch.tensor(
@@ -6401,7 +6396,11 @@
         if backend == "eager":
             backend = EagerAndRecordGraphs()
         self._check_compile(m, args, dynamic=dynamic, backend=backend)
-        if isinstance(backend, EagerAndRecordGraphs) and dynamic:
+        if (
+            isinstance(backend, EagerAndRecordGraphs)
+            and dynamic
+            and not TEST_WITH_CROSSREF
+        ):
             self.assertEqual(len(backend.graphs), 1)
             self.assertExpectedInline(
                 normalize_gm(backend.graphs[0].print_readable(print_output=False)),
