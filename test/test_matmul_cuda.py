--- conflicted
+++ resolved
@@ -565,11 +565,7 @@
         self.assertEqual(out_fp8, out_fp8_s)
 
     @unittest.skipIf(not PLATFORM_SUPPORTS_FP8 or IS_WINDOWS, f8_msg)
-<<<<<<< HEAD
-    @unittest.skipIf(not SM90OrLater, "rowwise implementation is currently sm90 specific")
-=======
     @unittest.skipIf(not _IS_SM9X, "rowwise implementation is currently sm90 specific")
->>>>>>> d0f5df83
     @skipIfRocm()
     @parametrize("use_fast_accum", [True, False])
     def test_float8_rowwise_scaling_sanity(self, device, use_fast_accum: bool) -> None:
@@ -675,11 +671,7 @@
             )
 
     @unittest.skipIf(not PLATFORM_SUPPORTS_FP8 or IS_WINDOWS, f8_msg)
-<<<<<<< HEAD
-    @unittest.skipIf(not SM90OrLater, "rowwise implementation is currently sm90 specific")
-=======
     @unittest.skipIf(not _IS_SM9X, "rowwise implementation is currently sm90 specific")
->>>>>>> d0f5df83
     @skipIfRocm()
     @parametrize("base_dtype", [torch.bfloat16])
     def test_scaled_mm_vs_emulated_row_wise(self, base_dtype):
