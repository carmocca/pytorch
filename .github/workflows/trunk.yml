name: trunk

on:
  push:
    branches:
      - main
      - release/*
      - landchecks/*
    tags:
      - ciflow/trunk/*
  workflow_dispatch:
  schedule:
    - cron: 29 8 * * *  # about 1:29am PDT

concurrency:
  group: ${{ github.workflow }}-${{ github.event.pull_request.number || github.ref_name }}-${{ github.ref_type == 'branch' && github.sha }}-${{ github.event_name == 'workflow_dispatch' }}-${{ github.event_name == 'schedule' }}
  cancel-in-progress: true

permissions: read-all

jobs:
  llm-td:
    if: github.repository_owner == 'pytorch'
    name: before-test
    uses: ./.github/workflows/llm_td_retrieval.yml
    permissions:
      id-token: write
      contents: read

  target-determination:
    name: before-test
    uses: ./.github/workflows/target_determination.yml
    needs: llm-td
    permissions:
      id-token: write
      contents: read

  get-label-type:
    name: get-label-type
    uses: pytorch/pytorch/.github/workflows/_runner-determinator.yml@main
    if: ${{ (github.event_name != 'schedule' || github.repository == 'pytorch/pytorch') && github.repository_owner == 'pytorch' }}
    with:
      triggering_actor: ${{ github.triggering_actor }}
      issue_owner: ${{ github.event.pull_request.user.login || github.event.issue.user.login }}
      curr_branch: ${{ github.head_ref || github.ref_name }}
      curr_ref_type: ${{ github.ref_type }}

  libtorch-linux-focal-cuda12_4-py3_10-gcc9-debug-build:
    name: libtorch-linux-focal-cuda12.4-py3.10-gcc9-debug
    uses: ./.github/workflows/_linux-build.yml
    needs: get-label-type
    with:
      build-environment: libtorch-linux-focal-cuda12.4-py3.10-gcc9
      docker-image-name: pytorch-linux-focal-cuda12.4-cudnn9-py3-gcc9
      build-generates-artifacts: false
      runner_prefix: "${{ needs.get-label-type.outputs.label-type }}"
      runner: "linux.4xlarge"
      test-matrix: |
        { include: [
          { config: "default", shard: 1, num_shards: 1 },
        ]}
    secrets: inherit

  # no-ops builds test USE_PER_OPERATOR_HEADERS=0 where ATen/ops is not generated
  linux-focal-cuda12_4-py3_10-gcc9-no-ops-build:
    name: linux-focal-cuda12.4-py3.10-gcc9-no-ops
    uses: ./.github/workflows/_linux-build.yml
    needs: get-label-type
    with:
      runner_prefix: "${{ needs.get-label-type.outputs.label-type }}"
      build-environment: linux-focal-cuda12.4-py3.10-gcc9-no-ops
      docker-image-name: pytorch-linux-focal-cuda12.4-cudnn9-py3-gcc9
      test-matrix: |
        { include: [
          { config: "default", shard: 1, num_shards: 1 },
        ]}
    secrets: inherit

  macos-py3-arm64-build:
    if: github.repository_owner == 'pytorch'
    name: macos-py3-arm64
    uses: ./.github/workflows/_mac-build.yml
    with:
      sync-tag: macos-py3-arm64-build
      build-environment: macos-py3-arm64
      runner-type: macos-m1-stable
      build-generates-artifacts: true
      # To match the one pre-installed in the m1 runners
      python-version: 3.9.12
      test-matrix: |
        { include: [
          { config: "default", shard: 1, num_shards: 3, runner: "macos-m1-stable" },
          { config: "default", shard: 2, num_shards: 3, runner: "macos-m1-stable" },
          { config: "default", shard: 3, num_shards: 3, runner: "macos-m1-stable" },
        ]}
    secrets: inherit

  macos-py3-arm64-mps-test:
    name: macos-py3-arm64-mps
    uses: ./.github/workflows/_mac-test-mps.yml
    needs: macos-py3-arm64-build
    if: needs.macos-py3-arm64-build.outputs.build-outcome == 'success'
    with:
      sync-tag: macos-py3-arm64-mps-test
      build-environment: macos-py3-arm64
      # Same as the build job
      python-version: 3.9.12
      test-matrix: |
        { include: [
          { config: "mps", shard: 1, num_shards: 1, runner: "macos-m1-13" },
          { config: "mps", shard: 1, num_shards: 1, runner: "macos-m1-14" },
        ]}
    secrets: inherit

  macos-py3-arm64-test:
    name: macos-py3-arm64
    uses: ./.github/workflows/_mac-test.yml
    needs:
      - macos-py3-arm64-build
      - target-determination
    with:
      build-environment: macos-py3-arm64
      # Same as the build job
      python-version: 3.9.12
      test-matrix: ${{ needs.macos-py3-arm64-build.outputs.test-matrix }}
    secrets: inherit

  win-vs2019-cpu-py3-build:
    name: win-vs2019-cpu-py3
    uses: ./.github/workflows/_win-build.yml
    needs: get-label-type
    with:
      build-environment: win-vs2019-cpu-py3
      cuda-version: cpu
      sync-tag: win-cpu-build
      runner: "${{ needs.get-label-type.outputs.label-type }}windows.4xlarge.nonephemeral"
      test-matrix: |
        { include: [
          { config: "default", shard: 1, num_shards: 3, runner: "${{ needs.get-label-type.outputs.label-type }}windows.4xlarge.nonephemeral" },
          { config: "default", shard: 2, num_shards: 3, runner: "${{ needs.get-label-type.outputs.label-type }}windows.4xlarge.nonephemeral" },
          { config: "default", shard: 3, num_shards: 3, runner: "${{ needs.get-label-type.outputs.label-type }}windows.4xlarge.nonephemeral" },
        ]}
    secrets: inherit

  win-vs2019-cpu-py3-test:
    name: win-vs2019-cpu-py3
    uses: ./.github/workflows/_win-test.yml
    needs:
      - win-vs2019-cpu-py3-build
      - target-determination
    with:
      build-environment: win-vs2019-cpu-py3
      cuda-version: cpu
      test-matrix: ${{ needs.win-vs2019-cpu-py3-build.outputs.test-matrix }}
    secrets: inherit

  win-vs2019-cuda12_1-py3-build:
    name: win-vs2019-cuda12.1-py3
    uses: ./.github/workflows/_win-build.yml
    needs: get-label-type
    with:
      build-environment: win-vs2019-cuda12.1-py3
      cuda-version: "12.1"
      runner: "${{ needs.get-label-type.outputs.label-type }}windows.4xlarge.nonephemeral"
    secrets: inherit

  linux-focal-rocm6_3-py3_10-build:
    name: linux-focal-rocm6.3-py3.10
    uses: ./.github/workflows/_linux-build.yml
    needs: get-label-type
    with:
      runner_prefix: "${{ needs.get-label-type.outputs.label-type }}"
      build-environment: linux-focal-rocm6.3-py3.10
      docker-image-name: pytorch-linux-focal-rocm-n-py3
      sync-tag: rocm-build
      test-matrix: |
        { include: [
<<<<<<< HEAD
          { config: "default", shard: 1, num_shards: 2, runner: "linux.rocm.gpu" },
          { config: "default", shard: 2, num_shards: 2, runner: "linux.rocm.gpu" },
          { config: "distributed", shard: 1, num_shards: 1, runner: "linux.rocm.gpu" },
=======
          { config: "default", shard: 1, num_shards: 2, runner: "${{ github.event_name == 'push' && github.event.ref == 'refs/heads/main' && 'linux.rocm.gpu.mi300.2' || 'linux.rocm.gpu.2' }}" },
          { config: "default", shard: 2, num_shards: 2, runner: "${{ github.event_name == 'push' && github.event.ref == 'refs/heads/main' && 'linux.rocm.gpu.mi300.2' || 'linux.rocm.gpu.2' }}" },
          { config: "distributed", shard: 1, num_shards: 1, runner: "${{ github.event_name == 'push' && github.event.ref == 'refs/heads/main' && 'linux.rocm.gpu.mi300.4' || 'linux.rocm.gpu.4' }}" },
>>>>>>> 62ce3e6e
        ]}
    secrets: inherit

  linux-focal-rocm6_3-py3_10-test:
    permissions:
      id-token: write
      contents: read
    name: linux-focal-rocm6.3-py3.10
    uses: ./.github/workflows/_rocm-test.yml
    needs:
      - linux-focal-rocm6_3-py3_10-build
      - target-determination
    with:
      build-environment: linux-focal-rocm6.3-py3.10
      docker-image: ${{ needs.linux-focal-rocm6_3-py3_10-build.outputs.docker-image }}
      test-matrix: ${{ needs.linux-focal-rocm6_3-py3_10-build.outputs.test-matrix }}
      tests-to-include: "test_nn test_torch test_cuda test_ops test_unary_ufuncs test_binary_ufuncs test_autograd inductor/test_torchinductor distributed/test_c10d_common distributed/test_c10d_nccl"
    secrets: inherit

  linux-focal-cuda12_4-py3_10-gcc9-experimental-split-build:
    if: false # See https://github.com/pytorch/pytorch/issues/138750
    name: linux-focal-cuda12.4-py3.10-gcc9-experimental-split-build
    uses: ./.github/workflows/_linux-build.yml
    needs: get-label-type
    with:
      runner_prefix: "${{ needs.get-label-type.outputs.label-type }}"
      use_split_build: true
      build-environment: linux-focal-cuda12.4-py3.10-gcc9
      docker-image-name: pytorch-linux-focal-cuda12.4-cudnn9-py3-gcc9
      test-matrix: |
        { include: [
          { config: "nogpu_AVX512", shard: 1, num_shards: 2, runner: "${{ needs.get-label-type.outputs.label-type }}linux.4xlarge" },
          { config: "nogpu_AVX512", shard: 2, num_shards: 2, runner: "${{ needs.get-label-type.outputs.label-type }}linux.4xlarge" },
          { config: "nogpu_NO_AVX2", shard: 1, num_shards: 2, runner: "${{ needs.get-label-type.outputs.label-type }}linux.4xlarge" },
          { config: "nogpu_NO_AVX2", shard: 2, num_shards: 2, runner: "${{ needs.get-label-type.outputs.label-type }}linux.4xlarge" },
          { config: "jit_legacy", shard: 1, num_shards: 1, runner: "${{ needs.get-label-type.outputs.label-type }}linux.4xlarge.nvidia.gpu" },
          { config: "default", shard: 1, num_shards: 5, runner: "${{ needs.get-label-type.outputs.label-type }}linux.4xlarge.nvidia.gpu" },
          { config: "default", shard: 2, num_shards: 5, runner: "${{ needs.get-label-type.outputs.label-type }}linux.4xlarge.nvidia.gpu" },
          { config: "default", shard: 3, num_shards: 5, runner: "${{ needs.get-label-type.outputs.label-type }}linux.4xlarge.nvidia.gpu" },
          { config: "default", shard: 4, num_shards: 5, runner: "${{ needs.get-label-type.outputs.label-type }}linux.4xlarge.nvidia.gpu" },
          { config: "default", shard: 5, num_shards: 5, runner: "${{ needs.get-label-type.outputs.label-type }}linux.4xlarge.nvidia.gpu" },
        ]}
    secrets: inherit

  linux-focal-cuda12_4-py3_10-gcc9-experimental-split-build-test:
    name: linux-focal-cuda12.4-py3.10-gcc9-experimental-split-build-test
    uses: ./.github/workflows/_linux-test.yml
    needs:
      - linux-focal-cuda12_4-py3_10-gcc9-experimental-split-build
      - target-determination
    with:
      build-environment: linux-focal-cuda12.4-py3.10-gcc9-experimental-split-build
      docker-image: ${{ needs.linux-focal-cuda12_4-py3_10-gcc9-experimental-split-build.outputs.docker-image }}
      test-matrix: ${{ needs.linux-focal-cuda12_4-py3_10-gcc9-experimental-split-build.outputs.test-matrix }}
    secrets: inherit

  # NB: Keep this in sync with inductor-perf-test-nightly.yml
  linux-focal-cuda12_1-py3_10-gcc9-inductor-build:
    name: cuda12.1-py3.10-gcc9-sm80
    uses: ./.github/workflows/_linux-build.yml
    needs: get-label-type
    with:
      build-environment: linux-focal-cuda12.1-py3.10-gcc9-sm80
      docker-image-name: pytorch-linux-focal-cuda12.1-cudnn9-py3-gcc9-inductor-benchmarks
      cuda-arch-list: '8.0'
    secrets: inherit<|MERGE_RESOLUTION|>--- conflicted
+++ resolved
@@ -175,15 +175,9 @@
       sync-tag: rocm-build
       test-matrix: |
         { include: [
-<<<<<<< HEAD
-          { config: "default", shard: 1, num_shards: 2, runner: "linux.rocm.gpu" },
-          { config: "default", shard: 2, num_shards: 2, runner: "linux.rocm.gpu" },
-          { config: "distributed", shard: 1, num_shards: 1, runner: "linux.rocm.gpu" },
-=======
           { config: "default", shard: 1, num_shards: 2, runner: "${{ github.event_name == 'push' && github.event.ref == 'refs/heads/main' && 'linux.rocm.gpu.mi300.2' || 'linux.rocm.gpu.2' }}" },
           { config: "default", shard: 2, num_shards: 2, runner: "${{ github.event_name == 'push' && github.event.ref == 'refs/heads/main' && 'linux.rocm.gpu.mi300.2' || 'linux.rocm.gpu.2' }}" },
           { config: "distributed", shard: 1, num_shards: 1, runner: "${{ github.event_name == 'push' && github.event.ref == 'refs/heads/main' && 'linux.rocm.gpu.mi300.4' || 'linux.rocm.gpu.4' }}" },
->>>>>>> 62ce3e6e
         ]}
     secrets: inherit
 
