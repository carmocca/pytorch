--- conflicted
+++ resolved
@@ -801,13 +801,9 @@
                 + num_tokens  # See Note [Side-Effectful Tokens in AOTAutograd]
             )
             fake_mode = detect_fake_mode()
-<<<<<<< HEAD
             fx_g = run_joint_graph_passes_on_hops(fx_g, joint_inputs, aot_config)
 
-            if fake_mode is not None:
-=======
             if fake_mode is not None and fake_mode.shape_env is not None:
->>>>>>> b037e57f
                 tensorify_python_scalars(fx_g, fake_mode.shape_env, fake_mode)
             fw_module, bw_module = aot_config.partition_fn(
                 fx_g, joint_inputs, num_fwd_outputs=num_inner_fwd_outputs
