# mypy: allow-untyped-defs
import functools
import operator
from functools import reduce
from typing import Any, Tuple

import torch
from torch._dynamo.utils import counters
from torch.fx.experimental.symbolic_shapes import has_free_symbols
from torch.utils._ordered_set import OrderedSet

from .. import ir
from ..lowering import lowerings as L
from ..pattern_matcher import (
    Arg,
    CallFunction,
    filter_nodes,
    get_arg_value,
    KeywordArg,
    MULTIPLE,
)
from ..virtualized import ops, V
from .freezing_patterns import register_freezing_graph_pattern
from .post_grad import register_lowering_pattern
from .quantization import (
    _register_quantization_lowerings,
    _register_quantization_weight_pack_pass,
    _register_woq_lowerings,
)


if torch._C._has_mkldnn:
    aten = torch.ops.aten
    mkldnn = torch.ops.mkldnn
    prims = torch.ops.prims

    _conv_args = [Arg() for _ in range(10)]
    _linear_args = [Arg() for _ in range(6)]
    _conv_transpose_args = [Arg() for _ in range(11)]

    def _is_valid_grouped_gemm_fusion(computation_nodes):
        """
        Here we check:
        1. More than 1 GEMM nodes has been found.
        2. All the GEMM nodes share the same activation.
        3. All the GEMM nodes have same weight size but different wgt node.
        4. Inductor Group GEMM config has been turned on.
        5. <TODO> Only BF16 has been supported and tested, extend to other data types.
        """
        computation_op = mkldnn._linear_pointwise.default
        assert all(node.target == computation_op for node in computation_nodes)
        first_computation_node = computation_nodes[0]
        act = first_computation_node.args[0]
        wgt = first_computation_node.args[1]
        wgt_size = wgt.meta.get("val").size()  # type: ignore[union-attr]
        if len(computation_nodes) < 2:
            return False
        if any(
            (
                node.args[0] != act
                or (node.args[1].meta.get("val").size() != wgt_size)
                or (node.args[1] == wgt and gemm_idx != 0)
                or node.args[1].meta.get("val").dtype != torch.bfloat16  # type: ignore[union-attr]
            )
            for gemm_idx, node in enumerate(computation_nodes)
        ):
            return False
        # Ensure max autotune used with CPP backend
        return (
            torch._inductor.config.max_autotune
            and "CPP" in torch._inductor.config.max_autotune_gemm_backends
            and torch._inductor.config.cpp.enable_grouped_gemm_template
        )

    def grouped_gemm_pass(graph: torch.fx.Graph):
        """
        Group GEMM has multi output nodes which is compilicated to define a Pattern.
        Use below way to connect the pattern to the lowering.
        TODO: Use MultiOutputPattern, current limitation is the pattern requires
        fixed number of output nodes. Extend to support Group GEMM for pattern matcher.
        """
        computation_op = mkldnn._linear_pointwise.default
        from ..mkldnn_lowerings import grouped_gemm_lowering

        for node in graph.find_nodes(op="call_function", target=computation_op):
            if node in graph.nodes:  # the node might be fused
                with graph.inserting_before(node):
                    act = node.args[0]
                    users = list(act.users)
                    if all(user.target == computation_op for user in users):
                        if not _is_valid_grouped_gemm_fusion(users):
                            continue
                        grouped_gemm_node = graph.create_node(
                            "call_function",
                            grouped_gemm_lowering,
                            (
                                act,
<<<<<<< HEAD
                                [user.all_input_nodes[1] for user in users],
                                [user.args[2] for user in users],
=======
                                [user.args[1] for user in users],
                                [None for _ in users],
>>>>>>> 418ba3a3
                            ),
                        )
                        grouped_gemm_node.meta["val"] = [
                            user.meta["val"] for user in users
                        ]
                        with graph.inserting_after(grouped_gemm_node):
                            for gemm_idx, user in enumerate(users):
                                assert user.target == computation_op
                                get_item = graph.create_node(
                                    "call_function",
                                    operator.getitem,
                                    (
                                        grouped_gemm_node,
                                        gemm_idx,
                                    ),
                                )
                                user.replace_all_uses_with(get_item)
                                graph.erase_node(user)
        return

    def _conv_call(users=1):
        return CallFunction(
            mkldnn._convolution_pointwise.default, *_conv_args, _users=users
        )

    def _linear_call(users=1):
        return CallFunction(
            mkldnn._linear_pointwise.default, *_linear_args, _users=users
        )

    def _conv_transpose_call(users=1):
        return CallFunction(
            mkldnn._convolution_transpose_pointwise.default,
            *_conv_transpose_args,
            _users=users,
        )

    def _to_float(input_call, users=1):
        return CallFunction(
            prims.convert_element_type.default,
            input_call,
            KeywordArg("to_float"),
            _users=users,
        )

    def _to_bf16(input_call):
        return CallFunction(
            prims.convert_element_type.default,
            input_call,
            KeywordArg("to_bf16"),
            _users=1,
        )

    def _to_fp16(input_call):
        return CallFunction(
            prims.convert_element_type.default,
            input_call,
            KeywordArg("to_fp16"),
            _users=1,
        )

    def _unary_fusion_pattern(unary_fusion, call_fn, users, lowp_dtype):
        # only insert to_dtype if lowp_dtype is True
        computation_call = (
            _to_float(call_fn(), users=users) if lowp_dtype else call_fn(users=users)
        )
        out = unary_fusion(computation_call)
        if lowp_dtype == torch.bfloat16:
            return _to_bf16(out)
        elif lowp_dtype == torch.float16:
            return _to_fp16(out)
        else:
            return out

    def _gelu_fusion_1(computation_call):
        return CallFunction(
            aten.mul,
            CallFunction(aten.mul, computation_call, 0.5),
            CallFunction(
                aten.add,
                CallFunction(
                    aten.erf,
                    CallFunction(aten.mul, computation_call, 0.7071067811865476),
                ),
                1,
            ),
        )

    def _gelu_fusion_2(computation_call):
        return CallFunction(
            aten.mul,
            CallFunction(aten.mul, computation_call, 0.5),
            CallFunction(
                aten.add,
                CallFunction(
                    aten.tanh,
                    CallFunction(
                        aten.mul,
                        CallFunction(
                            aten.add,
                            computation_call,
                            CallFunction(
                                aten.mul,
                                CallFunction(
                                    aten.mul,
                                    CallFunction(
                                        aten.mul, computation_call, computation_call
                                    ),
                                    computation_call,
                                ),
                                0.044715,
                            ),
                        ),
                        0.7978845608028654,
                    ),
                ),
                1,
            ),
        )

    def _hardswish_fusion(computation_call):
        return CallFunction(
            aten.div,
            CallFunction(
                aten.mul,
                computation_call,
                CallFunction(
                    aten.clamp_max,
                    CallFunction(
                        aten.clamp_min, CallFunction(aten.add, computation_call, 3), 0
                    ),
                    6,
                ),
            ),
            6,
        )

    def _silu_fusion(computation_call):
        return CallFunction(
            aten.mul, computation_call, CallFunction(aten.sigmoid, computation_call)
        )

    def _hardsigmoid_fusion(computation_call):
        return CallFunction(
            aten.div,
            CallFunction(
                aten.clamp_max,
                CallFunction(
                    aten.clamp_min, CallFunction(aten.add, computation_call, 3), 0
                ),
                6,
            ),
            6,
        )

    def _leaky_relu_fusion(computation_call):
        return CallFunction(
            aten.where,
            CallFunction(aten.gt, computation_call, 0),
            computation_call,
            CallFunction(aten.mul, computation_call, KeywordArg("negative_slope")),
        )

    def _hardtanh_fusion(computation_call):
        return CallFunction(
            aten.clamp_max,
            CallFunction(aten.clamp_min, computation_call, KeywordArg("min_value")),
            KeywordArg("max_value"),
        )

    def _combined_fusion(computation_call, elementwise_op):
        return CallFunction(elementwise_op, computation_call)

    # binary_op(other, computation_op)
    def _binary_fusion_v1(computation_call, binary_fn):
        return CallFunction(binary_fn, KeywordArg("other"), computation_call)

    # binary_op(computation_op, other)
    def _binary_fusion_v2(computation_call, binary_fn):
        return CallFunction(binary_fn, computation_call, KeywordArg("other"))

    def _is_single_computation_op(computation_op, lowp_dtype=None):
        def fn(match):
            computation_nodes = filter_nodes(match.nodes, computation_op)

            if lowp_dtype:
                output_node_meta = match.output_node().meta.get("val")
                if output_node_meta.dtype != lowp_dtype:
                    return False

            if len(computation_nodes) < 1:
                return False
            if any(n.args[-3] != "none" for n in computation_nodes):
                return False
            return True

        return fn

    def _is_valid_computation_unary_fusion(computation_op, lowp_dtype=None):
        def fn(match):
            matched = _is_single_computation_op(computation_op, lowp_dtype)(match)
            computation_node = filter_nodes(match.nodes, computation_op)[0]
            if lowp_dtype:
                conversion_dtype_nodes = filter_nodes(
                    match.nodes, prims.convert_element_type.default
                )
                if len(conversion_dtype_nodes) != 2:
                    return False
                # fusion pattern is always in the form of computation_op + to_float32 + unary_op + to_bfloat16
                if computation_node == conversion_dtype_nodes[0].args[0]:
                    to_float = conversion_dtype_nodes[0].args[1]
                    to_lp = conversion_dtype_nodes[1].args[1]
                else:
                    to_float = conversion_dtype_nodes[1].args[1]
                    to_lp = conversion_dtype_nodes[0].args[1]
                matched = matched and to_float == torch.float and to_lp == lowp_dtype
            return matched

        return fn

    def _register_unary_fusion_lowering(
        pattern, unary_attr, computation_op, lowp_dtype=None
    ):
        @register_lowering_pattern(
            pattern,
            extra_check=_is_valid_computation_unary_fusion(computation_op, lowp_dtype),
        )
        def fn(match, *args, **kwargs):
            computation_args = list(args)[:-3] + [
                unary_attr.op_name,
                unary_attr.scalars_attr,
                unary_attr.algorithm_attr,
            ]
            counters["inductor"]["mkldnn_unary_fusion_matcher_count"] += 1
            counters["inductor"]["mkldnn_unary_fusion_matcher_nodes"] += len(
                match.nodes
            )
            return L[computation_op](*computation_args)

        return fn

    def _register_leaky_relu_fusion_lowering(pattern, computation_op, lowp_dtype=None):
        @register_lowering_pattern(
            pattern, extra_check=_is_single_computation_op(computation_op, lowp_dtype)
        )
        def fn(match, *args, **kwargs):
            negative_slope = kwargs.get("negative_slope")
            if isinstance(negative_slope, ir.TensorBox):
                matched = False
            else:  # inp is a Number
                matched = True
            if lowp_dtype:
                dtype1 = kwargs.get("to_float")
                dtype2 = (
                    kwargs.get("to_bf16")
                    if lowp_dtype == torch.bfloat16
                    else kwargs.get("to_fp16")
                )
                matched = matched and dtype1 == torch.float and dtype2 == lowp_dtype
            computation_args = list(args)
            counters["inductor"]["mkldnn_unary_fusion_matcher_count"] += 1
            counters["inductor"]["mkldnn_unary_fusion_matcher_nodes"] += len(
                match.nodes
            )
            if matched:
                computation_args = computation_args[:-3] + [
                    "leaky_relu",
                    [negative_slope],
                    "",
                ]
                return L[computation_op](*computation_args)
            else:
                # computation_args += ["none", [], ""]
                out = L[computation_op](*computation_args)
                if lowp_dtype:
                    out = L[prims.convert_element_type.default](out, dtype=torch.float)
                out = L[aten.where](
                    L[aten.gt](out, 0),
                    out,
                    L[aten.mul](out, negative_slope),
                )
                if lowp_dtype:
                    out = L[prims.convert_element_type.default](out, dtype=dtype2)  # type: ignore[possibly-undefined]
                return out

        return fn

    def _register_hardtanh_fusion_lowering(pattern, computation_op, lowp_dtype=None):
        @register_lowering_pattern(
            pattern, extra_check=_is_single_computation_op(computation_op, lowp_dtype)
        )
        def fn(match, *args, **kwargs):
            min_value = kwargs.get("min_value")
            max_value = kwargs.get("max_value")
            if isinstance(min_value, ir.TensorBox) or isinstance(
                max_value, ir.TensorBox
            ):
                matched = False
            else:  # inp is a Number
                assert max_value is not None
                matched = min_value <= max_value
            if lowp_dtype:
                dtype1 = kwargs.get("to_float")
                dtype2 = (
                    kwargs.get("to_bf16")
                    if lowp_dtype == torch.bfloat16
                    else kwargs.get("to_fp16")
                )
                matched = matched and dtype1 == torch.float and dtype2 == lowp_dtype
            computation_args = list(args)
            counters["inductor"]["mkldnn_unary_fusion_matcher_count"] += 1
            counters["inductor"]["mkldnn_unary_fusion_matcher_nodes"] += len(
                match.nodes
            )
            if matched:
                computation_args = computation_args[:-3] + [
                    "hardtanh",
                    [min_value, max_value],
                    "",
                ]
                return L[computation_op](*computation_args)
            else:
                out = L[computation_op](*computation_args)
                if lowp_dtype:
                    out = L[prims.convert_element_type.default](out, dtype=torch.float)
                out = L[aten.clamp_max](L[aten.clamp_min](out, min_value), max_value)
                if lowp_dtype:
                    out = L[prims.convert_element_type.default](out, dtype=dtype2)  # type: ignore[possibly-undefined]
                return out

        return fn

    _binary_attr = {
        aten.add: "add",
        ops.add: "add",
        aten.sub: "sub",
        ops.sub: "sub",
    }

    def _is_valid_binary(match, computation_op, binary_op):
        binary_nodes = filter_nodes(match.nodes, binary_op)
        if len(binary_nodes) < 1:
            return False

        def get_meta_value(argument: torch.fx.node.Argument):
            # Only torch.fx.Node is expected to have meta.
            if isinstance(argument, torch.fx.Node):
                return argument.meta.get("val", None)
            return None

        if any(
            not isinstance(get_meta_value(n.args[0]), torch.Tensor)
            or not isinstance(get_meta_value(n.args[1]), torch.Tensor)
            for n in binary_nodes
        ):
            return False
        # check alpha is one.
        if any(
            get_arg_value(n, 2, kwarg_name="alpha") != 1.0
            and get_arg_value(n, 2, kwarg_name="alpha") is not None
            for n in binary_nodes
        ):
            return False

        def _check_input_sizes(n, computation_op):
            # Check if the tensor shape of the 'other' node is the same as or
            # can be broadcasted to the tensor shape of the computation node.
            computation_node = (
                n.args[0] if n.args[1] is match.kwargs["other"] else n.args[1]
            )
            assert computation_node.target == computation_op
            computation_node_size = get_meta_value(computation_node).size()
            if computation_op is mkldnn._linear_pointwise.default:
                broadcast_sizes = []
                if len(computation_node_size) >= 2:
                    broadcast_sizes = [
                        torch.Size(
                            [1 for _ in range(len(computation_node_size) - 1)]
                            + [computation_node_size[-1]]
                        ),
                    ]
            else:
                assert len(computation_node_size) > 2
                broadcast_sizes = [
                    torch.Size(
                        [computation_node_size[0], computation_node_size[1]]
                        + [1 for _ in range(len(computation_node_size) - 2)]
                    ),
                    torch.Size(
                        [1, computation_node_size[1]]
                        + [1 for _ in range(len(computation_node_size) - 2)]
                    ),
                    torch.Size([1 for _ in range(len(computation_node_size))]),
                ]
            return (
                get_meta_value(match.kwargs["other"]).size()
                in [
                    computation_node_size,
                ]
                + broadcast_sizes
            )

        if any(
            not _check_input_sizes(n, computation_op)
            or get_meta_value(n.args[0]).device != get_meta_value(n.args[1]).device
            or get_meta_value(n.args[0]).dtype != get_meta_value(n.args[1]).dtype
            for n in binary_nodes
        ):
            return False
        # check args[0] and args[1] is not same
        if any(n.args[0] == n.args[1] for n in binary_nodes):
            return False
        return True

    def _is_valid_computation_binary(computation_op, binary_op, other_index=None):
        def fn(match):
            if not _is_single_computation_op(computation_op)(match):
                return False
            if not _is_valid_binary(match, computation_op, binary_op):
                return False
            return True

        return fn

    def _get_remaining_users(extra_input_node, compute_node):
        # Think about this pattern:
        #      ReLU
        #     /   \
        #  Conv1
        #   /      \
        # Conv2
        #   \      /
        #      Add
        # Although, the extra input node (ReLU) has more than 1 users: Conv1 and Add.
        # The Conv1 is the ancestor node of the current compute node (Conv2).
        # This indicates that the buffer of ReLU has completed all its usage,
        # So we can safely make changes to it now by doing Conv2->Add inplace fusion.
        # Take above case as example:
        # * extra_input_node: ReLU
        # * compute_node: Conv2
        # _get_remaining_users will return the users of extra_input_node which are not
        # ancestor node of compute_node.
        def _is_ancestor_node(_current_node, _ancestor_node):
            # Check whether _ancestor_node is the ancestor node of _current_node
            _node_list = [_current_node]
            _visited_nodes = OrderedSet[torch.fx.Node]()
            while len(_node_list) != 0:
                _current_node = _node_list.pop(0)
                if _current_node not in _visited_nodes:
                    _visited_nodes.add(_current_node)
                    if _current_node == _ancestor_node:
                        return True
                    elif isinstance(
                        _current_node, torch.fx.Node
                    ) and _current_node.op not in ["placeholder", "output", "get_attr"]:
                        for input in _current_node.all_input_nodes:
                            _node_list.append(input)  # noqa: PERF402
            return False

        return [
            user
            for user in list(extra_input_node.users)
            if not _is_ancestor_node(compute_node, user)
        ]

    def _is_valid_computation_binary_inplace(computation_op, binary_op, other_index):
        def fn(match):
            if not _is_valid_computation_binary(computation_op, binary_op)(match):
                return False
            binary_nodes = filter_nodes(match.nodes, binary_op)

            def _get_compute_node(_binary_node, _other_index):
                assert (
                    len(_binary_node.all_input_nodes) == 2
                ), "Binary node should have 2 input nodes."
                _compute_index = 1 if (_other_index == 0) else 0
                return _binary_node.args[_compute_index]

            def _other_input_not_inplaceable(_binary_node, _other_index):
                _compute_node = _get_compute_node(_binary_node, _other_index)
                return (
                    len(
                        _get_remaining_users(
                            _binary_node.args[_other_index], _compute_node
                        )
                    )
                    > 1
                    or _binary_node.args[_other_index] == _compute_node.args[0]
                )

            if any(_other_input_not_inplaceable(n, other_index) for n in binary_nodes):
                return False
            if any(
                n.args[other_index].op in ["placeholder", "output"]
                for n in binary_nodes
            ):
                return False
            return True

        return fn

    def _register_binary_unary_fusion_lowering(
        pattern,
        computation_op,
        binary_op,
        fusion_op,
        unary_attr=None,
    ):
        @register_lowering_pattern(
            pattern, extra_check=_is_valid_computation_binary(computation_op, binary_op)
        )
        def fn(match, *args, **kwargs):
            other = kwargs.get("other")
            assert isinstance(other, ir.TensorBox)
            binary_attr = _binary_attr[binary_op]
            args_list = list(args)
            computation_args = [args_list[0], other] + args_list[1:-3] + [binary_attr]
            if len(args_list) > 6:
                if unary_attr is not None:
                    computation_args += [
                        1.0,
                        unary_attr.op_name,
                        unary_attr.scalars_attr,
                        unary_attr.algorithm_attr,
                    ]
                else:
                    computation_args += [1.0, None, [], None]
            counters["inductor"]["mkldnn_conv_binary_unary_fusion_matcher_count"] += 1
            counters["inductor"][
                "mkldnn_conv_binary_unary_fusion_matcher_nodes"
            ] += len(match.nodes)
            return L[fusion_op](*computation_args)

        return fn

    def _can_be_inplace(_other):
        return not (
            isinstance(_other.data, ir.BaseView)
            or len(_other.get_inputs_that_alias_output()) > 0
        )

    def _register_binary_unary_maybe_inplace_fusion_lowering(
        pattern,
        computation_op,
        binary_op,
        inplace_fusion_op,
        outplace_fusion_op,
        unary_attr=None,
        other_index=None,
    ):
        @register_lowering_pattern(
            pattern,
            extra_check=_is_valid_computation_binary_inplace(
                computation_op, binary_op, other_index
            ),
        )
        def fn(match, *args, **kwargs):
            other = kwargs.get("other")
            assert isinstance(other, ir.TensorBox)
            binary_attr = _binary_attr[binary_op]
            args_list = list(args)
            computation_args = [args_list[0], other] + args_list[1:-3] + [binary_attr]
            if len(args_list) > 6:
                if unary_attr is not None:
                    computation_args += [
                        1.0,
                        unary_attr.op_name,
                        unary_attr.scalars_attr,
                        unary_attr.algorithm_attr,
                    ]
                else:
                    computation_args += [1.0, None, [], None]
            counters["inductor"]["mkldnn_conv_binary_unary_fusion_matcher_count"] += 1
            counters["inductor"][
                "mkldnn_conv_binary_unary_fusion_matcher_nodes"
            ] += len(match.nodes)
            # Make sure the other is not an alias or mutation(fx side doesn't has such info).
            other.realize()
            if not _can_be_inplace(other) or other.data.shape != list(
                match.nodes[0].meta["val"].size()
            ):
                return L[outplace_fusion_op](*computation_args)
            return L[inplace_fusion_op](*computation_args)

        return fn

    computation_ops = [
        mkldnn._convolution_pointwise.default,
        mkldnn._linear_pointwise.default,
        mkldnn._convolution_transpose_pointwise.default,
    ]

    class UnaryAttr:
        def __init__(
            self, op_name: str, scalars_attr=None, algorithm_attr=None
        ) -> None:
            self.op_name = op_name
            self.scalars_attr = scalars_attr if scalars_attr else []
            self.algorithm_attr = algorithm_attr if algorithm_attr else ""

    def _register_unary_fusion():
        computation_call_fns = [_conv_call, _linear_call, _conv_transpose_call]

        def _unary_fusion_patterns(lowp_dtype):
            replacement_unary_fusion_patterns = {
                UnaryAttr("gelu", algorithm_attr="tanh"): [
                    _unary_fusion_pattern(_gelu_fusion_2, call_fn, 4, lowp_dtype)
                    for call_fn in computation_call_fns
                ],
                UnaryAttr("gelu", algorithm_attr="none"): [
                    _unary_fusion_pattern(_gelu_fusion_1, call_fn, 2, lowp_dtype)
                    for call_fn in computation_call_fns
                ],
                UnaryAttr("hardswish"): [
                    _unary_fusion_pattern(_hardswish_fusion, call_fn, 2, lowp_dtype)
                    for call_fn in computation_call_fns
                ],
                UnaryAttr("hardsigmoid"): [
                    _unary_fusion_pattern(_hardsigmoid_fusion, call_fn, 1, lowp_dtype)
                    for call_fn in computation_call_fns
                ],
                UnaryAttr("swish"): [
                    _unary_fusion_pattern(_silu_fusion, call_fn, 2, lowp_dtype)
                    for call_fn in computation_call_fns
                ],
            }
            if not lowp_dtype:
                call_user1 = [call_fn(users=1) for call_fn in computation_call_fns]
                replacement_unary_fusion_patterns.update(
                    {
                        UnaryAttr("relu"): [
                            _combined_fusion(u, aten.relu) for u in call_user1
                        ],
                        UnaryAttr("sigmoid"): [
                            _combined_fusion(u, aten.sigmoid) for u in call_user1
                        ],
                        UnaryAttr("tanh"): [
                            _combined_fusion(u, aten.tanh) for u in call_user1
                        ],
                    }
                )

            return replacement_unary_fusion_patterns

        for lowp_dtype in [torch.bfloat16, torch.float16, None]:
            replace_patterns = _unary_fusion_patterns(lowp_dtype)
            for unary_attr, patterns in replace_patterns.items():
                _register_unary_fusion_lowering(
                    patterns[0], unary_attr, computation_ops[0], lowp_dtype
                )
                _register_unary_fusion_lowering(
                    patterns[1], unary_attr, computation_ops[1], lowp_dtype
                )
                _register_unary_fusion_lowering(
                    patterns[2], unary_attr, computation_ops[2], lowp_dtype
                )
            _leaky_relu_patterns = [
                _unary_fusion_pattern(_leaky_relu_fusion, call_fn, 3, lowp_dtype)
                for call_fn in computation_call_fns
            ]
            for pattern, computation_op in zip(_leaky_relu_patterns, computation_ops):
                _register_leaky_relu_fusion_lowering(
                    pattern, computation_op, lowp_dtype
                )
            hardtanh_patterns = [
                _unary_fusion_pattern(_hardtanh_fusion, call_fn, 1, lowp_dtype)
                for call_fn in computation_call_fns
            ]
            for pattern, computation_op in zip(hardtanh_patterns, computation_ops):
                _register_hardtanh_fusion_lowering(pattern, computation_op, lowp_dtype)

    def _register_inplace_fusion():
        binary_ops = [aten.add, ops.add]
        inplace_fusion_op = mkldnn._convolution_pointwise_.binary
        outplace_fusion_op = mkldnn._convolution_pointwise.binary
        conv_call = _conv_call(users=1)
        conv_op = computation_ops[0]
        for binary_op in binary_ops:
            binary_v1 = _binary_fusion_v1(conv_call, binary_op)
            binary_unary_v1 = _combined_fusion(binary_v1, aten.relu)
            _register_binary_unary_maybe_inplace_fusion_lowering(
                binary_unary_v1,
                conv_op,
                binary_op,
                inplace_fusion_op,
                outplace_fusion_op,
                other_index=0,
                unary_attr=UnaryAttr("relu"),
            )
            _register_binary_unary_maybe_inplace_fusion_lowering(
                binary_v1,
                conv_op,
                binary_op,
                inplace_fusion_op,
                outplace_fusion_op,
                other_index=0,
            )
            binary_v2 = _binary_fusion_v2(conv_call, binary_op)
            binary_unary_v2 = _combined_fusion(binary_v2, aten.relu)
            _register_binary_unary_maybe_inplace_fusion_lowering(
                binary_unary_v2,
                conv_op,
                binary_op,
                inplace_fusion_op,
                outplace_fusion_op,
                other_index=1,
                unary_attr=UnaryAttr("relu"),
            )
            _register_binary_unary_maybe_inplace_fusion_lowering(
                binary_v2,
                conv_op,
                binary_op,
                inplace_fusion_op,
                outplace_fusion_op,
                other_index=1,
            )

    def _register_binary_fusion():
        binary_ops = [aten.add, ops.add, aten.sub, ops.sub]
        fusion_ops = [
            mkldnn._convolution_pointwise.binary,
            mkldnn._linear_pointwise.binary,
        ]
        _computation_user_1 = [_conv_call(users=1), _linear_call(users=1)]
        for computation_call, computation_op, fusion_op in zip(
            _computation_user_1, computation_ops[:-1], fusion_ops
        ):
            for binary_op in binary_ops:
                pattern = _binary_fusion_v2(computation_call, binary_op)
                _register_binary_unary_fusion_lowering(
                    pattern, computation_op, binary_op, fusion_op
                )

            for binary_op in [aten.add, ops.add]:
                pattern = _binary_fusion_v1(computation_call, binary_op)
                _register_binary_unary_fusion_lowering(
                    pattern, computation_op, binary_op, fusion_op
                )

    def _register_binary_unary_fusion():
        binary_ops = [aten.add, ops.add, aten.sub, ops.sub]
        fusion_ops = [mkldnn._convolution_pointwise.binary]
        _computation_user_1 = [_conv_call(users=1)]
        for computation_call, computation_op, fusion_op in zip(
            _computation_user_1, computation_ops[:-1], fusion_ops
        ):
            for binary_op in binary_ops:
                pattern_v1 = _combined_fusion(
                    _binary_fusion_v2(computation_call, binary_op), aten.relu
                )
                _register_binary_unary_fusion_lowering(
                    pattern_v1,
                    computation_op,
                    binary_op,
                    fusion_op,
                    unary_attr=UnaryAttr("relu"),
                )
            for binary_op in [aten.add, ops.add]:
                pattern_v2 = _combined_fusion(
                    _binary_fusion_v1(computation_call, binary_op), aten.relu
                )
                _register_binary_unary_fusion_lowering(
                    pattern_v2,
                    computation_op,
                    binary_op,
                    fusion_op,
                    unary_attr=UnaryAttr("relu"),
                )

    def _recover_linear():
        # convert reshape+linear+reshape to a single linear for applying fusion path.
        # concat_linear (pass_number=0) -> mkldnn_linear_pack (pass_numer=1) -> _recover_linear(pass_number=2)
        @register_freezing_graph_pattern(
            CallFunction(
                aten.reshape.default,
                CallFunction(
                    mkldnn._linear_pointwise.default,
                    CallFunction(
                        aten.reshape.default,
                        Arg(),
                        KeywordArg("reshape_1"),
                        _users=MULTIPLE,
                    ),
                    Arg(),
                    Arg(),
                    Arg(),
                    Arg(),
                    Arg(),
                ),
                KeywordArg("reshape_2"),
            ),
            pass_number=2,
        )
        def reshape_linear_reshape_pattern(match, *args, **kwargs):
            def get_val(val):
                return val if isinstance(val, int) else val.meta.get("val")

            reshape_1 = kwargs.get("reshape_1")
            reshape_2 = kwargs.get("reshape_2")
            assert isinstance(reshape_1, list)
            assert isinstance(reshape_2, list)
            assert len(reshape_1) == 2

            graph = match.graph
            reshape_2_node = match.output_node()
            linear_input_node = reshape_2_node.args[0].args[0].args[0]
            # check linear's input's shape[:-1] == reshape_2[:-1]
            # and check product(reshape_2[:-1]) == reshape_1[0]
            can_remove_reshape = linear_input_node.meta.get("val").shape[
                :-1
            ] == torch.Size([get_val(val) for val in reshape_2[:-1]])
            can_remove_reshape = can_remove_reshape and (
                reduce(
                    operator.mul,
                    [get_val(val) for val in reshape_2[:-1]],
                )
                == get_val(reshape_1[0])
            )

            if can_remove_reshape:
                repl = graph.call_function(mkldnn._linear_pointwise.default, args)
                repl.meta.update(reshape_2_node.meta)
                reshape_2_node.replace_all_uses_with(repl)
                old_linear_node = reshape_2_node.args[0]
                reshape_1_node = old_linear_node.args[0]
                graph.erase_node(reshape_2_node)
                graph.erase_node(old_linear_node)
                if len(reshape_1_node.users) == 0:
                    graph.erase_node(reshape_1_node)
            counters["inductor"]["mkldnn_reshape_linear_reshape_matcher_count"] += 1
            counters["inductor"]["mkldnn_reshape_linear_reshape_matcher_nodes"] += len(
                match.nodes
            )

        def is_linear_add_bias(match):
            add_node = match.output_node()
            linear_node = add_node.args[0]
            packed_weight_node = linear_node.args[1]
            assert packed_weight_node.target == mkldnn._reorder_linear_weight
            transpose_weight_node = packed_weight_node.args[0]
            assert transpose_weight_node.target == aten.permute.default
            weight_meta = transpose_weight_node.args[0].meta.get("val")
            bias_node = add_node.args[1]
            if isinstance(bias_node, int):
                # we only folding bias if it is a constant
                return False
            bias_meta = add_node.args[1].meta.get("val")
            if weight_meta is None or bias_meta is None:
                return False
            assert weight_meta.dtype in (
                torch.bfloat16,
                torch.float16,
            )
            if bias_meta.dtype != weight_meta.dtype:
                return False
            return (
                linear_node.args[2] is None
                and bias_meta.dim() == 1
                and bias_meta.size(0) == weight_meta.size(1)
            )

        # convert linear+bias to a single linear for applying fusion path.
        @register_freezing_graph_pattern(
            CallFunction(
                aten.add.Tensor,
                CallFunction(mkldnn._linear_pointwise.default, *_linear_args),
                Arg(),
            ),
            pass_number=2,
            extra_check=is_linear_add_bias,
        )
        def linear_bias_pattern(match, *args):
            graph = match.graph
            add_node = match.output_node()
            linear_node = add_node.args[0]
            new_args = list(linear_node.args)
            new_args[2] = add_node.args[1]
            repl = graph.call_function(
                mkldnn._linear_pointwise.default, tuple(new_args)
            )
            repl.meta.update(add_node.meta)
            add_node.replace_all_uses_with(repl)
            match.erase_nodes()
            counters["inductor"]["mkldnn_linear_bias_matcher_count"] += 1
            counters["inductor"]["mkldnn_linear_bias_matcher_nodes"] += len(match.nodes)

    def _is_packable_mkldnn_rnn_layer(match):
        lstm_node = match.output_node()
        POS_WEIGHTS = [1, 2]
        POS_INPUTS = [0, 5, 6]
        POS_ARGS = POS_WEIGHTS + POS_INPUTS
        # Weights should be Constant
        if any(
            lstm_node.args[POS_WEIGHT].op != "get_attr" for POS_WEIGHT in POS_WEIGHTS
        ):
            return False

        # Meta info for weights and inputs should be available
        if any(lstm_node.args[POS_ARG].meta.get("val") is None for POS_ARG in POS_ARGS):
            return False

        # Check device
        if any(
            lstm_node.args[POS_ARG].meta.get("val").device.type != "cpu"
            for POS_ARG in POS_ARGS
        ):
            return False

        # Check dtype
        if any(
            lstm_node.args[POS_ARG].meta.get("val").dtype == torch.bfloat16
            and not mkldnn._is_mkldnn_bf16_supported()
            for POS_ARG in POS_ARGS
        ):
            return False
        if any(
            lstm_node.args[POS_ARG].meta.get("val").dtype == torch.float16
            and not mkldnn._is_mkldnn_fp16_supported()
            for POS_ARG in POS_ARGS
        ):
            return False

        return True

    def _is_packable_convolution(match):
        """
        Check if the node is supported for MKLDNN convolution.
        """
        conv_node = match.output_node()
        input_meta_value = conv_node.args[0].meta.get("val")
        weight_meta_value = conv_node.args[1].meta.get("val")
        if input_meta_value is None or weight_meta_value is None:
            return False
        input_size = input_meta_value.shape
        if conv_node.args[1].op != "get_attr":
            return False
        for meta_value in [input_meta_value, weight_meta_value]:
            if (
                meta_value is None
                or meta_value.device.type != "cpu"
                or (meta_value.dim() != 4 and meta_value.dim() != 5)
            ):
                return False
        if (
            input_meta_value.dtype == torch.bfloat16
            or weight_meta_value.dtype == torch.bfloat16
        ):
            if not mkldnn._is_mkldnn_bf16_supported():
                return False
        if (
            input_meta_value.dtype == torch.float16
            or weight_meta_value.dtype == torch.float16
        ):
            if not mkldnn._is_mkldnn_fp16_supported():
                return False
        is_transposed = conv_node.args[-3]
        if is_transposed:
            # TODO: Support dynamic shape case for MKLDNN conv transpose.
            if has_free_symbols(input_size):
                return False
            groups = conv_node.args[-1]
            in_channels = weight_meta_value.size(0)
            # doesn't support group_depthwise_conv_transpose.
            if groups > 1 and groups == in_channels:
                return False
            # Port from: aten/src/ATen/native/Convolution.cpp:is_output_padding_big
            output_paddings = conv_node.args[-2]
            strides = conv_node.args[3]
            if any(
                output_padding >= stride
                for output_padding, stride in zip(output_paddings, strides)
            ):
                return False
        return True

    def _is_packable_linear(match):
        """
        Check if the node is supported for MKLDNN linear.
        """

        def is_const_or_cat_by_const(weight):
            if weight.op == "get_attr":
                return True
            if weight.target != aten.cat.default:
                return False
            return all(arg.op == "get_attr" for arg in weight.args[0])

        linear_node = match.output_node()
        # mkldnn linear only supports beta=1or0 and alpha=1
        if linear_node.target == aten.addmm.default:
            alpha = linear_node.kwargs.get("alpha", 1.0)
            beta = linear_node.kwargs.get("beta", 1.0)
            if (beta != 0.0 and beta != 1.0) or alpha != 1.0:
                return False
        # weight_idx is 1 for aten.mm and is 2 for aten.addmm
        weight_idx = 2 if linear_node.target == aten.addmm.default else 1
        if not is_const_or_cat_by_const(linear_node.args[weight_idx]):
            return False
        input_meta_value = linear_node.args[weight_idx - 1].meta.get("val")
        weight_meta_value = linear_node.args[weight_idx].meta.get("val")
        if input_meta_value is None or weight_meta_value is None:
            return False
        batch_size = input_meta_value.shape[0]
        if (
            input_meta_value.dtype == torch.float64
            or weight_meta_value.dtype == torch.float64
        ):
            return False
        is_lp_weight = weight_meta_value.dtype in (
            torch.bfloat16,
            torch.float16,
        )
        # on x86, for fp32, mkl should be enabled and batch_size should not be a free symbol.
        # on aarch64, use mkldnn op for fp32 as well if acl is enabled
        if (
            not is_lp_weight
            and not mkldnn._is_mkldnn_acl_supported()
            and ((not torch._C.has_mkl) or has_free_symbols(batch_size))
        ):
            return False
        for meta_value in [input_meta_value, weight_meta_value]:
            if (
                meta_value is None
                or meta_value.device.type != "cpu"
                or meta_value.dim() != 2
            ):
                return False
        if weight_idx == 2:
            bias_meta_value = linear_node.args[0].meta.get("val")
            if (
                bias_meta_value is None
                or meta_value.device.type != "cpu"
                or bias_meta_value.dim() != 1
                or bias_meta_value.size(0) != weight_meta_value.size(1)
            ):
                return False

        if (
            input_meta_value.dtype == torch.bfloat16
            or weight_meta_value.dtype == torch.bfloat16
        ):
            if not mkldnn._is_mkldnn_bf16_supported():
                return False
        if (
            input_meta_value.dtype == torch.float16
            or weight_meta_value.dtype == torch.float16
        ):
            if not mkldnn._is_mkldnn_fp16_supported():
                return False
        return True

    _aten_conv_args = (
        Arg(),
        Arg(),
        Arg(),
        Arg(),
        Arg(),
        Arg(),
        KeywordArg("is_transposed"),
        Arg(),
        Arg(),
    )

    _aten_mkldnn_rnn_layer_args = (
        Arg(),  # input
        Arg(),  # weight0
        Arg(),  # weight1
        Arg(),  # weight2
        Arg(),  # weight3
        Arg(),  # hx_
        Arg(),  # cx_
        KeywordArg("reverse"),  # reverse
        Arg(),  # batch_sizes
        Arg(),  # mode
        Arg(),  # hidden_size
        Arg(),  # num_layers
        Arg(),  # has_biases
        Arg(),  # bidirectional
        Arg(),  # batch_first
        Arg(),  # train
    )

    def _register_weight_pack_pass():
        @register_freezing_graph_pattern(
            CallFunction(aten.convolution.default, *_aten_conv_args),
            extra_check=_is_packable_convolution,
        )
        def convolution(match, *args, **kwargs):
            is_transposed = kwargs.get("is_transposed")
            assert isinstance(is_transposed, bool)
            graph = match.graph
            conv_node = match.output_node()
            input_size = conv_node.args[0].meta.get("val").shape
            with graph.inserting_before(conv_node):
                constant_args = [args[4], args[3], args[5], args[-1]]
                packed_weight_op = mkldnn._reorder_convolution_weight
                packed_conv_op = mkldnn._convolution_pointwise.default
                if is_transposed:
                    constant_args.insert(1, args[-2])  # output_padding
                    packed_weight_op = mkldnn._reorder_convolution_transpose_weight
                    packed_conv_op = mkldnn._convolution_transpose_pointwise.default
                if not has_free_symbols(input_size):
                    packed_weight_inputs = (
                        (args[1],) + tuple(constant_args) + (input_size,)
                    )
                    packed_weight_node = graph.create_node(
                        "call_function", packed_weight_op, args=packed_weight_inputs
                    )
                else:
                    assert not is_transposed
                    # For dynamic shape case, we need to pack weight in runtime.
                    packed_weight_node = args[1]
                packed_conv_inputs = (
                    (args[0], packed_weight_node, args[2])
                    + tuple(constant_args)
                    + ("none", [], "")
                )
                packed_conv_node = graph.create_node(
                    "call_function", packed_conv_op, tuple(packed_conv_inputs)
                )
                conv_node.replace_all_uses_with(packed_conv_node)
                packed_conv_node.meta.update(conv_node.meta)
                graph.erase_node(conv_node)
            counters["inductor"]["mkldnn_conv_weight_pack_matcher_count"] += 1
            counters["inductor"]["mkldnn_conv_weight_pack_matcher_nodes"] += len(
                match.nodes
            )

        @register_freezing_graph_pattern(
            CallFunction(aten.mkldnn_rnn_layer.default, *_aten_mkldnn_rnn_layer_args),
            extra_check=_is_packable_mkldnn_rnn_layer,
        )
        def mkldnn_rnn_layer(match, *args, **kwargs):
            def get_item(graph, node, index):
                return graph.call_function(operator.getitem, (node, index))

            graph = match.graph
            lstm_node = match.output_node()
            weight0, weight1 = args[1:3]
            reverse = kwargs.get("reverse")
            packed_lstm_op = aten.mkldnn_rnn_layer.default
            hidden_size = args[9]
            has_biases = args[11]
            batch_first = args[13]
            with graph.inserting_before(lstm_node):
                packed_weight_op = mkldnn._reorder_mkldnn_rnn_layer_weight.default
                packed_weight_inputs = (
                    weight0,
                    weight1,
                    hidden_size,
                    reverse,
                    has_biases,
                    batch_first,
                )
                packed_weight_node = graph.create_node(
                    "call_function", packed_weight_op, packed_weight_inputs, {}, "name"
                )
                packed_weight_items = [
                    get_item(graph, packed_weight_node, i) for i in range(2)
                ]
                pack_lstm_inputs = (
                    args[0],
                    *packed_weight_items,
                    args[3],
                    args[4],
                    args[5],
                    args[6],
                    reverse,
                    *args[7:],
                )

                packed_lstm_node = graph.create_node(
                    "call_function", packed_lstm_op, args=pack_lstm_inputs
                )
                lstm_node.replace_all_uses_with(packed_lstm_node)
                packed_lstm_node.meta.update(lstm_node.meta)
                graph.erase_node(lstm_node)
            counters["inductor"]["mkldnn_rnn_weight_pack_matcher_count"] += 1
            counters["inductor"]["mkldnn_rnn_weight_pack_matcher_nodes"] += len(
                match.nodes
            )

        @register_freezing_graph_pattern(
            CallFunction(
                aten.addmm.default,
                Arg(),
                Arg(),
                Arg(),
                beta=KeywordArg("beta"),
                alpha=KeywordArg("alpha"),
            ),
            extra_check=_is_packable_linear,
            pass_number=1,
        )
        @register_freezing_graph_pattern(
            CallFunction(aten.mm.default, Arg(), Arg()),
            extra_check=_is_packable_linear,
            pass_number=1,
        )
        def linear(match, *args, **kwargs):
            graph = match.graph
            linear_node = match.output_node()
            input = args[0] if linear_node.target == aten.mm.default else args[1]
            bias = (
                None
                if linear_node.target == aten.mm.default
                or (
                    linear_node.target == aten.addmm.default
                    and linear_node.kwargs.get("beta", 1.0) == 0.0
                )
                else args[0]
            )
            weight = args[1] if linear_node.target == aten.mm.default else args[2]
            with graph.inserting_before(linear_node):
                transpose_weight_node = graph.create_node(
                    "call_function", aten.permute.default, (weight, (1, 0))
                )
                weight_dtype = weight.meta.get("val").dtype
                is_lp_weight = weight_dtype in (
                    torch.bfloat16,
                    torch.float16,
                )
                batch_size = input.meta.get("val").shape[0]
                if has_free_symbols(batch_size):
                    assert (
                        is_lp_weight or mkldnn._is_mkldnn_acl_supported()
                    ), f"only bf16/fp16 weight prepacking supports dynamic shape inputs but got {weight_dtype}"
                # For bfloat16 dynamic shape path, using input size hint to pack weight for a better performance.
                packed_weight_inputs = (
                    transpose_weight_node,
                    batch_size.node.shape_env.size_hint(batch_size.node.expr)
                    if has_free_symbols(batch_size)
                    else batch_size,
                )
                # MKL packed matrix can't be copied to a different address because the internal implementation
                # depends on the alignment of internally-stored metadata.
                # In aot mode, we need to firstly save the packed weight, when loading it,
                # it will be in a different address which doesn't work.
                # Disable MKL prepack linear in AOT mode
                packed_weight_op = (
                    mkldnn._reorder_linear_weight
                    if (
                        is_lp_weight
                        or mkldnn._is_mkldnn_acl_supported()
                        or V.aot_compilation is True
                    )
                    else torch.ops.mkl._mkl_reorder_linear_weight
                )
                packed_weight_node = graph.create_node(
                    "call_function", packed_weight_op, args=packed_weight_inputs
                )

                packed_linear_inputs: Tuple[Any, ...] = (input, packed_weight_node)
                if (
                    is_lp_weight
                    or mkldnn._is_mkldnn_acl_supported()
                    or V.aot_compilation is True
                ):
                    packed_linear_inputs += (bias, "none", [], "")
                    packed_linear_op = mkldnn._linear_pointwise.default
                else:
                    packed_linear_inputs += (transpose_weight_node, bias, batch_size)
                    packed_linear_op = torch.ops.mkl._mkl_linear
                packed_linear_node = graph.create_node(
                    "call_function", packed_linear_op, packed_linear_inputs
                )
                linear_node.replace_all_uses_with(packed_linear_node)
                packed_linear_node.meta.update(linear_node.meta)
                graph.erase_node(linear_node)
            counters["inductor"]["mkldnn_linear_weight_pack_matcher_count"] += 1
            counters["inductor"]["mkldnn_linear_weight_pack_matcher_nodes"] += len(
                match.nodes
            )

    def _eliminate_duplicate_packed_nodes(gm):
        """
        Combine packed weight nodes with the same inputs to reduce memory usage.
        for example:
        class Model(nn.Module):
            def __init__(self) -> None:
                super().__init__()
                self.linear = nn.Linear(32, 32, bias=True)

            def forward(self, x):
                return self.linear(self.linear(x))

        the above's packed weight nodes are duplicate if two linear calls have same input size.
        """
        if not (torch.backends.mkldnn.enabled and torch.backends.mkldnn.is_available()):
            return gm

        packed_weight_ops = [
            torch._C._nn.mkldnn_reorder_conv2d_weight,
            torch._C._nn.mkldnn_reorder_conv3d_weight,
            mkldnn._reorder_convolution_transpose_weight,
            mkldnn._reorder_linear_weight,
            mkldnn._reorder_mkldnn_rnn_layer_weight,
        ]
        if torch._C.has_mkl:
            packed_weight_ops.append(torch.ops.mkl._mkl_reorder_linear_weight)

        for node in gm.graph.nodes:
            if node.target in packed_weight_ops and len(node.args[0].users) > 1:
                for user_node in list(node.args[0].users.keys()):
                    if (
                        user_node.target == node.target
                        and user_node != node
                        and user_node.args == node.args
                    ):
                        user_node.replace_all_uses_with(node)
                        gm.graph.erase_node(user_node)

    @functools.lru_cache(None)
    def _mkldnn_fusion_init():
        # TODO: aarch64: enable op fusion for acl once it supports fused operators. Disabling it for now.
        # Otherwise even the matmul or innerproduct can not be accelerated with acl
        if (
            torch.backends.mkldnn.enabled
            and torch.backends.mkldnn.is_available()
            and not torch.ops.mkldnn._is_mkldnn_acl_supported()
        ):
            _register_unary_fusion()
            _register_inplace_fusion()
            _register_binary_unary_fusion()
            _register_binary_fusion()
            _register_quantization_lowerings()
            _register_woq_lowerings()

    @functools.lru_cache(None)
    def _mkldnn_weight_pack_init():
        if torch.backends.mkldnn.enabled and torch.backends.mkldnn.is_available():
            _register_weight_pack_pass()
            _recover_linear()
            _register_quantization_weight_pack_pass()<|MERGE_RESOLUTION|>--- conflicted
+++ resolved
@@ -95,13 +95,8 @@
                             grouped_gemm_lowering,
                             (
                                 act,
-<<<<<<< HEAD
-                                [user.all_input_nodes[1] for user in users],
+                                [user.args[1] for user in users],
                                 [user.args[2] for user in users],
-=======
-                                [user.args[1] for user in users],
-                                [None for _ in users],
->>>>>>> 418ba3a3
                             ),
                         )
                         grouped_gemm_node.meta["val"] = [
