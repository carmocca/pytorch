--- conflicted
+++ resolved
@@ -3480,18 +3480,12 @@
     _register_smooth_quant_int_mm_pattern()
 
     # Step 5: QLinear post op Fusion
-<<<<<<< HEAD
-    _register_qconv_unary_fusion()
-    _register_qconv_binary_fusion()
-    _register_qlinear_unary_fusion()
-    _register_qlinear_binary_fusion()
-=======
     if not torch.ops.mkldnn._is_mkldnn_acl_supported():
         # skip fusion on ARM
         _register_qconv_unary_fusion()
+        _register_qconv_binary_fusion()
         _register_qlinear_unary_fusion()
         _register_qlinear_binary_fusion()
->>>>>>> 361eecd4
 
 
 def quant_lift_up(graph_module: torch.fx.GraphModule):
