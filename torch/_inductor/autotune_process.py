--- conflicted
+++ resolved
@@ -652,11 +652,8 @@
         )
 
         run_method = getattr(mod, self.kernel_name).run
-<<<<<<< HEAD
-=======
         extra_args = list(self.extra_args)
         run_method.__self__.with_bandwidth_info = False
->>>>>>> 04bb82f0
 
         # Newer version of triton add warmup argument to JITFunction.run.
         # This code handles backward-compatibility.
