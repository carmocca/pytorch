--- conflicted
+++ resolved
@@ -84,14 +84,8 @@
 if TYPE_CHECKING:
     from collections.abc import KeysView
 
-<<<<<<< HEAD
-    from torch.fx import GraphModule
-
-    from .compile_fx import _CompileFxKwargs
-=======
     from .compile_fx import _CompileFxKwargs, CompiledFxGraph
     from .output_code import OutputCode
->>>>>>> e37fd557
     from .remote_cache import JsonDataTy, RemoteCache
     from .utils import InputType
 
@@ -790,7 +784,7 @@
 
     def __init__(
         self,
-        gm: GraphModule,
+        gm: torch.fx.GraphModule,
         example_inputs: Sequence[InputType],
         fx_kwargs: _CompileFxKwargs,
         inputs_to_check: Sequence[int],
@@ -892,7 +886,7 @@
 
 
 def compiled_fx_graph_hash(
-    gm: GraphModule,
+    gm: torch.fx.GraphModule,
     example_inputs: Sequence[InputType],
     fx_kwargs: _CompileFxKwargs,
     inputs_to_check: Sequence[int],
@@ -1197,13 +1191,6 @@
         if graph is None:
             return None, cache_info
 
-        try:
-            artifact_path = graph.after_deserialization(gm)
-        except OSError:
-            # Not expected, but in case the PyCodeCache entry is removed from
-            # underneath us, treat it as a cache miss and recompile.
-            return None, cache_info
-
         if bundle := graph._triton_bundle:
             triton_bundler_meta = TritonBundler.read_and_emit(bundle)
             if (meta := triton_bundler_meta) is not None:
@@ -1216,6 +1203,13 @@
                     )
                 if len(meta.cached_kernel_names) > 0:
                     get_metrics_context().increment("num_triton_bundles", 1)
+
+        try:
+            artifact_path = graph.after_deserialization(gm)
+        except OSError:
+            # Not expected, but in case the PyCodeCache entry is removed from
+            # underneath us, treat it as a cache miss and recompile.
+            return None, cache_info
 
         inductor_meta = autotune_cache.inductor_meta_from_config()
         code = graph.source_code
@@ -1360,22 +1354,7 @@
             counters["inductor"]["fxgraph_cache_write_error"] += 1
 
     @staticmethod
-    def _check_for_hop(gm: GraphModule) -> None:
-        for node in gm._for_each_node():
-            if (
-                isinstance(node.target, torch._ops.HigherOrderOperator)
-                and not node.target.cacheable()
-            ):
-                raise BypassFxGraphCache(
-                    f"Can't cache HigherOrderOperator: {node.target.name()}"
-                )
-            if node.op == "getattr" and isinstance(
-                getattr(gm, node.target), torch._C.ScriptObject
-            ):
-                raise BypassFxGraphCache("Can't cache torchbind objects")
-
-    @staticmethod
-    def _check_can_cache(gm: GraphModule) -> None:
+    def _check_can_cache(gm: torch.fx.GraphModule) -> None:
         """
         Check some conditions that would preclude caching and raise BypassFxGraphCache
         to bypass in case caching is not possible.
@@ -1412,12 +1391,26 @@
             log.debug("fx graph cache no shape env")
             raise BypassFxGraphCache("No shape env")
 
-        # We skip caching if there are any HOPs or torchbind objects.
-        FxGraphCache._check_for_hop(gm)
+        # We skip caching if there are any torchbind objects.
+        for module in gm.modules():
+            if not isinstance(module, torch.fx.GraphModule):
+                continue
+            for node in module.graph.nodes:
+                if (
+                    isinstance(node.target, torch._ops.HigherOrderOperator)
+                    and not node.target.cacheable()
+                ):
+                    raise BypassFxGraphCache(
+                        f"Can't cache HigherOrderOperator: {node.target.name()}"
+                    )
+                if node.op == "getattr" and isinstance(
+                    getattr(gm, node.target), torch._C.ScriptObject
+                ):
+                    raise BypassFxGraphCache("Can't cache torchbind objects")
 
     @staticmethod
     def prepare_key(
-        gm: GraphModule,
+        gm: torch.fx.GraphModule,
         example_inputs: Sequence[InputType],
         fx_kwargs: _CompileFxKwargs,
         inputs_to_check: Sequence[int],
@@ -1527,127 +1520,6 @@
         return compiled_graph, cache_info
 
     @staticmethod
-<<<<<<< HEAD
-    def load(  # type: ignore[no-untyped-def]
-        compile_fx_fn: Callable[..., Any],
-        gm: GraphModule,
-        example_inputs: Sequence[InputType],
-        fx_kwargs: _CompileFxKwargs,
-        inputs_to_check: Sequence[int],
-        local: bool,
-        remote: bool,
-    ):
-        """
-        Load a compiled graph from the cache. If a cached entry does not exist,
-        compile the graph and save it to the cache.
-        """
-        assert local or remote, "at least one of them needs to be enabled"
-        compiled_graph = None
-        remote_cache = None
-        (key_info, cache_info) = FxGraphCache.prepare_key(
-            gm, example_inputs, fx_kwargs, inputs_to_check, remote
-        )
-        if key_info is not None:
-            key, debug_lines = key_info
-            if remote:
-                remote_cache = FxGraphCache.get_remote_cache()
-            compiled_graph, cache_info = FxGraphCache.load_with_key(
-                key,
-                debug_lines,
-                example_inputs,
-                local,
-                remote_cache,
-                is_backward=fx_kwargs.get("is_backward", False),
-                gm=gm,
-            )
-
-        # CACHE BYPASS: Compile the graph, don't save it to the cache
-        if cache_info["cache_state"] == "bypass":
-            assert compiled_graph is None
-            compiled_graph = compile_fx_fn(
-                gm, example_inputs, inputs_to_check, fx_kwargs
-            )
-
-        # CACHE MISS: Compile the graph and save to cache
-        elif cache_info["cache_state"] == "miss":
-            assert compiled_graph is None
-            assert key_info is not None
-            start_time = cache_info["cache_event_time"]
-            TritonBundler.begin_compile()
-            try:
-                compiled_graph = compile_fx_fn(
-                    gm, example_inputs, inputs_to_check, fx_kwargs
-                )
-                compiled_graph._time_taken_ns = time_ns() - start_time
-                cache_key = key_info[0]
-                compiled_graph._fx_graph_cache_key = cache_key
-                (
-                    compiled_graph._triton_bundle,
-                    triton_bundler_meta,
-                ) = TritonBundler.collect()
-            finally:
-                TritonBundler.end_compile()
-            if triton_bundler_meta is not None:
-                cache_info["triton_bundler_meta"] = str(triton_bundler_meta)
-            cache_info["time_taken_ns"] = compiled_graph._time_taken_ns
-            FxGraphCache._save_graph(
-                cache_key,
-                compiled_graph,
-                example_inputs,
-                local,
-                remote_cache,
-            )
-        # CACHE HIT: not much to really do, just make sure the cache key
-        # is recorded on the graph
-        else:
-            assert cache_info["cache_state"] == "hit"
-            assert compiled_graph is not None
-            assert key_info is not None
-            cache_key = key_info[0]
-            compiled_graph._fx_graph_cache_key = cache_key
-
-        assert compiled_graph is not None
-
-        # Logging and observability: we log a single chromium event
-        # and a tlparse log for every cache action.
-        # In the event of a bypass, we also logged to the remote table earlier
-        # with log_cache_bypass.
-        chromium_log = get_chromium_event_logger()
-        cache_state = cache_info["cache_state"]
-        chromium_log.log_instant_event(
-            f"fx_graph_cache_{cache_state}",
-            cache_info["cache_event_time"],
-            metadata=cache_info,
-        )
-        # Add event data about cache hits/miss
-        # TODO: add remote cache get/put timings here too
-        chromium_log.add_event_data(
-            "inductor_compile",
-            cache_state=cache_state,
-            cache_event_time=cache_info["cache_event_time"],
-            key=cache_info.get("key"),
-            components=cache_info.get("components"),
-            cache_bypass_reason=cache_info.get("cache_bypass_reason"),
-            remote_cache_enabled=remote,
-            local_cache_enabled=local,
-        )
-        torch._logging.trace_structured(
-            "artifact",
-            metadata_fn=lambda: {
-                "name": f"fx_graph_cache_{cache_state}",
-                "encoding": "json",
-            },
-            payload_fn=lambda: json.dumps(cache_info),
-        )
-        # Use the passed in cudagraphs so that we mutate the BoxedBool correctly
-        FxGraphCache.post_compile(
-            compiled_graph, example_inputs, fx_kwargs["cudagraphs"], gm  # type: ignore[arg-type]
-        )
-        return compiled_graph
-
-    @staticmethod
-=======
->>>>>>> e37fd557
     def clear() -> None:
         """
         Clear out the on-disk cache.
@@ -1658,174 +1530,6 @@
             pass
 
 
-<<<<<<< HEAD
-_StrideExprStr: TypeAlias = str
-
-
-@dataclasses.dataclass
-class CompiledFxGraph:
-    """
-    Class holding a compiled FX graph. This is the object serialized on disk
-    to support FxGraph caching.
-    """
-
-    current_callable: Optional[Callable[..., Any]]
-    cache_key: str
-    source_code: str = dataclasses.field(repr=False)  # Do not display source_code
-    cache_linemap: Optional[List[Tuple[int, str]]]
-    device_types: Set[str]
-    device_idxs: Set[int]
-    mutated_inputs: Set[str]
-    mutated_input_idxs: Set[int]
-    # We populate exactly one of the next two fields. In the common case, we store the
-    # constant attirbutes in the cache entry and re-attach them to the module created in
-    # PyCodeCache.load_by_key_path. In the case that the graph has frozen parameters,
-    # however, we save the mapping from attribute names in the GraphLowering to the
-    # original name of the attribute in the GraphModule. When we create the module from
-    # the cache entry, we then look up the constants from the current GraphModule. This
-    # scheme allows us to support caching with freezing.
-    allocated_constant_name: Optional[Dict[str, str]]
-    constants: Optional[Dict[str, torch.Tensor]]
-    torchbind_constants: Dict[str, torch._C.ScriptObject]
-    output_strides: Optional[List[Optional[Tuple[_StrideExprStr, ...]]]]
-    disabled_cudagraphs_reason: Optional[str]
-    metrics_deltas: metrics.CachedMetricsDeltas
-    counter_deltas: Counter[str]
-    # This is a string representation of an expression we serialize
-    # with the object so the guards can be evaluated in a different
-    # context in order to verify the validity of serving a cached
-    # fx graph. The expression must be generated by:
-    # ShapeEnv.produce_guards_expression()
-    guards_expr: Optional[str]
-
-    cudagraph_info: Optional[CudagraphCachedInfo]
-    fx_kwargs: _CompileFxKwargs
-    inputs_to_check: Sequence[int]
-    boxed_forward_device_index: Optional[BoxedDeviceIndex]
-
-    _time_taken_ns: Optional[int] = None
-    _boxed_call: Optional[bool] = None
-    _fx_graph_cache_key: Optional[str] = None
-    _triton_bundle: Optional[List[TritonKernelArtifacts]] = None
-
-    def __init__(
-        self,
-        current_callable: Optional[Callable[..., Any]],
-        graph: GraphLowering,
-        gm: torch.fx.GraphModule,
-        output_strides: List[Optional[Tuple[_StrideExprStr, ...]]],
-        disabled_cudagraphs_reason: Optional[str],
-        metrics_deltas: metrics.CachedMetricsDeltas,
-        counter_deltas: Counter[str],
-    ) -> None:
-        self.current_callable = current_callable
-        self.cache_key = graph.cache_key
-        if graph.cache_path:
-            with open(graph.cache_path) as f:
-                self.source_code = f.read()
-        self.cache_linemap = graph.cache_linemap
-        # TODO - ordered set
-        self.device_types = set(graph.device_types)
-        self.device_idxs = set(graph.device_idxs)
-        self.mutated_inputs = set(graph.mutated_inputs)
-        self.mutated_input_idxs = set(graph.mutated_input_idxs)
-        if has_frozen_params(gm):
-            self.allocated_constant_name = graph.allocated_constant_name
-            self.constants = None
-        else:
-            self.allocated_constant_name = None
-            self.constants = graph.constants
-        self.torchbind_constants = graph.torchbind_constants
-        self.output_strides = output_strides
-        self.disabled_cudagraphs_reason = disabled_cudagraphs_reason
-        self.metrics_deltas = metrics_deltas
-        self.counter_deltas = counter_deltas
-        self.guards_expr = None
-        self.cudagraph_info = None
-        self.fx_kwargs = {}
-        self.inputs_to_check = ()
-        self.boxed_forward_device_index = None
-
-    def __call__(self, inputs: Sequence[Any]) -> Any:
-        assert self.current_callable is not None
-        try:
-            return self.current_callable(inputs)
-        finally:
-            AutotuneCacheBundler.end_compile()
-
-    def get_constants(
-        self, gm: Optional[torch.fx.GraphModule]
-    ) -> Dict[str, torch.Tensor]:
-        """
-        Get the constant attributes.
-        """
-        # Normal case: The constants are stored in the entry.
-        if self.constants is not None:
-            return self.constants
-
-        # Freezing case: Look up the constants from attributes on the GraphModule using
-        # the allocated_constant_name map.
-        assert gm is not None
-        assert self.allocated_constant_name is not None
-        constants = {
-            name: getattr(gm, orig_name)
-            for name, orig_name in self.allocated_constant_name.items()
-        }
-        return constants
-
-    def prepare_for_serialization(self) -> None:
-        # We can't really serialize callables that may be C++/Triton/etc.,
-        # so we serialize their PyCodeCache disk cache location instead.
-        # TODO: This could be better if we're ever able to serialize compiled
-        # models to disk.
-        self.current_callable = None
-
-    def after_deserialization(self, gm: Optional[torch.fx.GraphModule]) -> str:
-        # See _save_graph(); we don't store the callable in the cache entry so
-        # recreate it here from the PyCodeCache disk cache.
-        artifact_path = get_path(self.cache_key, "py")[2]
-        code = self.source_code
-        if not os.path.exists(artifact_path):
-            counters["inductor"]["fxgraph_lookup_write_file"] += 1
-            Path(os.path.dirname(artifact_path)).mkdir(parents=True, exist_ok=True)
-            cpp_pp = cpp_prefix_path()
-            if os.path.basename(cpp_pp) in code:
-                if cpp_pp in code:
-                    # Great the name is correct
-                    pass
-                else:
-                    # Old dir name is included, replace it
-                    pattern = rf'#include\s*"[^"]+{os.path.basename(cpp_pp)}"'
-                    code = re.sub(pattern, f'#include "{cpp_pp}"', code)
-                    self.source_code = code
-
-            write_atomic(artifact_path, code, make_dirs=True)
-
-        # This is used by tests to check the output for specific details.
-        from .graph import GraphLowering
-
-        GraphLowering.save_output_code(code)
-
-        try:
-            with dynamo_timed(
-                "PyCodeCache.load_by_key_path",
-                log_pt2_compile_event=True,
-            ):
-                self.current_callable = PyCodeCache.load_by_key_path(
-                    self.cache_key,
-                    artifact_path,
-                    self.cache_linemap,
-                    self.get_constants(gm),
-                ).call
-        except OSError:
-            log.error("Failed to load cached artifact: %s", artifact_path)
-            raise
-
-        return artifact_path
-
-
-=======
->>>>>>> e37fd557
 def run_command_and_check(cmd_: str) -> None:
     with dynamo_timed("run_command_and_check", log_pt2_compile_event=True):
         cmd = shlex.split(cmd_)
