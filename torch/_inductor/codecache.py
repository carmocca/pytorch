from __future__ import annotations

import base64
import copyreg
import dataclasses
import functools
import hashlib
import importlib
import io
import itertools
import json
import logging
import os
import pickle
import pkgutil
import re
import shlex
import shutil
import struct
import subprocess
import sys
import sysconfig
import tempfile
import textwrap
import threading
import warnings
from bisect import bisect_right
from copy import copy
from ctypes import c_void_p, CDLL, cdll
from datetime import timedelta
from functools import partial
from pathlib import Path
from time import time, time_ns
from types import ModuleType
from typing import (
    Any,
    Callable,
    cast,
    Counter,
    Dict,
    Generator,
    List,
    NoReturn,
    Optional,
    Sequence,
    Set,
    Tuple,
    TYPE_CHECKING,
    TypeVar,
    Union,
)
from typing_extensions import TypeAlias

import torch
import torch.distributed as dist
from torch import SymInt, Tensor
from torch._dynamo.utils import (
    counters,
    dynamo_timed,
    get_chromium_event_logger,
    get_metrics_context,
)
from torch._inductor import config, exc, metrics
from torch._inductor.codegen.cuda import cuda_env
from torch._inductor.codegen.rocm.compile_command import (
    rocm_compile_command,
    rocm_compiler,
)
from torch._inductor.custom_graph_pass import CustomGraphPass, CustomGraphPassType
from torch._utils_internal import log_cache_bypass

from .remote_cache import create_cache
from .runtime import autotune_cache
from .runtime.autotune_cache import AutotuneCacheBundler
from .triton_bundler import TritonBundler, TritonKernelArtifacts


T = TypeVar("T")


if TYPE_CHECKING:
    from collections.abc import KeysView

    from torch.fx import GraphModule

    from .compile_fx import _CompileFxKwargs
    from .remote_cache import JsonDataTy, RemoteCache
    from .utils import InputType


"""
codecache.py, cpp_builder.py and cpu_vec_isa.py import rule:
https://github.com/pytorch/pytorch/issues/124245#issuecomment-2197778902
"""
from torch._inductor.cpp_builder import (
    _set_gpu_runtime_env,
    _transform_cuda_paths,
    CppBuilder,
    CppOptions,
    CppTorchDeviceOptions,
    get_compiler_version_info,
    get_name_and_dir_from_output_file_path,
    normalize_path_separator,
)
from torch._inductor.cpu_vec_isa import pick_vec_isa
from torch._inductor.cudagraph_utils import (
    BoxedDeviceIndex,
    CudagraphCachedInfo,
    log_cudagraph_skip_and_bump_counter,
)
from torch._inductor.runtime.compile_tasks import (
    _module_to_triton_kernel,
    _reload_python_module,
    _reload_python_module_in_subproc,
)
from torch._inductor.runtime.runtime_utils import cache_dir, default_cache_dir
from torch._inductor.utils import (
    ALIGN_BYTES,
    align_inputs_from_check_idxs,
    BoxedBool,
    clear_on_fresh_inductor_cache,
    is_linux,
    is_windows,
    set_tracing_context_output_strides,
)
from torch._logging import trace_structured
from torch._subclasses.fake_tensor import (
    extract_tensor_metadata,
    FakeTensor,
    TensorMetadata,
)
from torch.fx.experimental.symbolic_shapes import has_hint, hint_int, ShapeEnv


if TYPE_CHECKING:
    from concurrent.futures import Future

    from torch._inductor.graph import GraphLowering
    from torch._inductor.ir import ChoiceCaller
    from torch._inductor.runtime.hints import HalideInputSpec, HalideMeta


_HERE = os.path.abspath(__file__)
_TORCH_PATH = os.path.dirname(os.path.dirname(_HERE))
_LINKER_SCRIPT = os.path.join(_TORCH_PATH, "_inductor/script.ld")

_IS_WINDOWS = sys.platform == "win32"

if config.is_fbcode():
    from triton.fb import build_paths
    from triton.fb.build import _run_build_command

    from torch._inductor.fb.utils import (
        log_global_cache_errors,
        log_global_cache_stats,
        log_global_cache_vals,
        use_global_cache,
    )
else:

    def log_global_cache_errors(*args: Any, **kwargs: Any) -> None:  # type: ignore[misc]
        pass

    def log_global_cache_stats(*args: Any, **kwargs: Any) -> None:  # type: ignore[misc]
        pass

    def log_global_cache_vals(*args: Any, **kwargs: Any) -> None:  # type: ignore[misc]
        pass

    def use_global_cache() -> bool:  # type: ignore[misc]
        return False


output_code_log = torch._logging.getArtifactLogger(__name__, "output_code")

LOCK_TIMEOUT = 600

_IS_WINDOWS = sys.platform == "win32"


log = logging.getLogger(__name__)


def cpp_wrapper_cache_dir(name: str) -> str:
    cu_str = (
        "cpu"
        if torch.version.cuda is None
        else f'cu{torch.version.cuda.replace(".", "")}'
    )
    python_version = f"py{sys.version_info.major}{sys.version_info.minor}"
    build_folder = f"{python_version}_{cu_str}"

    cpp_wrapper_dir = os.path.join(cache_dir(), build_folder)
    cpp_wrapper_build_directory = os.path.join(cpp_wrapper_dir, name)
    os.makedirs(cpp_wrapper_build_directory, exist_ok=True)
    return cpp_wrapper_build_directory


def get_cpp_wrapper_cubin_path_name() -> str:
    return "cubin_path" if torch.version.hip is None else "hsaco_path"


@functools.lru_cache(None)
def get_global_cache_path_impl(global_cache_dir: str) -> Optional[Path]:
    return (
        Path(os.path.join(global_cache_dir, CacheBase.get_system()["hash"]))
        if global_cache_dir is not None
        else None
    )


class CacheBase:
    @staticmethod
    @functools.lru_cache(None)
    def get_system() -> Dict[str, Any]:
        try:
            from triton.compiler.compiler import triton_key

            # Use triton_key instead of triton.__version__ as the version
            # is not updated with each code change
            triton_version = triton_key()
        except ModuleNotFoundError:
            triton_version = None

        try:
            system: Dict[str, Any] = {
                "device": {"name": None},
                "version": {
                    "triton": triton_version,
                },
            }
            device_properties = torch.cuda.get_device_properties(
                torch.cuda.current_device()
            )
            if torch.version.cuda is not None:
                system["device"]["name"] = device_properties.name
                system["version"]["cuda"] = torch.version.cuda
            else:
                system["device"]["name"] = device_properties.gcnArchName
                system["version"]["hip"] = torch.version.hip
        except (AssertionError, RuntimeError):
            # If cuda is not installed, none of the above config is relevant.
            system = {}

        system["hash"] = hashlib.sha256(
            json.dumps(system, sort_keys=True).encode("utf-8")
        ).hexdigest()

        return system

    @staticmethod
    @clear_on_fresh_inductor_cache
    @functools.lru_cache(None)
    def get_local_cache_path() -> Path:
        return Path(os.path.join(cache_dir(), "cache", CacheBase.get_system()["hash"]))

    @staticmethod
    def get_global_cache_path() -> Optional[Path]:
        return get_global_cache_path_impl(config.global_cache_dir)

    def __init__(self) -> None:
        self.system = CacheBase.get_system()

    def get_local_cache(self) -> Dict[str, Any]:
        local_cache_path = self.get_local_cache_path()
        if not local_cache_path.is_file():
            return {}
        with open(local_cache_path) as local_cache_fp:
            local_cache = json.load(local_cache_fp)
        return local_cache["cache"]

    def update_local_cache(self, local_cache: Dict[str, Any]) -> None:
        local_cache_path = self.get_local_cache_path()
        write_atomic(
            str(local_cache_path),
            json.dumps({"system": self.system, "cache": local_cache}, indent=4),
            make_dirs=True,
        )


class LocalCache(CacheBase):
    def lookup(self, *keys: str) -> Optional[Dict[str, Any]]:
        cache = self.get_local_cache()

        sub_cache = cache
        for key in keys:
            if key in cache:
                sub_cache = cache[key]
            else:
                return None

        return sub_cache

    def set_value(self, *keys: str, value: Any) -> None:
        cache = self.get_local_cache()

        sub_cache = cache
        for key in keys[0:-1]:
            sub_cache.setdefault(key, {})
            sub_cache = sub_cache[key]
        sub_cache[keys[-1]] = value

        self.update_local_cache(cache)


class PersistentCache(CacheBase):
    @functools.lru_cache(None)  # noqa: B019
    def get_global_cache(self) -> Dict[str, Any]:
        global_cache_path = self.get_global_cache_path()
        if global_cache_path is None or not global_cache_path.is_file():
            return {}
        with open(global_cache_path) as global_cache_fp:
            global_cache = json.load(global_cache_fp)
        return global_cache["cache"]

    def lookup(
        self,
        choices: List[ChoiceCaller],
        op: str,
        inputs: str,
        benchmark: Optional[Callable[[Any], Dict[ChoiceCaller, float]]],
    ) -> Dict[ChoiceCaller, float]:
        """
        Check to see if we have benchmarked the given choice callers. For each
        choice caller:

            1. Check global_cache[op][inputs][choice][precision], return benchmark if cached.
            2. Check local_cache[op][inputs][choice][precision], return benchmark if cached.
            3. If benchmark is not None:
                a. `max_autotune_gemm=True`: benchmark the choice, update
                    local_cache[op][inputs][choice], and return the benchmark.
                b. `max_autotune_gemm=False`: don't benchmark the choice, return nothing.
        """
        precision = torch.get_float32_matmul_precision()

        log_stats = partial(log_global_cache_stats, self.system, op, inputs, precision)
        log_vals = partial(log_global_cache_vals, self.system, op, inputs, precision)
        log_errors = partial(
            log_global_cache_errors, self.system, op, inputs, precision
        )
        timings = {}

        def check_cache(cache: Dict[str, Any], callback: Any = None) -> bool:
            """Check if `cache` contains data for all the choices"""
            hit = True
            for choice in choices:
                choice_hash = choice.hash_key()
                if choice_hash in cache.get(op, {}).get(inputs, {}).get(precision, {}):
                    # cache hit
                    timings[choice] = cache[op][inputs][precision][choice_hash]
                else:
                    # cache miss
                    hit = False
                    break
            if callback:
                callback(cached=hit)
            return hit

        if config.max_autotune or config.max_autotune_gemm:
            local_cache = self.get_local_cache() if config.autotune_local_cache else {}
            # check local cache first since it is data specific to the current machine
            if (
                not check_cache(local_cache)
                and not (
                    use_global_cache()
                    and check_cache(self.get_global_cache(), callback=log_stats)
                )
                and benchmark is not None
            ):
                try:
                    # re-benchmark everything to try to get consistent numbers from the same machine
                    timings = benchmark(choices)
                    assert all(choice in timings for choice in choices)
                    local_cache.setdefault(op, {})
                    local_cache[op].setdefault(inputs, {}).setdefault(precision, {})
                    for choice, timing in timings.items():
                        local_cache[op][inputs][precision][choice.hash_key()] = timing
                except RuntimeError as e:
                    # catch and log autotuning failures
                    log_errors(e)
                    raise e

                self.update_local_cache(local_cache)

                timings_to_log = {
                    choice.hash_key(): timings[choice] for choice in choices
                }
                log_vals(timings_to_log)
        elif use_global_cache():
            # only check global cache, not local one
            check_cache(self.get_global_cache(), callback=log_stats)
            # may have a partial cache hit, where not everything is benchmarked

        return timings


def get_lock_dir() -> str:
    lock_dir = os.path.join(cache_dir(), "locks")
    if not os.path.exists(lock_dir):
        os.makedirs(lock_dir, exist_ok=True)
    return lock_dir


def sha256_hash(data: bytes) -> str:
    # [:51] to strip off the "Q====" suffix common to every hash value.
    return base64.b32encode(hashlib.sha256(data).digest())[:51].decode("utf-8").lower()


def code_hash(code: Union[str, bytes], extra: str = "") -> str:
    hashing_str = code if isinstance(code, bytes) else code.encode("utf-8")
    if extra != "":
        hashing_str = hashing_str + b"||" + extra.encode("utf-8")
    return "c" + sha256_hash(hashing_str)


def get_path(
    basename: str, extension: str, specified_dir: str = ""
) -> Tuple[str, str, str]:
    if specified_dir:
        if os.path.isabs(specified_dir):
            subdir = specified_dir
        else:
            subdir = os.path.join(cache_dir(), specified_dir)
    else:
        subdir = os.path.join(cache_dir(), basename[1:3])
    path = os.path.join(subdir, f"{basename}.{extension}")
    return basename, subdir, path


def get_hash(
    content: Union[str, bytes], extra: str = "", hash_type: str = "code"
) -> str:
    if hash_type == "code":
        return code_hash(content, extra)
    if hash_type in ["cubin", "hsaco", "spv"]:
        return code_hash(repr(content))
    raise AssertionError(f"Unknown hash type {hash_type}")


def write(
    content: Union[str, bytes],
    extension: str,
    extra: str = "",
    hash_type: str = "code",
    specified_dir: str = "",
) -> Tuple[str, str]:
    # use striped content to compute hash so we don't end up with different
    # hashes just because the content begins/ends with different number of
    # spaces.
    key: str = get_hash(content.strip(), extra, hash_type)
    basename, subdir, path = get_path(key, extension, specified_dir)
    encode_utf_8: bool = hash_type == "code"
    if not os.path.exists(path):
        write_atomic(path, content, make_dirs=True)
    return basename, path


def write_text(text: str) -> str:
    """
    Write the `text` to a file and return the path computed based on the hash.
    """
    return write(text, "txt")[1]


def write_atomic(
    path_: str,
    content: Union[str, bytes],
    make_dirs: bool = False,
    encode_utf_8: bool = False,
) -> None:
    # Write into temporary file first to avoid conflicts between threads
    # Avoid using a named temporary file, as those have restricted permissions
    assert isinstance(
        content, (str, bytes)
    ), "Only strings and byte arrays can be saved in the cache"
    path = Path(path_)
    if make_dirs:
        path.parent.mkdir(parents=True, exist_ok=True)
    tmp_path = path.parent / f".{os.getpid()}.{threading.get_ident()}.tmp"
    write_mode = "w" if isinstance(content, str) else "wb"
    with tmp_path.open(write_mode, encoding="utf-8" if encode_utf_8 else None) as f:
        f.write(content)
    try:
        tmp_path.rename(target=path)
    except FileExistsError as e_file_exist:
        if not _IS_WINDOWS:
            raise
        # On Windows file exist is expected: https://docs.python.org/3/library/pathlib.html#pathlib.Path.rename
        # Below two lines code is equal to `tmp_path.rename(path)` on non-Windows OS.
        # 1. Copy tmp_file to Target(Dst) file.
        shutil.copy2(src=tmp_path, dst=path)
        # 2. Delete tmp_file.
        os.remove(tmp_path)


@dataclasses.dataclass
class TensorMetadataAndValues:
    """
    TensorMetadata plus the elements as a list of raw values.
    Used for hashing inlined constants.
    """

    tensor_metadata: TensorMetadata
    values: List[Any]


def _ident(x: T) -> T:
    return x


def extract_tensor_metadata_for_cache_key(t: Tensor) -> TensorMetadata:
    """
    Extracts the tensor metadata and removes fields of the TensorMetadata
    that are not needed for caching
    """
    meta = extract_tensor_metadata(t)
    if not hasattr(t, "_is_inductor_static"):
        meta = dataclasses.replace(meta, storage_offset=0, storage_bytes=None)

    return meta


class FxGraphCachePickler(pickle.Pickler):
    """
    Custom pickler to customize the pickling of some objects (Tensors), only for the
    purpose of computing a hash for keying into the FxGraphCache. Tensors contain
    objects that don't pickle and/or vary between runs, and we want to capture the
    data that allow us to compute a stable, but safe hash.
    """

    def __init__(
        self,
        gm: torch.fx.GraphModule,
        include_non_inlined: bool = True,
        has_user_defined_triton_kernels: bool = False,
    ) -> None:
        """
        Create an FX graph pickler. If include_non_inlined=True, then pickling will
        include the _values_ for all Tensors. (Note that any tensors are constants
        attached as attributes to the GraphModule). Otherwise, pickling will include
        only the metadata for these tensors.
        """
        self._stream = io.BytesIO()
        super().__init__(self._stream)

        self.include_non_inlined = include_non_inlined

        self.dispatch_table = copyreg.dispatch_table.copy()
        self.dispatch_table.update(
            {
                FakeTensor: functools.partial(self._reduce_fake_tensor),
                torch.Tensor: functools.partial(self._reduce_tensor),
                torch.SymInt: functools.partial(self._reduce_symint),
                torch.fx.experimental._backward_state.BackwardState: functools.partial(
                    self._reduce_unsupported
                ),
            }
        )
        if has_user_defined_triton_kernels:
            # Need to use runtime type as GraphModule generates a singleton in __new__ function
            self.dispatch_table[gm.__class__] = functools.partial(
                self._reduce_graph_module
            )

        # Run with pickler.fast so it doesn't intern strings, making the hash result more predictable
        # TODO: pickler.fast is technically deprecated. Will this work on new python versions?
        self.fast = True

    def _reduce_fake_tensor(
        self, t: Tensor
    ) -> Tuple[Callable[[T], T], Tuple[TensorMetadata]]:
        """
        Custom reducer to pickle FakeTensors.
        """
        metadata = extract_tensor_metadata_for_cache_key(t)
        return (_ident, (metadata,))

    def _reduce_tensor(
        self,
        t: Tensor,
    ) -> Tuple[Callable[[T], T], Tuple[Union[TensorMetadata, TensorMetadataAndValues]]]:
        """
        Custom reducer to pickle Tensors.  If we see tensors, we know they're constants
        stored as attributes on the GraphModule.
        """
        from .graph import GraphLowering

        if t.is_mkldnn:
            # TODO: These tensors don't currently pickle, so we can't cache a compiled
            # graph containing them. Just fail now. If mkldnn tensors get pickling
            # support, we can remove this.
            raise BypassFxGraphCache("mkldnn tensors unpickleable")

        # If this is an inlined constant or include_non_inlined=True, then we include
        # the metadata and the values.
        metadata = extract_tensor_metadata_for_cache_key(t)
        if GraphLowering.can_inline_constant(t) or self.include_non_inlined:
            # Very large tensors will be expensive to copy to cpu and hash. Let's at
            # least report any slowness.
            start = time()
            values = t.tolist()
            elapsed = time() - start
            if elapsed > 1.0:
                warnings.warn(
                    f"FX graph cache copying of a large constant took {elapsed:.1}s. "
                    "Please file an issue."
                )

            return (_ident, (TensorMetadataAndValues(metadata, values),))

        # Otherwise, we just include the metadata.
        return (_ident, (metadata,))

    def _reduce_symint(self, s: SymInt) -> Tuple[Callable[[T], T], Tuple[str]]:
        """
        Custom reducer to pickle SymInts.
        """
        # For hashing purposes, we only care about the name of the symbol and not the
        # backed value. We evaluate guards stored with a cached graph to ensure a cached
        # entity with SymInt args is safe to reuse.
        return (_ident, (str(s),))

    def _reduce_unsupported(self, s: Any) -> NoReturn:
        """
        Custom reducer to handle any objects that we don't support and therefore
        raise to bypass caching.
        """
        raise BypassFxGraphCache("Reduce unsupported")

    def _reduce_graph_module(
        self, gm: torch.fx.GraphModule
    ) -> Tuple[Any, Tuple[Dict[str, Any], str]]:
        """
        Custom reducer for graph module to handle irrelevant data for user
        defined triton kernels
        Essentially what we are doing here is a huge hack where user defined
        triton kernel contain a dynamo time side table and the arguments to the
        call_function are indicies into this side table. These arguments are not
        for hashing purposes since we included the source code into the cache
        key and the numbers are prone to give false negatives due to ordering.
        """
        fn, (data, imports) = gm.__reduce__()
        code = data["_code"]
        code = re.sub(r"kernel_idx = \d+", "", code)
        code = re.sub(r"constant_args_idx = \d+", "", code)
        data["_code"] = code
        return fn, (data, imports)

    def dumps(self, obj: Any) -> bytes:
        """
        Pickle an object and return a byte string.
        """
        try:
            self.dump(obj)
            return self._stream.getvalue()
        except (TypeError, AttributeError) as e:
            # Some configs options may not pickle.
            log.warning("Failed to pickle cache key", exc_info=True)
            raise BypassFxGraphCache("Failed to pickle cache key") from e
        finally:
            # Reset our stream for the next dump.
            self._stream.seek(0)
            self._stream.truncate(0)

    def get_hash(self, obj: Any) -> str:
        """
        Serialize an object and return a hash of the bytes.
        """
        serialized_data = self.dumps(obj)
        return sha256_hash(serialized_data)

    def debug_lines(self, inp: FxGraphHashDetails) -> List[str]:
        """
        Get a printable string describing in more detail all the attributes
        comprising an object. Useful for debugging when one graph hashes
        to a different value than another.
        """

        def get_str(obj: Any) -> str:
            if isinstance(obj, torch.Tensor):
                return str(extract_tensor_metadata_for_cache_key(obj))
            elif isinstance(obj, bytes):
                return "<bytes>"
            elif type(obj) in self.dispatch_table:
                # Run the reducer on the object
                return str(self.dispatch_table[type(obj)](obj)[1])
            else:
                return str(obj)

        lines = []
        for attr, obj in vars(inp).items():
            if isinstance(obj, list):
                for ii in range(len(obj)):
                    h = self.get_hash(obj[ii])
                    lines.append(f"[{h}] {attr}[{ii}]: {get_str(obj[ii])}")
            elif isinstance(obj, dict):
                for k, v in obj.items():
                    h = self.get_hash(v)
                    lines.append(f"[{h}] {attr}[{k}]: {get_str(v)}")
            else:
                h = self.get_hash(obj)
                lines.append(f"[{h}] {attr}: {get_str(obj)}")
        return lines


def build_code_hash(
    roots: List[str] | None, prefix: str, hasher: hashlib._Hash
) -> None:
    for lib in sorted(pkgutil.iter_modules(roots, prefix), key=lambda x: x.name):
        spec = lib.module_finder.find_spec(lib.name, None)
        assert spec is not None
        module = spec.origin
        assert module is not None
        with open(module, "rb") as f:
            hasher.update(spec.name.encode("utf-8"))
            hasher.update(f.read())
        if lib.ispkg:
            # need to also hash submodules
            build_code_hash(spec.submodule_search_locations, f"{spec.name}.", hasher)


@functools.lru_cache(None)
def torch_key() -> bytes:
    """
    Compute a key that contains relevant information about torch source files
    """
    with dynamo_timed("inductor_codecache_torch_key", log_pt2_compile_event=True):
        if not config.is_fbcode():

            def get_code_hash(root: str) -> bytes:
                # This function isn't meant to be used outside of torch_key, just a
                # helper for clarity. Instead, use torch_key() directly when you need
                # a hash representing the state of the source code.
                extra_files = (
                    "codegen/aoti_runtime/interface.cpp",
                    "codegen/aoti_runtime/implementation.cpp",
                    "codegen/cpp_prefix.h",
                    "script.ld",
                )
                inductor_root = os.path.dirname(__file__)
                extra_files = [os.path.join(inductor_root, x) for x in extra_files]
                hasher = hashlib.sha256()
                hasher.update(torch.__version__.encode("utf-8"))
                build_code_hash([root], "", hasher)
                for path in extra_files:
                    if os.path.exists(path):
                        with open(path, "rb") as f:
                            hasher.update(f.read())
                return hasher.digest()

            return get_code_hash(_TORCH_PATH)

        from libfb.py import parutil

        return parutil.get_file_contents("torch/src_hash.txt").rstrip().encode("ascii")


def get_inductor_root() -> str:
    return os.path.dirname(__file__)


@dataclasses.dataclass
class OrderedSetHolder:
    """
    See FxGraphHashDetails. Holds a sorted list to support stable hashing
    of set kwargs.
    """

    items: List[Any]


class BypassFxGraphCache(Exception):
    """
    Exception to indicate that the FxGraphCache should be bypassed.
    """


class FxGraphHashDetails:
    """
    Object to capture all the details for a compiled FX graph relevant to computing
    a safe and stable cache key.
    """

    # Excluded kwargs param that are not stable between runs
    EXCLUDED_KWARGS = ["graph_id"]

    def __init__(
        self,
        gm: GraphModule,
        example_inputs: Sequence[InputType],
        fx_kwargs: _CompileFxKwargs,
        inputs_to_check: Sequence[int],
    ) -> None:
        self.gm = gm
        self.example_inputs = example_inputs

        # Order kwargs so hashing is stable to changes in kwarg order. Although
        # it's technically a _CompileFxKwargs we don't actually need it typed as
        # such since we're just using it to generate a hash.
        self.fx_kwargs: Dict[str, object] = {}
        for k, v in sorted(fx_kwargs.items()):
            if k not in self.EXCLUDED_KWARGS:
                if type(v) is set:
                    # Special case to handle set params. Python sets can't be
                    # ordered, so sort the elements and store them in a proxy.
                    self.fx_kwargs[k] = OrderedSetHolder(sorted(v))
                else:
                    self.fx_kwargs[k] = v

        from torch._higher_order_ops.triton_kernel_wrap import (
            kernel_side_table,
            triton_kernel_wrapper_functional,
            triton_kernel_wrapper_mutation,
        )
        from torch._inductor.codegen.wrapper import (
            user_defined_triton_kernel_transitive_closure_source_code,
        )

        # Node meta will not be part of gm's reduce function, so lets remember
        # the kernel source code separately
        self.user_defined_triton_source: List[Any] = []
        if gm is not None:
            for module in gm.modules():
                if not isinstance(module, torch.fx.GraphModule):
                    continue
                for node in itertools.chain(
                    module.graph.find_nodes(
                        op="call_function", target=triton_kernel_wrapper_functional
                    ),
                    module.graph.find_nodes(
                        op="call_function", target=triton_kernel_wrapper_mutation
                    ),
                ):
                    from triton.runtime.autotuner import Autotuner

                    kernel = kernel_side_table.get_kernel(node.kwargs["kernel_idx"])
                    if isinstance(kernel, Autotuner):
                        kernel = kernel.fn

                    kernel_source = (
                        user_defined_triton_kernel_transitive_closure_source_code(
                            kernel
                        )
                    )
                    constant_args = kernel_side_table.get_constant_args(
                        node.kwargs["constant_args_idx"]
                    )
                    self.user_defined_triton_source.append(
                        (kernel_source, constant_args)
                    )

        # Alignment checks
        self.inputs_to_check = inputs_to_check

        # 'Deterministic algorithms' can affect codegen via lowering to cuda kernels.
        self.deterministic_algorithms_settings = (
            torch.are_deterministic_algorithms_enabled(),
            torch.is_deterministic_algorithms_warn_only_enabled(),
            torch.utils.deterministic.fill_uninitialized_memory,  # type: ignore[attr-defined]
        )

        # Global settings affecting matmul codegen.
        self.cuda_matmul_settings = (
            torch.backends.cuda.matmul.allow_tf32,
            torch.backends.cuda.matmul.allow_fp16_reduced_precision_reduction,
            torch.backends.cuda.matmul.allow_bf16_reduced_precision_reduction,
        )

        # Also hash on various system info (including the triton compiler version).
        self.torch_version = torch_key()
        self.system_info = CacheBase.get_system()
        self.inductor_config = config.save_config_portable()

        # Custom post grad passes should provide an ID to hash.
        self.post_grad_custom_pre_pass = self._get_custom_pass_detail(
            config.post_grad_custom_pre_pass
        )
        self.post_grad_custom_post_pass = self._get_custom_pass_detail(
            config.post_grad_custom_post_pass
        )

    def _get_custom_pass_detail(
        self, custom_pass: CustomGraphPassType
    ) -> Optional[Any]:
        if not custom_pass:
            return None
        assert isinstance(custom_pass, CustomGraphPass)
        return custom_pass.uuid()


def has_frozen_params(gm: torch.fx.GraphModule) -> bool:
    return getattr(gm, "_has_frozen_params", False)


def compiled_fx_graph_hash(
    gm: GraphModule,
    example_inputs: Sequence[InputType],
    fx_kwargs: _CompileFxKwargs,
    inputs_to_check: Sequence[int],
) -> Tuple[str, List[str]]:
    """
    Generate a unique hash of the FX graph for caching.
    """
    # To support caching when the graph has frozen params, we ignore the tensor values
    # of non-inlined constants since they won't be included in the cache entry. Without
    # freezing, we want to include the values of any constant attribute.
    include_non_inlined = not has_frozen_params(gm)

    details = FxGraphHashDetails(gm, example_inputs, fx_kwargs, inputs_to_check)
    has_user_defined_triton_kernels = len(details.user_defined_triton_source) != 0
    pickler = FxGraphCachePickler(
        gm, include_non_inlined, has_user_defined_triton_kernels
    )
    # The prefix distinguishes among the other kinds of objects we
    # cache in this module.
    key = "f" + pickler.get_hash(details)
    debug_lines = pickler.debug_lines(details)
    debug_str = "\n".join(debug_lines)
    log.debug(f"FX graph cache hash details for key {key}:\n{debug_str}")  # noqa: G004
    return key, debug_lines


def cudagraph_post_compile(
    example_inputs: Sequence[InputType],
    compiled_graph: CompiledFxGraph,
    cudagraphs: BoxedBool,
    gm: Optional[torch.fx.GraphModule],
) -> None:
    """
    Checks for any reasons not to run cudagraphs and then
    runs it on compiled_graph.
    Mutates the `compiled_graph.current_callable` and `cudagraphs`
    """
    assert compiled_graph.current_callable is not None
    assert compiled_graph.cudagraph_info is not None
    cached_info = compiled_graph.cudagraph_info
    cudagraph_fail_reasons = cached_info.cudagraph_fail_reasons
    inputs_to_check = compiled_graph.inputs_to_check
    boxed_forward_device_index = compiled_graph.boxed_forward_device_index
    is_inference = compiled_graph.fx_kwargs["is_inference"]
    is_backward = compiled_graph.fx_kwargs["is_backward"]

    if not cudagraph_fail_reasons:
        fx_kwargs = compiled_graph.fx_kwargs
        static_input_idxs = fx_kwargs["static_input_idxs"]

        placeholders = cached_info.placeholders
        stack_traces = cached_info.stack_traces
        if not config.triton.cudagraph_trees:
            # Force specialize all inputs so that CUDA graphs will work
            for t in example_inputs:
                if isinstance(t, torch.SymInt):
                    int(t)  # guard

        if (
            boxed_forward_device_index is not None
            and not is_inference
            and not is_backward
        ):
            boxed_forward_device_index.set(next(iter(compiled_graph.device_idxs)))

        from .compile_fx import cudagraphify

        current_callable = compiled_graph.current_callable
        assert current_callable is not None
        compiled_graph.current_callable = cudagraphify(
            current_callable,
            static_input_idxs=static_input_idxs or (),
            device_index=next(iter(compiled_graph.device_idxs)),
            stack_traces=stack_traces,
            is_backward=is_backward,
            is_inference=is_inference,
            constants=tuple(compiled_graph.get_constants(gm).values()),
            placeholders=placeholders,
            mutated_input_idxs=tuple(compiled_graph.mutated_input_idxs),
        )

    else:
        BoxedBool.disable(cudagraphs)

        # See [Backward Generation Handling]
        # if cudagraph'd the forward and set the device, we need to let the cudagraph manager
        # know we are we running the backward even if we will not run it in cudagraphs
        if is_backward and config.triton.cudagraph_trees:
            assert boxed_forward_device_index is not None
            assert boxed_forward_device_index.value is not None
            compiled_graph_callable = compiled_graph.current_callable

            manager = torch._inductor.cudagraph_trees.get_manager(
                boxed_forward_device_index.value, create_if_none_exists=False
            )
            # should already exist from forward
            assert manager is not None

            def compiled_artifact(new_inputs: List[Any]) -> Callable[..., Any]:
                manager.set_to_running_backward()  # type: ignore[union-attr]
                return compiled_graph_callable(new_inputs)

            compiled_graph.current_callable = compiled_artifact

        if "cuda" in compiled_graph.device_types:
            # prefer better disable_cudagraphs_reason bc stack trace
            # TODO: migrate all disable reasons to stack trace, refactor
            if compiled_graph.disabled_cudagraphs_reason:
                log_cudagraph_skip_and_bump_counter(
                    compiled_graph.disabled_cudagraphs_reason
                )
            else:
                log_cudagraph_skip_and_bump_counter(
                    f"skipping cudagraphs due to {cudagraph_fail_reasons}"
                )


def maybe_realign_inputs(
    ran_cudagraphs: BoxedBool,
    compiled_graph: CompiledFxGraph,
    inputs_to_check: Sequence[int],
) -> None:
    """
    Realigns input strides from inputs_to_check if
    we didn't end up running cudagraphs. Mutates
    `compiled_graph.current_callable` if cudagraphs
    was run. Otherwise, does nothing.
    """
    if not ran_cudagraphs:
        assert compiled_graph.current_callable is not None
        new_callable = align_inputs_from_check_idxs(
            compiled_graph.current_callable, inputs_to_check
        )
        if new_callable is not compiled_graph.current_callable:
            compiled_graph.current_callable = new_callable


def add_ephemeral_timeout_increase_for_distributed(time_saved_ns: int) -> int:
    """
    Ephemerally increases the NCCL timeout when compiling for a distributed job
    Returns amount of seconds increased
    """
    if not torch.distributed.is_available() or not torch.distributed.is_initialized():
        return 0

    increased_timeout_sec = int(time_saved_ns // 1e9)  # convert to seconds

    if config.is_fbcode():
        fudge_factor = torch._utils_internal.justknobs_getval_int(
            "pytorch/remote_cache:ephemeral_timeout_fudge_factor_percentage"
        )
        log.info(
            "Ephemeral NCCL timeout increase fudge factor %d and original increase value %d",
            fudge_factor,
            increased_timeout_sec,
        )
        increased_timeout_sec += int(increased_timeout_sec * fudge_factor / 100)

    log.info("Increasing NCCL timeout by %d", increased_timeout_sec)
    dist.distributed_c10d._add_ephemeral_timeout_for_all_pgs(
        timedelta(seconds=increased_timeout_sec)
    )
    return increased_timeout_sec


class FxGraphCache:
    """
    Supports caching and reusing compiled Fx graphs.

    The overall strategy is as follows:
    - This cache stores entries on disk. When saving an entry, we can't
      serialize callables (that could be C++, Triton, etc.), so we serialize
      their own disk cache location. We then recreate the compiled artifact
      after fetching from disk.
    - For indexing the cache, we gather the fields relevant to identifying an
      FxGraph (the graph module, graph inputs, system settings etc.) into an
      FxGraphCacheDetails object, pickle it, and compute a hash for the key.
      See FxGraphCachePickler.
    - Among the metadata we store, we also include a guards expression that's
      appropriate for validating any symbols for Tensor arguments that have
      symbolic bounds. On cache lookup then, we evaluate those guards in the
      current context to validate that a cached entry can be served.
    - A given graph could have multiple compiled versions, corresponding to
      different sets of guards. Therefore, we store cache entries in the form:
          <temp dir>/<fx graph hash>/<serialized metatdata>
    - On lookup, we compute the key from the graph details, iterate over all
      leaf files in the corresponding subdirectory, deserialize the entry, and
      evaluate its guards expression. If the evaluation succeeds, we have a
      cache hit. If it fails, we compile the graph and store a new entry.
    - Finally, on a cache hit, we need to make sure any guards that would
      have been created during compilation are added to the current context.
    """

    # TODO(masnesral): Investigate whether it's beneficial to store compiled graphs
    # in an in-memory cache after loading from disk.
    @staticmethod
    def _get_tmp_dir() -> str:
        """
        Get the toplevel temporary directory for storing compiled graphs.
        """
        return os.path.join(cache_dir(), "fxgraph")

    @staticmethod
    def _get_tmp_dir_for_key(key: str) -> str:
        """
        Return the disk location for a given cache key.
        """
        return os.path.join(FxGraphCache._get_tmp_dir(), key[1:3], key)

    @staticmethod
    def _filter_backed_symints(inputs: Sequence[InputType]) -> List[torch.SymInt]:
        """
        Get the backed SymInt objects from the input list. Note that we can never
        have guards that depend on unbacked symint.
        """
        return [s for s in inputs if isinstance(s, torch.SymInt) and has_hint(s)]

    @staticmethod
    def _get_shape_env() -> Optional[ShapeEnv]:
        """
        Helper to get the shape env from the tracing context.
        """
        ctx = torch._guards.TracingContext.try_get()
        if not ctx:
            return None
        return ctx.fake_mode.shape_env

    @staticmethod
    def _lookup_graph(
        key: str,
        example_inputs: Sequence[InputType],
        local: bool,
        remote_cache: Optional[RemoteCache[JsonDataTy]],
        gm: Optional[torch.fx.GraphModule],
    ) -> Tuple[Optional[CompiledFxGraph], Dict[str, Any]]:
        """
        Lookup a compiled graph in the cache by key. On a hit, return the
        deserialized CompiledFxGraph object. On a miss, return None.
        """
        shape_env = FxGraphCache._get_shape_env()
        assert shape_env is not None

        symints = FxGraphCache._filter_backed_symints(example_inputs)
        hints = [hint_int(s) for s in symints]

        def iterate_over_candidates() -> Generator[CompiledFxGraph, None, None]:
            if local:
                subdir = FxGraphCache._get_tmp_dir_for_key(key)
                if os.path.exists(subdir):
                    for path in sorted(os.listdir(subdir)):
                        try:
                            with open(os.path.join(subdir, path), "rb") as f:
                                yield pickle.load(f)
                        except Exception:
                            log.warning(
                                "fx graph cache unable to load compiled graph",
                                exc_info=True,
                            )

            if remote_cache:
                try:
                    if (cache_data := remote_cache.get(key)) is not None:
                        assert isinstance(cache_data, dict)
                        data = cache_data["data"]
                        assert isinstance(data, (str, bytes))
                        content = base64.b64decode(data)
                        yield pickle.loads(content)
                except Exception:
                    log.warning(
                        "fx graph cache unable to load compiled graph", exc_info=True
                    )

        # Iterate over any entries in the subdir for this key and evaluate
        # their guards to determine whether there's a hit.
        graph = None
        cache_info: Dict[str, Any] = dict()

        for candidate in iterate_over_candidates():
            if not candidate.guards_expr:
                # No guards to evaluate, so this is a hit.
                graph = candidate
                break

            # Evaluate the guard expression in the current context.
            # If there's not a cache hit, we don't want the evaluation to
            # affect the current env, e.g., cause the creation of new guards,
            # so we evaluate with the hints instead of the symbols.
            hit = bool(
                shape_env.evaluate_guards_expression(candidate.guards_expr, hints)
            )
            log.debug(
                "fx graph cache key %s evaluating guards [%s] with values %s => hit=%s",
                key,
                candidate.guards_expr,
                hints,
                hit,
            )
            if hit:
                graph = candidate
                break

        if graph is None:
            return None, cache_info

        try:
            artifact_path = graph.after_deserialization(gm)
        except OSError:
            # Not expected, but in case the PyCodeCache entry is removed from
            # underneath us, treat it as a cache miss and recompile.
            return None, cache_info

        if bundle := graph._triton_bundle:
            triton_bundler_meta = TritonBundler.read_and_emit(bundle)
            if (meta := triton_bundler_meta) is not None:
                cache_info["triton_bundler_meta"] = str(meta)
                logger = get_chromium_event_logger()
                if "inductor_compile" in logger.get_stack():
                    # TODO: Clean up autograd cache integration
                    logger.add_event_data(
                        "inductor_compile", cached_kernel_names=meta.cached_kernel_names
                    )
                if len(meta.cached_kernel_names) > 0:
                    get_metrics_context().increment("num_triton_bundles", 1)

        inductor_meta = autotune_cache.inductor_meta_from_config()

<<<<<<< HEAD
        # FIXME: I think I screwed up the resolve somewhere in here...
        AutotuneCacheBundler.begin_compile(inductor_meta, code=graph.source_code)
=======
        try:
            with dynamo_timed(
                "PyCodeCache.load_by_key_path", log_pt2_compile_event=True
            ):
                graph.current_callable = PyCodeCache.load_by_key_path(
                    graph.cache_key,
                    artifact_path,
                    graph.cache_linemap,
                    graph.get_constants(gm),
                ).call
        except OSError:
            # Not expected, but in case the PyCodeCache entry is removed from
            # underneath us, treat it as a cache miss and recompile.
            log.error("Failed to load cached artifact: %s", artifact_path)
            return None, cache_info
>>>>>>> 4718f59c

        # Now re-evaluate with the symints to add any guards to the current env.
        if graph.guards_expr:
            check = bool(
                shape_env.evaluate_guards_expression(graph.guards_expr, symints)
            )
            assert check is True
            log.debug(
                "fx graph cache key %s post-load guards: %s", key, shape_env.guards
            )

        # Increment the cached metrics/counters by the amounts recorded when the FX
        # graph was compiled for this cache entry. Pretending these counters
        # were incremented normally is useful for testing with the cache enabled.
        metrics.CachedMetricsHelper.apply_deltas(graph.metrics_deltas)
        counters["inductor"] += graph.counter_deltas

        from .graph import GraphLowering

        # TODO: Should this be part of after_deserialization?
        GraphLowering.save_output_code(graph.source_code)
        output_code_log.debug("Output code written to: %s", artifact_path)
        output_code_log.debug("Output code: \n%s", graph.source_code)
        # On cache hit, use artifact path as filename
        trace_structured(
            "inductor_output_code",
            lambda: {"filename": artifact_path},
            payload_fn=lambda: graph.source_code,
        )
        return graph, cache_info

    @staticmethod
    def post_compile(
        compiled_graph: CompiledFxGraph,
        example_inputs: Sequence[InputType],
        cudagraphs: BoxedBool,
        gm: Optional[torch.fx.GraphModule] = None,
    ) -> CompiledFxGraph:
        """
        Run a set of post processing steps after loading from the cache. These involve:
         - Setting the tracing context output strides
         - Running cudagraphs if enabled
         - Realigning inputs

        This runs whether or not we have a cache hit, and always runs directly after we get a CompiledFxGraph.
        The results of this function are *not* saved in the cache itself.
        """
        set_tracing_context_output_strides(example_inputs, compiled_graph)

        if cudagraphs:
            # It's possible that cudagraphs is enabled, but was disabled
            # during a previous compilation we're loading from the cache.
            # If so, we need to disable it on this new process too.
            if compiled_graph.disabled_cudagraphs_reason:
                if "cuda" in compiled_graph.device_types:
                    log_cudagraph_skip_and_bump_counter(
                        f"skipping cudagraphs due to {compiled_graph.disabled_cudagraphs_reason}"
                    )
                else:
                    counters["inductor"]["cudagraph_skips"] += 1
                BoxedBool.disable(cudagraphs)
            else:
                cudagraph_post_compile(
                    example_inputs,
                    compiled_graph,
                    cudagraphs,
                    gm,
                )
        inputs_to_check = compiled_graph.inputs_to_check
        # cudagraphs could have been disabled from the earlier conditions
        # so we still need to realign inputs if that happens
        maybe_realign_inputs(
            cudagraphs,
            compiled_graph,
            inputs_to_check,
        )

        return compiled_graph

    @staticmethod
    def _save_graph(
        key: str,
        compiled_graph: CompiledFxGraph,
        example_inputs: Sequence[InputType],
        local: bool,
        remote_cache: Optional[RemoteCache[JsonDataTy]],
    ) -> None:
        """
        Store a serialized CompiledFxGraph on disk.
        """
        disk_compiled_graph = copy(compiled_graph)
        disk_compiled_graph.prepare_for_serialization()

        # Before serializing, compute the guard expression that will be used to
        # ensure that a CompiledFxGraph is valid when loaded from the cache. It's
        # sufficient to consider only the SymInt args to the fx graph since the
        # Tensor shapes are already captured in the hash for the cache key. Any
        # Tensor arg with a symbolic shape will have a SymInt arg for the graph.
        shape_env = FxGraphCache._get_shape_env()
        assert shape_env is not None
        symints = FxGraphCache._filter_backed_symints(example_inputs)
        guards = shape_env.get_pruned_guards(symints)
        disk_compiled_graph.guards_expr = shape_env.produce_guards_expression(
            placeholders=symints, guards=guards
        )

        try:
            content = pickle.dumps(disk_compiled_graph)
        except Exception:
            log.warning(
                "fx graph cache unable to serialize compiled graph", exc_info=True
            )
            counters["inductor"]["fxgraph_cache_pickle_error"] += 1
            return

        try:
            if local:
                subdir = FxGraphCache._get_tmp_dir_for_key(key)
                if not os.path.exists(subdir):
                    os.makedirs(subdir, exist_ok=True)

                # Use a hash of the serialized CompiledFxGraph to get a unique file
                # name. The specific name doesn't matter since a lookup involves
                # iterating over all entries in the parent subdir.
                path = os.path.join(subdir, sha256_hash(content))
                write_atomic(path, content, make_dirs=True)

            if remote_cache:
                time_taken_ms = int((disk_compiled_graph._time_taken_ns or 0) // 1e6)
                cache_data: JsonDataTy = {
                    "data": base64.b64encode(content).decode("ascii"),
                    "time_taken_ms": time_taken_ms,
                }
                remote_cache.put(key, cache_data)
        except Exception:
            log.warning("fx graph unable to write to cache", exc_info=True)
            counters["inductor"]["fxgraph_cache_write_error"] += 1

    @staticmethod
    def _check_for_hop(gm: GraphModule) -> None:
        for node in gm._for_each_node():
            if (
                isinstance(node.target, torch._ops.HigherOrderOperator)
                and not node.target.cacheable()
            ):
                raise BypassFxGraphCache(
                    f"Can't cache HigherOrderOperator: {node.target.name()}"
                )
            if node.op == "getattr" and isinstance(
                getattr(gm, node.target), torch._C.ScriptObject
            ):
                raise BypassFxGraphCache("Can't cache torchbind objects")

    @staticmethod
    def _check_can_cache(gm: GraphModule) -> None:
        """
        Check some conditions that would preclude caching and raise BypassFxGraphCache
        to bypass in case caching is not possible.
        """
        # Post grad custom passes must implement the CustomGraphPass or we don't
        # know how to include them in the cache key calculation.
        for p in (config.post_grad_custom_pre_pass, config.post_grad_custom_post_pass):
            if p and (not isinstance(p, CustomGraphPass) or not p.uuid()):
                raise BypassFxGraphCache("Unsupported post grad custom pass")

        # Freezing can embed constants that wouldn't be static across runs.
        if has_frozen_params(gm) and not torch._utils_internal.justknobs_check(
            "pytorch/inductor:allow_freezing_with_caching"
        ):
            raise BypassFxGraphCache("Skipping graph with frozen constants")

        if config.aot_inductor.use_runtime_constant_folding:
            raise BypassFxGraphCache(
                "Runtime constant folding can introduce constants that aren't "
                "static across runs"
            )

        from torch._inductor.compiler_bisector import CompilerBisector

        if CompilerBisector.bisection_enabled:
            log.debug("dont cache graph when bisect enabled")
            raise BypassFxGraphCache

        # The treatment of guards in the caching implementation requires that
        # we have a shape env.
        if FxGraphCache._get_shape_env() is None:
            log.debug("fx graph cache no shape env")
            raise BypassFxGraphCache("No shape env")

        # We skip caching if there are any HOPs or torchbind objects.
        FxGraphCache._check_for_hop(gm)

    @staticmethod
    def prepare_key(
        gm: GraphModule,
        example_inputs: Sequence[InputType],
        fx_kwargs: _CompileFxKwargs,
        inputs_to_check: Sequence[int],
        remote: bool,
    ) -> Tuple[Optional[Tuple[str, List[str]]], Dict[str, Any]]:
        """
        Checks that the inductor input is cacheable, then computes
        and returns the cache key for the input.
        Returns (key_info, cache_info) where:
        - key_info is (hash_key, debug_lines), and
        - cache_info will contain debug info in the event of BypassFxGraphCache.

        NB: It is possible to have this function return a union instead. But
        I personally believe it is more annoying/difficult to read in that format.
        """
        try:
            FxGraphCache._check_can_cache(gm)
            key, debug_lines = compiled_fx_graph_hash(
                gm, example_inputs, fx_kwargs, inputs_to_check
            )
        except BypassFxGraphCache as e:
            counters["inductor"]["fxgraph_cache_bypass"] += 1
            log.info("Bypassing FX Graph Cache because '%s'", e)
            if remote:
                log_cache_bypass("bypass_fx_graph", str(e))
            cache_info = {
                "cache_state": "bypass",
                "cache_bypass_reason": str(e),
                "cache_event_time": time_ns(),
            }
            return None, cache_info
        # If key exists, then cache_info will come from load_with_key
        return (key, debug_lines), {}

    @staticmethod
    def get_remote_cache() -> Optional[RemoteCache[JsonDataTy]]:
        """
        Attempts to load the remote cache, returns None on error.
        """
        cache_id = "fx-graph-v1"
        return create_cache(
            cache_id,
            config.is_fbcode(),
            "FbRemoteFxGraphCache",
            "RemoteFxGraphCache",
        )

    @staticmethod
    def load_with_key(
        key: str,
        debug_lines: List[str],
        example_inputs: Sequence[InputType],
        local: bool,
        remote_cache: Optional[RemoteCache[JsonDataTy]],
        is_backward: bool,
        gm: Optional[torch.fx.GraphModule] = None,
    ) -> Tuple[Optional[CompiledFxGraph], Dict[str, Any]]:
        """
        Lookup the graph with the given key, and return results and metadata.
        Doesn't do any logging on its own, because AOTAutograd handles a cache miss
        differently from FXGraphCache.
        """
        compiled_graph, cache_info = FxGraphCache._lookup_graph(
            key, example_inputs, local, remote_cache, gm
        )
        cache_info = {
            **cache_info,
            "key": key,
            "components": debug_lines,
            "cache_event_time": time_ns(),
        }
        if compiled_graph is not None:
            log.info("fx graph cache hit for key %s", key)
            counters["inductor"]["fxgraph_cache_hit"] += 1
            cache_info["cache_state"] = "hit"
            if remote_cache:
                # Count remote cache hit stats
                get_metrics_context().increment("inductor_fx_remote_cache_hit_count", 1)
                get_metrics_context().add_to_set(
                    "inductor_fx_remote_cache_hit_keys", key
                )

            if (time_saved_ns := compiled_graph._time_taken_ns) is not None:
                cache_info["time_saved_ns"] = time_saved_ns
                get_metrics_context().increment(
                    "distributed_ephemeral_timeout_us", time_saved_ns // 1000
                )
                if (
                    ephemeral_increase := add_ephemeral_timeout_increase_for_distributed(
                        time_saved_ns
                    )
                ) != 0:
                    cache_info["ephemeral_timeout_increase"] = ephemeral_increase
        else:
            if remote_cache:
                # Count remote cache miss stats
                get_metrics_context().increment(
                    "inductor_fx_remote_cache_miss_count", 1
                )
                get_metrics_context().add_to_set(
                    "inductor_fx_remote_cache_miss_keys", key
                )
            log.info("fx graph cache miss for key %s", key)
            counters["inductor"]["fxgraph_cache_miss"] += 1
            cache_info["cache_state"] = "miss"

        return compiled_graph, cache_info

    @staticmethod
    def load(  # type: ignore[no-untyped-def]
        compile_fx_fn: Callable[..., Any],
        gm: GraphModule,
        example_inputs: Sequence[InputType],
        fx_kwargs: _CompileFxKwargs,
        inputs_to_check: Sequence[int],
        local: bool,
        remote: bool,
    ):
        """
        Load a compiled graph from the cache. If a cached entry does not exist,
        compile the graph and save it to the cache.
        """
        assert local or remote, "at least one of them needs to be enabled"
        compiled_graph = None
        remote_cache = None
        (key_info, cache_info) = FxGraphCache.prepare_key(
            gm, example_inputs, fx_kwargs, inputs_to_check, remote
        )
        if key_info is not None:
            key, debug_lines = key_info
            if remote:
                remote_cache = FxGraphCache.get_remote_cache()
            compiled_graph, cache_info = FxGraphCache.load_with_key(
                key,
                debug_lines,
                example_inputs,
                local,
                remote_cache,
                is_backward=fx_kwargs.get("is_backward", False),
                gm=gm,
            )

        # CACHE BYPASS: Compile the graph, don't save it to the cache
        if cache_info["cache_state"] == "bypass":
            assert compiled_graph is None
            compiled_graph = compile_fx_fn(
                gm, example_inputs, inputs_to_check, fx_kwargs
            )

        # CACHE MISS: Compile the graph and save to cache
        elif cache_info["cache_state"] == "miss":
            assert compiled_graph is None
            assert key_info is not None
            start_time = cache_info["cache_event_time"]
            TritonBundler.begin_compile()
            try:
                compiled_graph = compile_fx_fn(
                    gm, example_inputs, inputs_to_check, fx_kwargs
                )
                compiled_graph._time_taken_ns = time_ns() - start_time
                cache_key = key_info[0]
                compiled_graph._fx_graph_cache_key = cache_key
                (
                    compiled_graph._triton_bundle,
                    triton_bundler_meta,
                ) = TritonBundler.collect()
            finally:
                TritonBundler.end_compile()
            if triton_bundler_meta is not None:
                cache_info["triton_bundler_meta"] = str(triton_bundler_meta)
            cache_info["time_taken_ns"] = compiled_graph._time_taken_ns
            FxGraphCache._save_graph(
                cache_key,
                compiled_graph,
                example_inputs,
                local,
                remote_cache,
            )
        # CACHE HIT: not much to really do, just make sure the cache key
        # is recorded on the graph
        else:
            assert cache_info["cache_state"] == "hit"
            assert compiled_graph is not None
            assert key_info is not None
            cache_key = key_info[0]
            compiled_graph._fx_graph_cache_key = cache_key

        assert compiled_graph is not None

        # Logging and observability: we log a single chromium event
        # and a tlparse log for every cache action.
        # In the event of a bypass, we also logged to the remote table earlier
        # with log_cache_bypass.
        chromium_log = get_chromium_event_logger()
        cache_state = cache_info["cache_state"]
        chromium_log.log_instant_event(
            f"fx_graph_cache_{cache_state}",
            cache_info["cache_event_time"],
            metadata=cache_info,
        )
        # Add event data about cache hits/miss
        # TODO: add remote cache get/put timings here too
        chromium_log.add_event_data(
            "inductor_compile",
            cache_state=cache_state,
            cache_event_time=cache_info["cache_event_time"],
            key=cache_info.get("key"),
            components=cache_info.get("components"),
            cache_bypass_reason=cache_info.get("cache_bypass_reason"),
            remote_cache_enabled=remote,
            local_cache_enabled=local,
        )
        torch._logging.trace_structured(
            "artifact",
            metadata_fn=lambda: {
                "name": f"fx_graph_cache_{cache_state}",
                "encoding": "json",
            },
            payload_fn=lambda: json.dumps(cache_info),
        )
        # Use the passed in cudagraphs so that we mutate the BoxedBool correctly
        FxGraphCache.post_compile(
            compiled_graph, example_inputs, fx_kwargs["cudagraphs"], gm  # type: ignore[arg-type]
        )
        return compiled_graph

    @staticmethod
    def clear() -> None:
        """
        Clear out the on-disk cache.
        """
        try:
            shutil.rmtree(FxGraphCache._get_tmp_dir())
        except FileNotFoundError:
            pass


_StrideExprStr: TypeAlias = str


@dataclasses.dataclass
class CompiledFxGraph:
    """
    Class holding a compiled FX graph. This is the object serialized on disk
    to support FxGraph caching.
    """

    current_callable: Optional[Callable[..., Any]]
    cache_key: str
    source_code: str = dataclasses.field(repr=False)  # Do not display source_code
    cache_linemap: Optional[List[Tuple[int, str]]]
    device_types: Set[str]
    device_idxs: Set[int]
    mutated_inputs: Set[str]
    mutated_input_idxs: Set[int]
    # We populate exactly one of the next two fields. In the common case, we store the
    # constant attirbutes in the cache entry and re-attach them to the module created in
    # PyCodeCache.load_by_key_path. In the case that the graph has frozen parameters,
    # however, we save the mapping from attribute names in the GraphLowering to the
    # original name of the attribute in the GraphModule. When we create the module from
    # the cache entry, we then look up the constants from the current GraphModule. This
    # scheme allows us to support caching with freezing.
    allocated_constant_name: Optional[Dict[str, str]]
    constants: Optional[Dict[str, torch.Tensor]]
    torchbind_constants: Dict[str, torch._C.ScriptObject]
    output_strides: Optional[List[Optional[Tuple[_StrideExprStr, ...]]]]
    disabled_cudagraphs_reason: Optional[str]
    metrics_deltas: metrics.CachedMetricsDeltas
    counter_deltas: Counter[str]
    # This is a string representation of an expression we serialize
    # with the object so the guards can be evaluated in a different
    # context in order to verify the validity of serving a cached
    # fx graph. The expression must be generated by:
    # ShapeEnv.produce_guards_expression()
    guards_expr: Optional[str]

    cudagraph_info: Optional[CudagraphCachedInfo]
    fx_kwargs: _CompileFxKwargs
    inputs_to_check: Sequence[int]
    boxed_forward_device_index: Optional[BoxedDeviceIndex]

    _time_taken_ns: Optional[int] = None
    _boxed_call: Optional[bool] = None
    _fx_graph_cache_key: Optional[str] = None
    _triton_bundle: Optional[List[TritonKernelArtifacts]] = None

    def __init__(
        self,
        current_callable: Optional[Callable[..., Any]],
        graph: GraphLowering,
        gm: torch.fx.GraphModule,
        output_strides: List[Optional[Tuple[_StrideExprStr, ...]]],
        disabled_cudagraphs_reason: Optional[str],
        metrics_deltas: metrics.CachedMetricsDeltas,
        counter_deltas: Counter[str],
    ) -> None:
        self.current_callable = current_callable
        self.cache_key = graph.cache_key
        if graph.cache_path:
            with open(graph.cache_path) as f:
                self.source_code = f.read()
        self.cache_linemap = graph.cache_linemap
        # TODO - ordered set
        self.device_types = set(graph.device_types)
        self.device_idxs = set(graph.device_idxs)
        self.mutated_inputs = set(graph.mutated_inputs)
        self.mutated_input_idxs = set(graph.mutated_input_idxs)
        if has_frozen_params(gm):
            self.allocated_constant_name = graph.allocated_constant_name
            self.constants = None
        else:
            self.allocated_constant_name = None
            self.constants = graph.constants
        self.torchbind_constants = graph.torchbind_constants
        self.output_strides = output_strides
        self.disabled_cudagraphs_reason = disabled_cudagraphs_reason
        self.metrics_deltas = metrics_deltas
        self.counter_deltas = counter_deltas
        self.guards_expr = None
        self.cudagraph_info = None
        self.fx_kwargs = {}
        self.inputs_to_check = ()
        self.boxed_forward_device_index = None

    def __call__(self, inputs: Sequence[Any]) -> Any:
        assert self.current_callable is not None
        try:
            return self.current_callable(inputs)
        finally:
            AutotuneCacheBundler.end_compile()

    def get_constants(
        self, gm: Optional[torch.fx.GraphModule]
    ) -> Dict[str, torch.Tensor]:
        """
        Get the constant attributes.
        """
        # Normal case: The constants are stored in the entry.
        if self.constants is not None:
            return self.constants

        # Freezing case: Look up the constants from attributes on the GraphModule using
        # the allocated_constant_name map.
        assert gm is not None
        assert self.allocated_constant_name is not None
        constants = {
            name: getattr(gm, orig_name)
            for name, orig_name in self.allocated_constant_name.items()
        }
        return constants

    def prepare_for_serialization(self) -> None:
        # We can't really serialize callables that may be C++/Triton/etc.,
        # so we serialize their PyCodeCache disk cache location instead.
        # TODO: This could be better if we're ever able to serialize compiled
        # models to disk.
        self.current_callable = None

    def after_deserialization(self, gm: Optional[torch.fx.GraphModule]) -> str:
        # See _save_graph(); we don't store the callable in the cache entry so
        # recreate it here from the PyCodeCache disk cache.
        artifact_path = get_path(self.cache_key, "py")[2]
        code = self.source_code
        if not os.path.exists(artifact_path):
            counters["inductor"]["fxgraph_lookup_write_file"] += 1
            Path(os.path.dirname(artifact_path)).mkdir(parents=True, exist_ok=True)
            cpp_pp = cpp_prefix_path()
            if os.path.basename(cpp_pp) in code:
                if cpp_pp in code:
                    # Great the name is correct
                    pass
                else:
                    # Old dir name is included, replace it
                    pattern = rf'#include\s*"[^"]+{os.path.basename(cpp_pp)}"'
                    code = re.sub(pattern, f'#include "{cpp_pp}"', code)
                    self.source_code = code

            write_atomic(artifact_path, code, make_dirs=True)

        try:
            with dynamo_timed(
                "PyCodeCache.load_by_key_path",
                log_pt2_compile_event=True,
                fwd_only=False,
            ):
                self.current_callable = PyCodeCache.load_by_key_path(
                    self.cache_key,
                    artifact_path,
                    self.cache_linemap,
                    self.get_constants(gm),
                ).call
        except OSError:
            log.error("Failed to load cached artifact: %s", artifact_path)
            raise

        return artifact_path


def run_command_and_check(cmd_: str) -> None:
    with dynamo_timed("run_command_and_check", log_pt2_compile_event=True):
        cmd = shlex.split(cmd_)
        try:
            subprocess.check_call(cmd)
        except subprocess.CalledProcessError as e:
            raise exc.CppCompileError(cmd, e.output) from e


@functools.lru_cache(None)
def split_aot_inductor_output_path(path: str) -> Tuple[str, str]:
    """Returns the path where the AOT Inductor compiled kernels are stored."""
    if path.endswith(".so"):
        return os.path.split(path)
    elif path.endswith(".pt2"):
        return os.path.split(path)
    else:
        return path, ""


@clear_on_fresh_inductor_cache
class CudaKernelParamCache:
    cache: Dict[str, Dict[str, str]] = {}
    cache_clear = staticmethod(cache.clear)

    @classmethod
    def set(cls, key: str, params: Dict[str, str], cubin: str, bin_type: str) -> None:
        _, path = write(
            cubin,
            bin_type,
            hash_type=bin_type,
            specified_dir=split_aot_inductor_output_path(
                config.aot_inductor.output_path
            )[0],
        )
        params[get_cpp_wrapper_cubin_path_name()] = path

        cls.cache[key] = params

    @classmethod
    def get(cls, key: str) -> Optional[Dict[str, str]]:
        return cls.cache.get(key, None)

    @classmethod
    def get_keys(cls) -> KeysView[str]:
        return cls.cache.keys()


class AotCodeCompiler:
    @classmethod
    def compile(
        cls,
        graph: GraphLowering,
        source_code: str,
        serialized_extern_kernel_nodes: Optional[str],
        device_type: str,
        additional_files: List[str],
    ) -> Union[List[str], str]:
        """
        Returns the .so path, or returns a list of files that were generated if
        config.aot_inductor.package=True.
        """
        generated_files = additional_files

        if sys.platform == "win32":
            raise RuntimeError("AotCodeCompiler not yet supported for inductor")

        _set_gpu_runtime_env()  # cpp_extension consults the env

        picked_vec_isa = pick_vec_isa()
        vec_isa_cmd_gen = CppBuilder(
            name="o",
            sources="i",
            BuildOption=CppTorchDeviceOptions(
                vec_isa=picked_vec_isa,
                device_type=device_type,
                aot_mode=graph.aot_mode,
            ),
        )
        # write function will calc source_code hash, the same source code with different
        # ISA level should be generate different hash.
        # So we need get a command_line which contains isa related parameter as a part of hash key.
        # And then pass the command_line to below write function as extra parameter to
        # guarantee the source code hash contains ISA difference.
        cpp_command = repr(vec_isa_cmd_gen.get_command_line())

        # Meta internal AOTInductor CPU
        fbcode_aot_cpu_re = (
            config.is_fbcode() and device_type == "cpu" and graph.aot_mode
        )
        use_absolute_path = fbcode_aot_cpu_re

        (
            specified_output_path,
            specified_so_name,
        ) = split_aot_inductor_output_path(config.aot_inductor.output_path)
        key, input_path = write(
            source_code,
            "cpp",
            extra=cpp_command,
            specified_dir=specified_output_path,
        )

        if config.aot_inductor.package:
            generated_files.append(input_path)

        output_code_log.info("Output code written to: %s", input_path)
        trace_structured(
            "graph_dump",
            lambda: {
                "name": "inductor_aot_code",
                "type": "cpp",
                "filename": input_path,
            },
            payload_fn=lambda: source_code,
        )

        # We use a file lock below to protect FS operations. The lock file
        # is scoped to the 'key', so make sure the consts_s is protected
        # by the same lock:
        consts_specified_dir = os.path.join(os.path.split(input_path)[0], key)

        def _compile_consts(consts: bytes, platform: str) -> str:
            if platform == "linux":
                if graph.mutated_buffers & set(graph.constants.keys()):
                    # .data section is between .text and .bss. When the size of .data is large,
                    # during the linking, the relocation of .text against .bss may overflow.
                    # Rename it to .ldata so that it won't be in between the .text and .bss section
                    if len(consts) > 2_000_000_000:
                        raise ValueError(
                            "Models with buffer mutation included doesn't support constants greater than 2GB!"
                        )
                    section_attr = '.ldata, "aw"'
                else:
                    section_attr = '.lrodata, "a"'
                symbol_prefix = ""
            elif platform == "darwin":
                section_attr = "__DATA,__data"
                symbol_prefix = "_"
            else:
                raise RuntimeError(f"Unsupported platform: {platform}")

            is_large_consts = len(consts) > 1024
            consts_asm = f"\t.section\t{section_attr}\n"
            consts_asm += f"\t.balign {ALIGN_BYTES}\n"
            consts_asm += f"\t.globl\t{symbol_prefix}_binary_constants_bin_start\n"
            consts_asm += f"{symbol_prefix}_binary_constants_bin_start:\n"
            if not is_large_consts:
                for c in consts:
                    consts_asm += f"\t.byte {c}\n"
                # Add one element even if constants are empty
                # Otherwise assembler will not put them in data section
                if not consts:
                    consts_asm += "\t.space 1\n"
            else:
                consts_asm += "\t.quad 0x1234567899abcdef\n"
                consts_asm += f"\t.space {len(consts) - 8}\n"
            consts_asm += f".globl\t{symbol_prefix}_binary_constants_bin_end\n"
            consts_asm += f"{symbol_prefix}_binary_constants_bin_end:\n"
            _, consts_s = write(
                consts_asm,
                "S",
                specified_dir=consts_specified_dir,
            )
            (
                object_output_name,
                object_output_dir,
            ) = get_name_and_dir_from_output_file_path(consts_s)
            object_build_options = CppTorchDeviceOptions(
                device_type=device_type,
                aot_mode=graph.aot_mode,
                compile_only=True,
                use_absolute_path=use_absolute_path,
            )
            object_builder = CppBuilder(
                name=object_output_name,
                sources=consts_s,
                output_dir=object_output_dir,
                BuildOption=object_build_options,
            )
            compile_cmd = object_builder.get_command_line()
            consts_o = object_builder.get_target_file_path()
            if fbcode_aot_cpu_re:
                # TODO: refactor fbcode_aot_cpu_re logic into CppBuilder
                consts_o = os.path.splitext(consts_s)[0] + ".o"
                compile_file(consts_s, consts_o, compile_cmd.split())
                os.chmod(consts_o, 0o644)
            else:
                run_command_and_check(compile_cmd)

            if is_large_consts:
                with open(consts_o, "r+b") as f:
                    f.seek(0)
                    hdr = f.read(1024)
                    # Search for magic number and write the actual data over it
                    start_idx = hdr.find(b"\xef\xcd\xab\x99\x78\x56\x34\x12")
                    assert start_idx != -1
                    f.seek(start_idx)
                    pos = 0
                    while pos < len(consts):
                        rc = f.write(consts[pos:])
                        pos += rc
            return consts_o

        from filelock import FileLock

        lock_dir = get_lock_dir()
        lock = FileLock(os.path.join(lock_dir, key + ".lock"), timeout=LOCK_TIMEOUT)
        with lock:
            if serialized_extern_kernel_nodes:
                extern_kernel_nodes_json = os.path.splitext(input_path)[0] + ".json"
                with open(extern_kernel_nodes_json, "w") as f:
                    f.write(serialized_extern_kernel_nodes)

                if config.aot_inductor.package:
                    generated_files.append(extern_kernel_nodes_json)

            metadata = config.aot_inductor.metadata
            metadata["AOTI_DEVICE_KEY"] = device_type

            # Save user provided metadata
            meta_json = os.path.splitext(input_path)[0] + "_metadata.json"
            for k, v in config.aot_inductor.metadata.items():
                assert isinstance(k, str) and isinstance(
                    v, (str)
                ), "Metadata must only contain strings"

            with open(meta_json, "w") as f:
                f.write(json.dumps(config.aot_inductor.metadata))

            if config.aot_inductor.package:
                generated_files.append(meta_json)

            output_so = (
                config.aot_inductor.output_path
                if specified_so_name
                else os.path.splitext(input_path)[0] + ".so"
            )

            output_o = os.path.splitext(input_path)[0] + ".o"

            all_cuda = all(
                graph.get_original_value_of_constant(name).is_cuda
                for name in graph.constants.keys()
                if name not in graph.folded_constants
            )

            def _to_bytes(t: torch.Tensor, all_cuda: bool) -> bytes:
                def _pad_to_alignment(raw_bytes: bytes) -> bytes:
                    padded_bytes = raw_bytes.ljust(
                        (len(raw_bytes) + ALIGN_BYTES - 1) // ALIGN_BYTES * ALIGN_BYTES,
                        b"\x00",
                    )
                    return padded_bytes

                # This serializes the tensor's untyped_storage to bytes by accessing
                # the raw data of the underlying structure.
                import ctypes

                if t.numel() == 0:
                    return b""

                if t.is_mkldnn:
                    data_ptr = torch.ops.mkldnn.data_ptr(t)
                    nbytes = torch.ops.mkldnn._nbytes(t)
                else:
                    t_cpu = t.untyped_storage().cpu()
                    data_ptr = t_cpu.data_ptr()
                    nbytes = t_cpu.nbytes()

                raw_array = ctypes.cast(
                    data_ptr,
                    ctypes.POINTER(ctypes.c_ubyte * nbytes),
                )
                raw_bytes = bytes(raw_array.contents)
                return raw_bytes if all_cuda else _pad_to_alignment(raw_bytes)

            serialized_weights = b"".join(
                _to_bytes(graph.get_original_value_of_constant(name), all_cuda)
                for name in graph.constants.keys()
                if name not in graph.folded_constants
            )
            consts_size = len(serialized_weights)

            # TODO: Fix mmap weights with cuda
            use_mmap_weights = not config.is_fbcode() and consts_size > 2_000_000_000
            if config.aot_inductor.force_mmap_weights:
                use_mmap_weights = True

            (
                object_output_name,
                object_output_dir,
            ) = get_name_and_dir_from_output_file_path(input_path)
            object_build_options = CppTorchDeviceOptions(
                vec_isa=picked_vec_isa,
                device_type=device_type,
                aot_mode=graph.aot_mode,
                compile_only=True,
                use_absolute_path=use_absolute_path,
                use_mmap_weights=use_mmap_weights,
            )
            object_builder = CppBuilder(
                name=object_output_name,
                sources=input_path,
                output_dir=object_output_dir,
                BuildOption=object_build_options,
            )
            compile_cmd = object_builder.get_command_line()
            output_o = object_builder.get_target_file_path()

            log.debug("aot compilation command: %s", compile_cmd)
            if not config.aot_inductor.package_cpp_only:
                if fbcode_aot_cpu_re:
                    output_o = os.path.splitext(input_path)[0] + ".o"
                    compile_file(input_path, output_o, compile_cmd.split())
                    os.chmod(output_o, 0o644)
                else:
                    run_command_and_check(compile_cmd)

            if config.aot_inductor.package_cpp_only:
                compile_flags = os.path.splitext(input_path)[0] + "_compile_flags.json"
                object_build_options.save_flags_to_file(compile_flags)
                generated_files.append(compile_flags)

            if not use_mmap_weights:
                aot_constants = serialized_weights
                magic_number = 0
            else:
                magic_number = cast(
                    int, torch.randint(0, torch.iinfo(torch.int64).max, (1,)).item()
                )
                aot_constants = struct.pack("qq", consts_size + 8, magic_number)

            consts_o = _compile_consts(aot_constants, sys.platform)
            gpu_codecache: Union[ROCmCodeCache, CUDACodeCache] = (
                ROCmCodeCache() if torch.version.hip else CUDACodeCache()
            )
            kernels_o = [
                entry.output_path
                for entry in gpu_codecache.cache.values()
                if entry.output_path.endswith(".o")
            ]
            kernels_o = " ".join(kernels_o)

            output_name, output_dir = get_name_and_dir_from_output_file_path(output_so)
            so_build_options = CppTorchDeviceOptions(
                vec_isa=picked_vec_isa,
                device_type=device_type,
                aot_mode=graph.aot_mode,
                use_absolute_path=use_absolute_path,
            )
            so_builder = CppBuilder(
                name=output_name,
                sources=[output_o, consts_o, kernels_o],
                output_dir=output_dir,
                BuildOption=so_build_options,
            )
            link_cmd = so_builder.get_command_line()
            output_so = so_builder.get_target_file_path()

            log.debug("aot linkage command: %s", link_cmd)

            # Append cmds to the end of codegen-ed wrapper file
            with open(input_path, "a") as f:
                f.write("\n")
                f.write(f"// Compile cmd\n// {compile_cmd}\n")
                f.write(f"// Link cmd\n// {link_cmd}\n")

            if config.aot_inductor.package_cpp_only:
                linker_flags = os.path.splitext(input_path)[0] + "_linker_flags.json"
                so_build_options.save_flags_to_file(linker_flags)
                generated_files.append(linker_flags)

                # If we only want to package the cpp, then we need to save the
                # weights separately into a bin, and we also need to prevent compiling the so

                if use_mmap_weights:
                    weight_file = (
                        os.path.splitext(input_path)[0] + "_serialized_weights.bin"
                    )
                    with open(weight_file, "wb") as f_weights:
                        f_weights.write(serialized_weights)
                        f_weights.write(struct.pack("q", magic_number))

                    generated_files.append(weight_file)

                generated_files.append(consts_o)
                generated_files.append(kernels_o)

            else:
                if fbcode_aot_cpu_re:
                    output_so = (
                        config.aot_inductor.output_path
                        if specified_so_name
                        else os.path.splitext(input_path)[0] + ".so"
                    )
                    compile_file([output_o, consts_o], output_so, link_cmd.split())
                    os.chmod(output_so, 0o755)
                else:
                    run_command_and_check(link_cmd)

                for o_file in [
                    output_o,
                    consts_o,
                    os.path.splitext(consts_o)[0] + ".S",
                ]:
                    # Remove these as they are not needed anymore
                    os.remove(o_file)

                if use_mmap_weights:
                    import resource

                    page_size_ = resource.getpagesize()
                    page_size = max(16384, page_size_)

                    with open(output_so, "a+b") as f_so:
                        so_size = f_so.tell()
                        # Page align the weights
                        f_so.write(b" " * (page_size - so_size % page_size))
                        f_so.write(serialized_weights)
                        f_so.write(struct.pack("q", magic_number))

                if config.aot_inductor.package:
                    generated_files.append(output_so)

        if config.aot_inductor.package:
            # We want to return the directory that contains all the AOTI
            # generated files, not just the so
            # return os.path.split(output_so)[0]
            return generated_files

        return output_so


# Putting this fn in cpp.py (unfortunately) causes a deadlock, which is why it's in codecache.py.
# Why? importing from cpp.py invokes codecache.pick_vec_isa(), which takes out a lock.
# Cycle goes:
# - CppCodeCache.load()
# - pick_vec_isa()
# - valid_vec_isa_list()
# - VecISA.__bool__() <-- takes out a lock
# - compile_file() <-- imports cpp_prefix_path from cpp, which causes us to try to take out the same lock.
@clear_on_fresh_inductor_cache
@functools.lru_cache
def cpp_prefix_path() -> str:
    path = Path(__file__).parent / "codegen/cpp_prefix.h"
    with path.open() as f:
        content = f.read()
        _, filename = write(
            content,
            "h",
        )
    return normalize_path_separator(filename)


def cpp_prefix() -> str:
    filename = cpp_prefix_path()
    if config.is_fbcode():
        # We need relative paths, since we bundle up
        # everything that we compile into a folder for remote compilation.
        return f'#include "{os.path.basename(filename)}"'
    else:
        return f'#include "{filename}"'


# Given a path to an input cpp file and an output path,
# Attempts to compile the file, storing the output in "output_path"
def compile_file(
    input_path: Union[str, List[str]], output_path: str, cmd: List[str]
) -> None:
    with dynamo_timed("compile_file"):
        return _compile_file(input_path, output_path, cmd)


def _compile_file(
    input_path: Union[str, List[str]], output_path: str, cmd: List[str]
) -> None:
    input_paths = [input_path] if isinstance(input_path, str) else input_path
    input_files = [
        os.path.basename(ip) if config.is_fbcode() else ip for ip in input_paths
    ]
    try:
        if config.is_fbcode():
            # Need to copy our header into the same folder as the sourcecode.
            header_path = cpp_prefix_path()
            header_name = os.path.basename(header_path)
            output_name = os.path.basename(output_path)
            # When we build remotely, we need to make sure to carefully copy any files
            # that are required during the compilation process into our build directly.
            # This is where all of the ATen/c10/Torch includes come from.
            torch_includes_path = os.path.join(_TORCH_PATH, "include")
            with tempfile.TemporaryDirectory() as tmp_dir:
                # Copy everything to tmp compilation folder
                shutil.copy(header_path, os.path.join(tmp_dir, header_name))
                shutil.copy(_LINKER_SCRIPT, os.path.join(tmp_dir, "script.ld"))
                for p, f in zip(input_paths, input_files):
                    shutil.copy(p, os.path.join(tmp_dir, f))
                dest_include_path = os.path.join(tmp_dir, "include")
                shutil.copytree(torch_includes_path, dest_include_path)
                # Run the build
                output_file_path = _run_build_command(cmd, tmp_dir, output_name)
                # Copy output from the build
                if os.path.exists(output_path):
                    os.remove(output_path)
                shutil.copy(output_file_path, output_path)
        else:
            subprocess.check_output(cmd, stderr=subprocess.STDOUT)
    except subprocess.CalledProcessError as e:
        output = e.output.decode("utf-8")
        openmp_problem = "'omp.h' file not found" in output or "libomp" in output
        if openmp_problem and sys.platform == "darwin":
            instruction = (
                "\n\nOpenMP support not found. Please try one of the following solutions:\n"
                "(1) Set the `CXX` environment variable to a compiler other than Apple clang++/g++ "
                "that has builtin OpenMP support;\n"
                "(2) install OpenMP via conda: `conda install llvm-openmp`;\n"
                "(3) install libomp via brew: `brew install libomp`;\n"
                "(4) manually setup OpenMP and set the `OMP_PREFIX` environment variable to point to a path"
                " with `include/omp.h` under it."
            )
            output += instruction
        raise exc.CppCompileError(cmd, output) from e


_libgomp: Optional[CDLL] = None


def custom_op_wrapper(op: str, *args: Any) -> Union[list[c_void_p], c_void_p]:
    # This function will be called from generated cpp wrapper code in the JIT mode.
    # Because tensors will be passed in as AtenTensorHandle, we need to explicitly convert them.
    def convert_arg(arg: Any) -> Any:
        if str(type(arg)) == "<class 'PyCapsule'>":
            # No easy way to do isinstance check on PyCapsule
            return torch._C._aoti.alloc_tensor_by_stealing_from_void_ptr(arg)
        elif isinstance(arg, (list, tuple)):
            return type(arg)(convert_arg(a) for a in arg)
        else:
            return arg

    converted_args = [convert_arg(arg) for arg in args]

    assert op.startswith("torch.ops."), (
        op + " can not be called through custom_op_wrapper"
    )
    func = None
    for i, s in enumerate(op.split(".")):
        if i == 0:
            func = importlib.import_module(s)
        func = getattr(func, s)

    assert callable(func), op + " can not be loaded through custom_op_wrapper"
    result = func(*converted_args)
    if isinstance(result, (list, tuple)):
        # unsafe_alloc_void_ptrs_from_tensors expects result contains tensor only
        result = [torch.tensor([]) if r is None else r for r in result]
        for i, r in enumerate(result):
            assert isinstance(r, torch.Tensor), op + " returns a list of non-tensors"
        return torch._C._aoti.unsafe_alloc_void_ptrs_from_tensors(result)  # type: ignore[arg-type]
    else:
        assert isinstance(result, torch.Tensor), op + " returns a non-tensor"
        return torch._C._aoti.unsafe_alloc_void_ptr_from_tensor(result)


@clear_on_fresh_inductor_cache
class CppCodeCache:
    cache: Dict[str, Callable[[], Union[CDLL, ModuleType]]] = {}
    cache_clear = staticmethod(cache.clear)
    cpp_compile_command_flags: Dict[str, Any] = {}

    @staticmethod
    def _load_library_inner(path: str, key: str) -> Union[CDLL, ModuleType]:
        return cdll.LoadLibrary(path)

    @classmethod
    def _load_library(cls, path: str, key: str) -> Union[CDLL, ModuleType]:
        try:
            result = cls._load_library_inner(path, key)
            result.key = key  # type: ignore[union-attr]
            return result
        except (ImportError, OSError) as e:
            if "gomp" in str(e) and os.path.exists("/usr/lib64/libgomp.so.1"):
                # hacky workaround for fbcode/buck
                global _libgomp
                _libgomp = cdll.LoadLibrary("/usr/lib64/libgomp.so.1")
                result = cls._load_library_inner(path, key)
                result.key = key  # type: ignore[union-attr]
                return result
            if "failed to map segment from shared object" in str(e):
                raise OSError(
                    f"{e}.  The most common reason this may occur is if the {tempfile.gettempdir()} folder "
                    "is mounted with noexec (e.g., by default Docker mounts tmp file systems "
                    f"as noexec).  Please remount {tempfile.gettempdir()} with exec enabled, or set another "
                    "temporary directory with TORCHINDUCTOR_CACHE_DIR environment variable."
                ) from e
            raise

    @classmethod
    def load_async(
        cls,
        source_code: str,
        device_type: str = "cpu",
        submit_fn: Any = None,
        extra_flags: Sequence[str] = (),
    ) -> Any:
        compile_command = {
            **cls.cpp_compile_command_flags,
            "device_type": device_type,
            "vec_isa": pick_vec_isa(),
            "extra_flags": extra_flags,
        }

        _set_gpu_runtime_env()  # cpp_extension consults the env

        command_gen = CppBuilder(
            name="o", sources="i", BuildOption=CppTorchDeviceOptions(**compile_command)
        )
        # write function will calc source_code hash, the same source code with different
        # ISA level should be generate different hash.
        # So we need get a command_line which contains isa related parameter as a part of hash key.
        # And then pass the command_line to below write function as extra parameter to
        # guarantee the source code hash contains ISA difference.
        vec_isa_cmd = repr(command_gen.get_command_line())
        key, input_path = write(source_code, "cpp", extra=vec_isa_cmd)

        if key not in cls.cache:
            from filelock import FileLock

            lock_path = os.path.join(get_lock_dir(), key + ".lock")
            output_name, output_dir = get_name_and_dir_from_output_file_path(input_path)
            """
            If `fb_code` env, it need to be dispatched to original `compile_file` function.
            So, we still need to prepare parameters for the function: `input_path` and `fb_output_path`.
            """
            fb_output_path = input_path[:-3] + "so"
            future: Optional[Future[Any]] = None
            lib = None

            cpp_build_option = CppTorchDeviceOptions(**compile_command)
            cpp_builder = CppBuilder(
                name=output_name,
                sources=input_path,
                output_dir=output_dir,
                BuildOption=cpp_build_option,
            )

            worker_fn = functools.partial(
                _worker_compile_cpp,
                lock_path,
                cpp_builder,
                input_path,
                fb_output_path,
            )

            binary_path = normalize_path_separator(
                fb_output_path
                if config.is_fbcode()
                else cpp_builder.get_target_file_path()
            )

            def load_fn() -> Any:
                nonlocal lib
                if lib is None:
                    if future is not None:
                        future.result()
                    result = worker_fn()
                    assert result is None
                    lib = cls._load_library(binary_path, key)
                    assert lib is not None
                return lib

            if submit_fn is not None:
                with FileLock(lock_path, timeout=LOCK_TIMEOUT):
                    if not os.path.exists(binary_path):
                        future = submit_fn(worker_fn)

            cls.cache[key] = load_fn

        return cls.cache[key]

    @classmethod
    def load(cls, source_code: str, device_type: str = "cpu") -> Any:
        return cls.load_async(source_code, device_type)()


def _worker_compile_cpp(
    lock_path: str,
    cpp_builder: CppBuilder,
    fb_input_path: str,
    fb_output_path: str,
) -> None:
    from filelock import FileLock

    with FileLock(lock_path, timeout=LOCK_TIMEOUT):
        binary_path = (
            fb_output_path if config.is_fbcode() else cpp_builder.get_target_file_path()
        )
        if not os.path.exists(binary_path):
            if config.is_fbcode():
                compile_file(
                    fb_input_path,
                    fb_output_path,
                    shlex.split(cpp_builder.get_command_line()),
                )
            else:
                cpp_builder.build()


# Customized Python binding for cpp kernels
@clear_on_fresh_inductor_cache
class CppPythonBindingsCodeCache(CppCodeCache):
    cache: Dict[str, Callable[[], Union[CDLL, ModuleType]]] = {}
    cache_clear = staticmethod(cache.clear)
    cpp_compile_command_flags = {
        # kernels have no dependency on libtorch
        "include_pytorch": False,
        "shared": True,
    }
    entry_function = "kernel"
    call_entry_function = "kernel(%s);Py_RETURN_NONE;"
    extra_parse_arg = ""
    suffix_template = textwrap.dedent(
        """
        // Python bindings to call %s():
        #define PY_SSIZE_T_CLEAN
        #include <Python.h>
        #include <sstream>
        #include <cstdlib>

        #ifndef _MSC_VER
        #if __cplusplus < 202002L
        // C++20 (earlier) code
        // https://en.cppreference.com/w/cpp/language/attributes/likely
        #define likely(x)       __builtin_expect(!!(x), 1)
        #define unlikely(x)     __builtin_expect(!!(x), 0)
        #endif
        #else
        #define likely(x) (x)
        #define unlikely(x) (x)
        #endif

        // This is defined in guards.cpp so we don't need to import PyTorch headers that are slooow.
        // We manually link it below to workaround issues with fbcode build.
        static void* (*_torchinductor_pyobject_tensor_data_ptr)(PyObject* obj);

        template <typename T> static inline T parse_arg(PyObject* args, size_t n) {
            static_assert(std::is_pointer_v<T>, "arg type must be pointer or long");
            return static_cast<T>(_torchinductor_pyobject_tensor_data_ptr(PyTuple_GET_ITEM(args, n)));
        }
        template <> inline int64_t parse_arg<int64_t>(PyObject* args, size_t n) {
            auto result = PyLong_AsSsize_t(PyTuple_GET_ITEM(args, n));
            if(unlikely(result == -1 && PyErr_Occurred()))
                throw std::runtime_error("expected int arg");
            return result;
        }
        template <> inline uintptr_t parse_arg<uintptr_t>(PyObject* args, size_t n) {
            auto result = PyLong_AsVoidPtr(PyTuple_GET_ITEM(args, n));
            if(unlikely(result == reinterpret_cast<void*>(-1) && PyErr_Occurred()))
                throw std::runtime_error("expected int arg");
            return reinterpret_cast<uintptr_t>(result);
        }

        %s

        static PyObject* %s_py(PyObject* self, PyObject* args) {
            try {
                if(unlikely(!PyTuple_CheckExact(args)))
                    throw std::runtime_error("tuple args required");
                if(unlikely(PyTuple_GET_SIZE(args) != %s))
                    throw std::runtime_error("requires %s args");
                %s
            } catch(std::exception const& e) {
                PyErr_SetString(PyExc_RuntimeError, e.what());
                return nullptr;
            } catch(...) {
                PyErr_SetString(PyExc_RuntimeError, "unhandled error");
                return nullptr;
            }
        }

        static PyMethodDef py_methods[] = {
            {"%s", %s_py, METH_VARARGS, ""},
            {NULL, NULL, 0, NULL}};

        static struct PyModuleDef py_module =
            {PyModuleDef_HEAD_INIT, "%s", NULL, -1, py_methods};

        PyMODINIT_FUNC PyInit_%s(void) {
            const char* str_addr = std::getenv("_TORCHINDUCTOR_PYOBJECT_TENSOR_DATA_PTR");
            if(!str_addr) {
                PyErr_SetString(PyExc_RuntimeError, "_TORCHINDUCTOR_PYOBJECT_TENSOR_DATA_PTR must be set");
                return nullptr;
            }
            std::istringstream iss(str_addr);
            uintptr_t addr = 0;
            iss >> addr;
            _torchinductor_pyobject_tensor_data_ptr =
                reinterpret_cast<decltype(_torchinductor_pyobject_tensor_data_ptr)>(addr);
            PyObject* module = PyModule_Create(&py_module);
            if (module == NULL) {
                return NULL;
            }
            #ifdef Py_GIL_DISABLED
                PyUnstable_Module_SetGIL(mod, Py_MOD_GIL_NOT_USED);
            #endif
            return module;
        }
        """
    )

    @classmethod
    def _load_library_inner(cls, path: str, key: str) -> ModuleType:
        os.environ["_TORCHINDUCTOR_PYOBJECT_TENSOR_DATA_PTR"] = str(
            torch._C._dynamo.guards._torchinductor_pyobject_tensor_data_ptr  # type: ignore[attr-defined]
        )
        module_name = f"{key}.{cls.entry_function}"
        try:
            return sys.modules[module_name]
        except KeyError:
            pass
        spec = importlib.util.spec_from_file_location(module_name, path)
        assert spec is not None
        module = importlib.util.module_from_spec(spec)
        sys.modules[module_name] = module
        spec.loader.exec_module(module)  # type: ignore[union-attr]
        return module

    @classmethod
    def load_pybinding_async(
        cls,
        argtypes: List[str],
        source_code: str,
        device_type: str = "cpu",
        num_outputs: int = -1,
        submit_fn: Any = None,
        extra_flags: Sequence[str] = (),
    ) -> Any:
        """
        Wrap a C++ function in fast Python bindings.

        Args:
            argtypes: The types of args to ENTRY_FUNCTION(), e.g. ["float*", "long"]
            source_code: C++ source code containing a ENTRY_FUNCTION() function

        Returns:
            A python version of ENTRY_FUNCTION()
        """
        parseargs = ", ".join(
            f"parse_arg<{argtype.replace('const ', '')}>(args, {n})"
            for n, argtype in enumerate(argtypes)
        )
        suffix = cls.suffix_template % (
            cls.entry_function,
            cls.extra_parse_arg % num_outputs if cls.extra_parse_arg else "",
            cls.entry_function,
            len(argtypes),
            len(argtypes),
            cls.call_entry_function % parseargs,
            cls.entry_function,
            cls.entry_function,
            cls.entry_function,
            cls.entry_function,
        )
        get_result = cls.load_async(
            source_code + suffix,
            device_type,
            submit_fn=submit_fn,
            extra_flags=extra_flags,
        )
        result = None

        def future() -> Any:
            nonlocal result
            if result is None:
                result = get_result()
                assert isinstance(result, ModuleType)
            return getattr(result, cls.entry_function)

        return future

    @classmethod
    def load_pybinding(cls, *args: Any, **kwargs: Any) -> Any:
        return cls.load_pybinding_async(*args, **kwargs)()


@clear_on_fresh_inductor_cache
class CppWrapperCodeCache(CppPythonBindingsCodeCache):
    cache: Dict[str, Callable[[], Union[CDLL, ModuleType]]] = {}
    cache_clear = staticmethod(cache.clear)
    cpp_compile_command_flags = {
        "include_pytorch": True,
        "shared": True,
    }
    entry_function = "inductor_entry_cpp"
    call_entry_function = "return inductor_entry_cpp(%s);"
    extra_parse_arg = textwrap.dedent(
        """
        #include <torch/csrc/inductor/aoti_torch/c/shim.h>

        static inline std::vector<AtenTensorHandle> unpack_tensor_handle_list(PyObject* pyvec) {
            std::vector<AtenTensorHandle> result;
            size_t result_len = PyList_GET_SIZE(pyvec);
            result.reserve(result_len);
            for (size_t i = 0; i < result_len; i++) {
                // AtenTensorHandle is essentially a pointer
                void* elem = PyCapsule_GetPointer(PyList_GET_ITEM(pyvec, i), NULL);
                result.push_back(reinterpret_cast<AtenTensorHandle>(elem));
            }
            return result;
        }

        static inline PyObject* pack_tensor_handle_list(const std::vector<AtenTensorHandle>& cppvec) {
            size_t result_len = cppvec.size();
            PyObject* result = PyList_New(static_cast<Py_ssize_t>(result_len));
            for (size_t i = 0; i < result_len; i++) {
                PyObject *elem =
                    cppvec[i] == nullptr
                        ? Py_None
                        // Store AtenTensorHandle as PyCapsulate
                        : PyCapsule_New(reinterpret_cast<void*>(cppvec[i]), NULL, NULL);
                PyList_SET_ITEM(result, i, elem);
            }
            return result;
        }

        template <> inline std::vector<AtenTensorHandle> parse_arg<std::vector<AtenTensorHandle>>(PyObject* args, size_t n) {
            return unpack_tensor_handle_list(PyTuple_GET_ITEM(args, n));
        }

        PyObject* inductor_entry_cpp(std::vector<AtenTensorHandle>&& input_handles) {
            // For outputs, we only allocate a vector to hold returned tensor handles,
            // not allocating the actual output tensor storage here
            std::vector<AtenTensorHandle> output_handles(%s);
            try {
                inductor_entry_impl(input_handles.data(), output_handles.data());
                return pack_tensor_handle_list(output_handles);
            } catch(std::exception const& e) {
                PyErr_SetString(PyExc_RuntimeError, e.what());
                return {};
            } catch(...) {
                PyErr_SetString(PyExc_RuntimeError, "unhandled error");
                return {};
            }
        }
        """
    )


@clear_on_fresh_inductor_cache
class HalideCodeCache(CppPythonBindingsCodeCache):
    cache: Dict[str, Callable[[], Union[ModuleType, CDLL]]] = {}
    cache_clear = staticmethod(cache.clear)
    _standalone_runtime_path: Optional[str] = None
    prefix = textwrap.dedent(
        """
        #include "{halideruntime_h}"
        #include "{headerfile}"
        #include <stdexcept>
        #include <cmath>

        namespace c10 {{
            inline long div_floor_integer(long a, long b) {{
                if ((a<0) != (b<0)) {{
                    const auto quot = a / b;
                    const auto rem = a % b;
                    return rem ? quot - 1 : quot;
                }}
                return a / b;
            }}
        }}
        """
    )
    glue_template_cpp = prefix + textwrap.dedent(
        """
        void kernel({argdefs}) {{
            {buffers}
            int err = halide_kernel({buffer_names});
            if(err != 0) throw std::runtime_error("halide_kernel failed");
        }}
        """
    )
    glue_template_cuda = prefix + textwrap.dedent(
        """
        #include <cuda.h>
        static const halide_device_interface_t* cuda_interface = halide_cuda_device_interface();

        void kernel({argdefs}, uintptr_t stream) {{
            {buffers}
            int err = halide_kernel(reinterpret_cast<void*>(stream), {buffer_names});
            if(err != 0) throw std::runtime_error("halide_kernel failed");
        }}
        """
    )
    standalone_runtime_cuda_init = textwrap.dedent(
        """
        #include "{}"
        #include <cuda.h>

        static int acquire_context(void* user_context,
                                   void** cuda_context_out,
                                   bool create) {{
            return cuCtxGetCurrent(reinterpret_cast<CUcontext*>(cuda_context_out));
        }}

        static int release_context(void* user_context) {{
            return 0;
        }}

        static int get_stream(void* user_context,
                              void* cuda_context,
                              void** stream_out) {{
            *stream_out = user_context;
            return 0;
        }}

        static int register_halide_hooks() {{
            halide_set_cuda_acquire_context(&acquire_context);
            halide_set_cuda_release_context(&release_context);
            halide_set_cuda_get_stream(&get_stream);
            return 0;
        }}

        int inductor_register_halide_hooks_result = register_halide_hooks();
        """
    )

    @classmethod
    def _codegen_buffer(cls, name: str, arg: HalideInputSpec, cuda: bool) -> List[str]:
        assert arg.shape is not None
        assert arg.stride is not None and len(arg.shape) == len(arg.stride)
        assert arg.offset is not None
        data_ptr = f"{arg.alias_of or arg.name} + {arg.offset}"
        if cuda:
            device = f"reinterpret_cast<uint64_t>({data_ptr})"
            device_interface = "cuda_interface"
            host = "nullptr"
            flags = "halide_buffer_flag_device_dirty"
        else:
            device = "0"
            device_interface = "nullptr"
            host = f"reinterpret_cast<uint8_t*>({data_ptr})"
            flags = "halide_buffer_flag_host_dirty"

        dims = []
        for size, stride in zip(arg.shape, arg.stride):
            dims.append(f"halide_dimension_t(0, {size}, {stride})")

        return [
            f"halide_buffer_t {name};",
            f"halide_dimension_t {name}_dims[] = {{{', '.join(dims)}}};",
            f"{name}.device = {device};",
            f"{name}.device_interface = {device_interface};",
            f"{name}.host = {host};",
            f"{name}.flags = {flags};",
            f"{name}.type = {arg.halide_type()};",
            f"{name}.dimensions = {len(dims)};",
            f"{name}.dim = {name}_dims;",
            f"{name}.padding = nullptr;",
        ]

    @classmethod
    def _codegen_glue(cls, meta: HalideMeta, headerfile: object) -> str:
        is_cuda = meta.is_cuda()
        assert is_cuda is ("user_context" in meta.target)
        assert "no_runtime" in meta.target
        buffers = []
        buffer_names = []
        for i, arg in enumerate(meta.argtypes):
            if arg.is_buffer():
                buffer_names.append(f"&hl_buf_{i}")
                buffers.extend(cls._codegen_buffer(f"hl_buf_{i}", arg, is_cuda))
            else:
                assert "*" not in arg.ctype
                buffer_names.append(arg.name)
        buffers = "\n".join([f"    {line}" for line in buffers]).lstrip()

        glue_template = cls.glue_template_cuda if is_cuda else cls.glue_template_cpp
        glue_code = glue_template.format(
            halideruntime_h=cls.find_header(
                "HalideRuntimeCuda.h" if is_cuda else "HalideRuntime.h"
            ),
            headerfile=headerfile,
            argdefs=", ".join(
                f"{a.bindings_type()} {a.name}"
                for a in meta.argtypes
                if a.alias_of is None
            ),
            buffers=buffers,
            buffer_names=", ".join(buffer_names),
        )
        return glue_code

    @classmethod
    @functools.lru_cache(None)
    def config_hash(cls) -> str:
        command_gen = CppBuilder(
            name="O",
            sources="I",
            BuildOption=CppOptions(),
        )
        command_line = command_gen.get_command_line()
        return sha256_hash(
            "\n".join(
                [
                    cls.glue_template_cpp,
                    cls.glue_template_cuda,
                    cls.standalone_runtime_cuda_init,
                    command_line,
                ]
            ).encode("utf-8")
        )

    @staticmethod
    def _search_for_file(suffix: str, errmsg: str) -> str:
        spec = importlib.machinery.PathFinder.find_spec("halide")
        if spec is None or not spec.submodule_search_locations:
            raise RuntimeError("halide python bindings not installed")
        try:
            search = spec.submodule_search_locations[0]
            for file in os.listdir(search):
                if file.endswith(".so"):
                    try:
                        out = subprocess.check_output(
                            ["ldd", os.path.join(search, file)]
                        )
                    except subprocess.SubprocessError:
                        continue
                    m = re.search(r"(/.*)/libHalide.so", out.decode("utf-8"))
                    if m:
                        path = os.path.join(os.path.abspath(m.group(1)), suffix)
                        if os.path.exists(path):
                            return os.path.abspath(path)
        except Exception as e:
            raise RuntimeError(errmsg) from e
        raise RuntimeError(errmsg)

    @staticmethod
    @functools.lru_cache(None)
    def find_libautoschedule(name: str) -> str:
        sofile = f"libautoschedule_{name.lower()}.so"
        if "HALIDE_LIB" in os.environ:
            path = os.path.join(os.environ["HALIDE_LIB"], sofile)
            if os.path.exists(path):
                return path
        errmsg = (
            f"Can't find {sofile}, set env HALIDE_LIB to the directory containing it"
        )
        return HalideCodeCache._search_for_file(sofile, errmsg)

    @staticmethod
    @functools.lru_cache(None)
    def find_header(name: str) -> str:
        if "HALIDE_INCLUDE" in os.environ:
            path = os.path.join(os.environ["HALIDE_INCLUDE"], name)
            if os.path.exists(path):
                return path
        if "HALIDE_LIB" in os.environ:
            path = os.path.abspath(
                os.path.join(os.environ["HALIDE_LIB"], f"../include/{name}")
            )
            if os.path.exists(path):
                return path
        errmsg = (
            f"Can't find {name}, set env HALIDE_INCLUDE to the directory containing it"
        )
        return HalideCodeCache._search_for_file(f"../include/{name}", errmsg)

    @classmethod
    def generate_halide_async(
        cls, meta: HalideMeta, source_code: str, submit_fn: Any = None
    ) -> Callable[[], Any]:
        dirpath = Path(
            get_path(
                code_hash(
                    source_code,
                    extra=repr((cls.config_hash(), meta)),
                ),
                "halide",
            )[2]
        )
        os.makedirs(dirpath, exist_ok=True)
        wait_for_compile = None
        genfile = str(dirpath / "generate_kernel.py")
        libfile = str(dirpath / "halide_kernel.a")
        headerfile = str(dirpath / "halide_kernel.h")
        donefile = str(dirpath / "done")
        lockfile = str(dirpath / "lock")
        need_compile = not os.path.exists(donefile)
        jobs = []
        if need_compile:
            write_atomic(genfile, source_code)
            cmd = [
                sys.executable,
                genfile,
                "-g",
                "kernel",
                "-o",
                f"{dirpath}",
                "-f",
                "halide_kernel",
                "-e",
                "static_library,h,schedule",
            ]
            if meta.scheduler:
                cmd.extend(["-p", cls.find_libautoschedule(meta.scheduler)])
            cmd.extend(meta.args())
            jobs.append(functools.partial(subprocess.check_call, cmd))

        binding_types = [
            arg.bindings_type() for arg in meta.argtypes if arg.alias_of is None
        ]
        if meta.is_cuda():
            binding_types.append("uintptr_t")  # stream
        bindings_future = cls.load_pybinding_async(
            binding_types,
            cls._codegen_glue(meta, headerfile),
            extra_flags=(libfile, cls.build_standalone_runtime()),
            submit_fn=jobs.append if need_compile else None,
            device_type="cuda" if meta.is_cuda() else "cpu",
        )

        if need_compile:
            jobs.append(functools.partial(touch, donefile))
            task = functools.partial(_worker_task_halide, lockfile, jobs)
            if submit_fn:
                wait_for_compile = submit_fn(task).result
            else:
                task()

        def load() -> Callable[[], Any]:
            if wait_for_compile:
                wait_for_compile()
            return bindings_future()

        return load

    @classmethod
    def generate_halide(cls, *args: Any, **kwargs: Any) -> Callable[[], Any]:
        return cls.generate_halide_async(*args, **kwargs)()

    @classmethod
    def build_standalone_runtime(cls) -> str:
        if cls._standalone_runtime_path and os.path.exists(
            cls._standalone_runtime_path
        ):
            return cls._standalone_runtime_path
        device_type = "cuda" if torch.cuda.is_available() else "cpu"
        libname = "libStandaloneHalideRuntime.so"
        target = "host-cuda" if device_type == "cuda" else "host"
        if cls._standalone_runtime_path:
            assert not os.path.exists(cls._standalone_runtime_path)
            # We hit this case in unittests when we run with fresh_inductor_cache()
            # Generating a fresh runtime over and over causes errors because we initialize
            # cuda hundreds of times in the same process and run out of file descriptors.
            # Workaround by jail breaking the current fresh_inductor_cache().
            base = default_cache_dir()
        else:
            base = cache_dir()
        dirpath = Path(base) / f"halide-runtime-{target}-{cls.config_hash()}"
        os.makedirs(dirpath, exist_ok=True)
        donefile = str(dirpath / "done")
        lockfile = str(dirpath / "lock")
        hookfile = str(dirpath / "hooks.cpp")
        afile = str(dirpath / "standalone_halide_runtime.a")
        sofile = str(dirpath / libname)
        if not os.path.exists(donefile):
            import filelock
            import halide as hl  # type: ignore[import-untyped,import-not-found]

            with filelock.FileLock(lockfile, LOCK_TIMEOUT):
                if not os.path.exists(donefile):
                    with open(hookfile, "w") as f:
                        if device_type == "cuda":
                            f.write(
                                cls.standalone_runtime_cuda_init.format(
                                    cls.find_header("HalideRuntimeCuda.h")
                                )
                            )
                    hl.compile_standalone_runtime(afile, hl.Target(target))

                    name, output_dir = get_name_and_dir_from_output_file_path(sofile)
                    halide_cmd_gen = CppBuilder(
                        name=name,
                        sources=[hookfile, afile],
                        output_dir=output_dir,
                        BuildOption=CppTorchDeviceOptions(
                            device_type=device_type,
                        ),
                    )

                    subprocess.check_call(
                        shlex.split(halide_cmd_gen.get_command_line())
                    )
                    touch(donefile)
        assert os.path.exists(sofile)
        cls._standalone_runtime_path = sofile
        return sofile


def _worker_task_halide(lockfile: str, jobs: List[partial[Any]]) -> None:
    from filelock import FileLock

    try:
        with FileLock(lockfile, LOCK_TIMEOUT):
            for job in jobs:
                job()
    except subprocess.SubprocessError as e:
        if os.environ.get("HALIDE_REPRO") == "1":
            python, script, *cmd = getattr(e, "cmd", ("", "", ""))
            if os.path.basename(python).startswith("python"):
                code = open(script).read()
                main = "    hl.main()"
                assert code.count(main) == 1

                class Out:
                    def __repr__(self) -> str:
                        return "out"

                cmd[cmd.index("-o") + 1] = Out()  # type: ignore[call-overload]
                repl = textwrap.indent(
                    textwrap.dedent(
                        f"""\
                        import sys, tempfile
                        with tempfile.TemporaryDirectory() as out:
                            sys.argv = {["repro.py", *cmd]!r}
                            hl.main()
                        """
                    ),
                    "    ",
                )
                code = code.replace(main, repl)
                with open("repro.py", "w") as fd:
                    fd.write(code.lstrip())
                raise RuntimeError(f"wrote repro.py: {e}") from e
        raise


def touch(filename: str):  # type: ignore[no-untyped-def]
    open(filename, "a").close()


@clear_on_fresh_inductor_cache
class PyCodeCache:
    # Track the loaded modules so we can remove the on-disk artifacts when
    # clearing the cache. Note also that we may load the same path more
    # than once, but attach different attributes, i.e., due to different
    # constant values.
    modules: List[ModuleType] = []
    linemaps: Dict[str, List[Tuple[Any, ...]]] = {}

    @classmethod
    def write(cls, source_code: str, extra: str = "") -> Tuple[str, str]:
        return write(source_code, "py", extra=extra)

    @classmethod
    def load(
        cls,
        source_code: str,
        extra: str = "",
        linemap: Optional[List[Tuple[int, str]]] = None,
        attrs: Optional[Dict[str, Any]] = None,
    ) -> ModuleType:
        key, path = write(source_code, "py", extra=extra)
        return cls.load_by_key_path(key, path, linemap, attrs)

    @classmethod
    def load_by_key_path(
        cls,
        key: str,
        path: str,
        linemap: Optional[List[Tuple[int, str]]] = None,
        attrs: Optional[Dict[str, Any]] = None,
    ) -> ModuleType:
        if linemap is None:
            linemap = []

        mod = _reload_python_module(key, path)

        # unzip into separate lines/nodes lists
        cls.linemaps[path] = list(zip(*linemap))

        if attrs is not None:
            for k, v in attrs.items():
                setattr(mod, k, v)

        if not (linemap or attrs):
            mod._reload_in_subproc = functools.partial(  # type: ignore[attr-defined]
                _reload_python_module_in_subproc, key, path
            )

        cls.modules.append(mod)
        return mod

    @classmethod
    def cache_clear(cls, purge: bool = False) -> None:
        """
        Clear the in-memory module cache. If purge=True, also delete all the
        corresponding on-disk source files.
        """
        if purge:
            for mod in cls.modules:
                try:
                    assert mod.__file__
                    os.remove(mod.__file__)
                except FileNotFoundError:
                    pass
        cls.modules.clear()

    @classmethod
    @functools.lru_cache(None)
    def stack_frames_for_code(
        cls, path: str, lineno: int
    ) -> Optional[List[Dict[str, Any]]]:
        if path not in cls.linemaps:
            return None
        # [(starting_line, <fx node>), ...]
        lines, nodes = cls.linemaps[path]
        p = bisect_right(lines, lineno)
        if p == 0:
            return None
        entry = nodes[p - 1]
        if not entry:
            return None

        def parse_stack_trace(stack_trace: str) -> List[Dict[str, Any]]:
            # ideally fx stores stack traces as data rather than a string
            # but this is not along a performance critical path
            regex = r'File "(.+)", line (\d+), in (.+)\n'
            matches = re.findall(regex, stack_trace)
            return [
                {"filename": f, "line": int(l), "name": n}
                for f, l, n in reversed(matches)
            ]

        return parse_stack_trace(entry)


class TritonCodeCache:
    @classmethod
    def load(cls, kernel_name: str, source_code: str) -> ModuleType:
        return _module_to_triton_kernel(PyCodeCache.load(source_code), kernel_name)


def _cuda_compiler() -> Optional[str]:
    if cuda_env.nvcc_exist(config.cuda.cuda_cxx):
        return config.cuda.cuda_cxx
    if config.is_fbcode():
        return os.path.join(build_paths.sdk_home, "bin", "nvcc")
    if cuda_env.nvcc_exist(os.getenv("CUDACXX")):
        return os.getenv("CUDACXX", "")
    if cuda_env.nvcc_exist(os.getenv("CUDA_HOME")):
        return os.path.realpath(os.path.join(os.getenv("CUDA_HOME", ""), "bin/nvcc"))
    return "nvcc"


def _cutlass_include_paths() -> List[str]:
    if config.is_fbcode():
        from libfb.py import parutil

        cutlass_path = parutil.get_dir_path("cutlass-3-headers")
    else:
        cutlass_path = config.cuda.cutlass_dir
    return [
        # Use realpath to get canonical absolute paths, in order not to mess up cache keys
        os.path.realpath(os.path.join(cutlass_path, "include")),
        os.path.realpath(os.path.join(cutlass_path, "tools/library/include")),
        os.path.realpath(os.path.join(cutlass_path, "tools/library/src")),
        os.path.realpath(os.path.join(cutlass_path, "tools/util/include")),
    ]


def _cuda_lib_options() -> List[str]:
    _set_gpu_runtime_env()  # cpp_extension consults the env
    from torch.utils import cpp_extension

    lpaths = cpp_extension.library_paths(device_type="cuda") + [
        sysconfig.get_config_var("LIBDIR")
    ]
    extra_ldflags: List[str] = []
    if is_linux():
        _transform_cuda_paths(lpaths)
        for path in lpaths:
            # -rpath ensures the DLL can find its dependencies when loaded, even
            # if the library path is non-standard.
            extra_ldflags.extend([f"-L{path}", "-Xlinker", f"-rpath={path}"])
        extra_ldflags.append("-lcuda")
        extra_ldflags.append("-lcudart")
    else:
        raise NotImplementedError(
            "Unsupported env, failed to find cuda libs! Currently only Linux is supported."
        )
    return extra_ldflags


def _nvcc_host_compiler_options() -> List[str]:
    return [
        "-fPIC",
        "-fno-strict-aliasing",
        "-fvisibility=hidden",
        "-Wconversion",
    ]


def _nvcc_compiler_options() -> List[str]:
    arch = cuda_env.get_cuda_arch()
    if arch == "90":
        # Required by cutlass compilation.
        arch = "90a"
    code = [f"sm_{arch}", f"compute_{arch}"]
    if config.cuda.enable_cuda_lto:
        code += [f"lto_{arch}"]
    options = [
        "-t=0",
        "-DCUTLASS_ENABLE_TENSOR_CORE_MMA=1",
        "-DCUTLASS_ENABLE_SM90_EXTENDED_MMA_SHAPES=1",
        "-DCUTE_SM90_EXTENDED_MMA_SHAPES_ENABLED",
        "-w",
        f"-gencode=arch=compute_{arch},code=[{','.join(code)}]",
        config.cuda.compile_opt_level,
        "-std=c++17",
        "--expt-relaxed-constexpr",
        "-DNDEBUG",
    ]
    if config.is_fbcode():
        options.extend(["-ccbin", os.path.dirname(build_paths.gcc)])
    if config.cuda.enable_debug_info:
        options.extend(["-lineinfo", "-g", "-DCUTLASS_DEBUG_TRACE_LEVEL=1"])
    if config.cuda.enable_ptxas_info:
        options.extend(
            [
                "--keep",  # Keep the intermediate files for debugging (including ptx, sass, cubin etc.)
                "--ptxas-options=--warn-on-local-memory-usage",  # warn us if local memory is used in CUDA Kernels
                "--ptxas-options=--warn-on-spills",  # warn us if register spilling happens in CUDA Kernels
                "--resource-usage",  # Report on CUDA resource usage (shared mem, registers etc.)
                "--source-in-ptx",
            ]
        )  # Annotate the ptx file with source information
    if config.cuda.use_fast_math:
        options.extend(
            [
                "--use_fast_math",
                "-DCUTLASS_USE_TANH_FOR_SIGMOID=1",
            ]
        )
    return options


def cuda_compile_command(
    src_files: List[str],
    dst_file: str,
    dst_file_ext: str,
    extra_args: Optional[List[str]] = None,
) -> str:
    if extra_args is None:
        extra_args = []
    include_paths = _cutlass_include_paths()
    cuda_lib_options = _cuda_lib_options()
    nvcc_host_compiler_options = _nvcc_host_compiler_options()
    nvcc_compiler_options = _nvcc_compiler_options()
    options = (
        nvcc_compiler_options
        + extra_args
        + [
            f"-Xcompiler {opt}" if "=" in opt else f"-Xcompiler={opt}"
            for opt in nvcc_host_compiler_options
        ]
        + ["-I" + path for path in include_paths]
        + cuda_lib_options
    )
    src_file = " ".join(src_files)
    res = ""
    if dst_file_ext == "o":
        res = f"{_cuda_compiler()} {' '.join(options)} -c -o {dst_file} {src_file}"
    elif dst_file_ext == "so":
        options.append("-shared")
        res = f"{_cuda_compiler()} {' '.join(options)} -o {dst_file} {src_file}"
    elif dst_file_ext == "exe":
        res = f"{_cuda_compiler()} {' '.join(options)} -o {dst_file} {src_file}"
    else:
        raise NotImplementedError(f"Unsupported output file suffix {dst_file_ext}!")
    log.debug("CUDA command: %s", res)
    return res


class DLLWrapper:
    """A wrapper for a dynamic library."""

    def __init__(
        self,
        lib_path: str,
    ) -> None:
        self.lib_path = lib_path
        self.is_open = False
        self.DLL = cdll.LoadLibrary(lib_path)
        self.is_open = True

    def close(self) -> None:
        if self.is_open:
            self._dlclose()
            self.is_open = False

    def _dlclose(self) -> None:
        f_dlclose = None

        if is_linux():
            syms = CDLL(None)
            if not hasattr(syms, "dlclose"):
                # Apline Linux
                syms = CDLL("libc.so")

            if hasattr(syms, "dlclose"):
                f_dlclose = syms.dlclose
        elif is_windows():
            import ctypes

            kernel32 = ctypes.CDLL("kernel32", use_last_error=True)

            f_dlclose = kernel32.FreeLibrary
        else:
            raise NotImplementedError("Unsupported env, failed to do dlclose!")

        if f_dlclose is not None:
            if is_linux():
                f_dlclose.argtypes = [c_void_p]
                f_dlclose(self.DLL._handle)
            elif is_windows():
                import ctypes
                from ctypes import wintypes

                f_dlclose.argtypes = [wintypes.HMODULE]
                f_dlclose(self.DLL._handle)
        else:
            log.warning(
                "dll unloading function was not found, library may not be unloaded properly!"
            )

    def __getattr__(self, name: str) -> Callable[..., None]:
        if not self.is_open:
            raise RuntimeError(f"Cannot use closed DLL library: {self.lib_path}")

        method = getattr(self.DLL, name)

        def _wrapped_func(*args: Any) -> None:
            err = method(*args)
            if err:
                raise RuntimeError(f"Error in function: {method.__name__}")

        return _wrapped_func

    def __enter__(self) -> DLLWrapper:  # noqa: PYI034
        return self

    def __exit__(self, *args: Any) -> None:
        self.close()

    def __del__(self) -> None:
        self.close()


@clear_on_fresh_inductor_cache
class CUDACodeCache:
    @dataclasses.dataclass
    class CacheEntry:
        input_path: str
        output_path: str

    cache: Dict[str, CacheEntry] = {}
    cache_clear = staticmethod(cache.clear)
    _SOURCE_CODE_SUFFIX = "cu"

    @classmethod
    def write(cls, source_code: str, dst_file_ext: str) -> Tuple[str, str]:
        """
        Writes source code into a file with dst_file_ext as the file extension.
        Returns the hash key of source code, and the path to the file.
        """

        cuda_command = repr(
            cuda_compile_command(["dummy_input"], "dummy_output", dst_file_ext)
        )
        key, input_path = write(
            source_code, cls._SOURCE_CODE_SUFFIX, extra=cuda_command
        )
        return key, input_path

    @classmethod
    def compile(
        cls, source_code: str, dst_file_ext: str, extra_args: Optional[List[str]] = None
    ) -> Tuple[str, str, str]:
        """
        Compiles CUDA source_code into a file with dst_file_ext extension.
        Returns a tuple of dst_file_path, hash_key, source_code_path
        """
        key, input_path = cls.write(source_code, dst_file_ext)
        if key not in cls.cache:
            from filelock import FileLock

            lock_dir = get_lock_dir()
            lock = FileLock(os.path.join(lock_dir, key + ".lock"), timeout=LOCK_TIMEOUT)
            with lock:
                output_path = input_path[: -len(cls._SOURCE_CODE_SUFFIX)] + dst_file_ext
                if not os.path.exists(output_path):
                    cmd = cuda_compile_command(
                        [input_path], output_path, dst_file_ext, extra_args
                    )
                    start_time = time()
                    log.debug("CUDA Compilation: %s", cmd)
                    cmd_parts = cmd.split(" ")
                    try:
                        subprocess.check_output(
                            cmd_parts, stderr=subprocess.STDOUT, env=os.environ
                        )
                    except subprocess.CalledProcessError as error:
                        raise exc.CUDACompileError(cmd_parts, error.output) from error
                    end_time = time()
                    log_duration_msg = f"CUDA Compilation took {end_time - start_time} seconds. Compile command: {cmd}"
                    log.info(log_duration_msg)
                else:
                    log.debug(
                        "CUDA Compilation skipped: %s since output already exists",
                        input_path,
                    )
                cls.cache[key] = CUDACodeCache.CacheEntry(input_path, output_path)

        return (cls.cache[key].output_path, key, input_path)

    @classmethod
    def load(cls, source_code: str, dst_file_ext: str) -> Tuple[DLLWrapper, str, str]:
        """
        Compiles source code and loads the generated .so file.
        Returns a tuple of DLLWrapper, hash_key, source_code_path
        """

        if dst_file_ext != "so":
            raise RuntimeError(
                f"Only support loading a .so file for now. "
                f"Requested file extension: {dst_file_ext}. Source code: {source_code}"
            )
        dst_file_path, hash_key, source_code_path = cls.compile(
            source_code, dst_file_ext
        )
        return (DLLWrapper(dst_file_path), hash_key, source_code_path)


@clear_on_fresh_inductor_cache
class ROCmCodeCache:
    @dataclasses.dataclass
    class CacheEntry:
        input_path: str
        output_path: str

    cache: Dict[str, CacheEntry] = {}
    cache_clear = staticmethod(cache.clear)
    _SOURCE_CODE_SUFFIX = "cpp"
    _logged_compiler_version = False

    @classmethod
    def write(cls, source_code: str, dst_file_ext: str) -> Tuple[str, str]:
        """
        Writes source code into a file with dst_file_ext as the file extension.
        Returns the hash key of source code, and the path to the file.
        """

        cuda_command = repr(
            rocm_compile_command(["dummy_input"], "dummy_output", dst_file_ext)
        )
        key, input_path = write(
            source_code, cls._SOURCE_CODE_SUFFIX, extra=cuda_command
        )
        return key, input_path

    @classmethod
    def compile(
        cls, source_code: str, dst_file_ext: str, extra_args: Optional[List[str]] = None
    ) -> Tuple[str, str, str]:
        """
        Compiles source_code into a file with dst_file_ext extension,
        using the compile command specific for the ROCm platform.
        Returns a tuple of dst_file_path, hash_key, source_code_path
        """
        if not cls._logged_compiler_version:
            cls._logged_compiler_version = True
            log.debug(get_compiler_version_info(str(rocm_compiler())))

        key, input_path = cls.write(source_code, dst_file_ext)
        if key not in cls.cache:
            from filelock import FileLock

            lock_dir = get_lock_dir()
            lock = FileLock(os.path.join(lock_dir, key + ".lock"), timeout=LOCK_TIMEOUT)
            with lock:
                output_path = input_path[: -len(cls._SOURCE_CODE_SUFFIX)] + dst_file_ext
                if not os.path.exists(output_path):
                    cmd = rocm_compile_command(
                        [input_path], output_path, dst_file_ext, extra_args
                    )
                    start_time = time()
                    cmd_parts = cmd.split(" ")
                    try:
                        output = subprocess.check_output(
                            cmd_parts,
                            stderr=subprocess.STDOUT,
                            text=True,
                            env=os.environ,
                        )
                        log.debug("Compilation output: %s", output)
                    except subprocess.CalledProcessError as error:
                        raise exc.CUDACompileError(cmd_parts, error.output) from error
                    end_time = time()
                    log_duration_msg = f"Compilation took {end_time - start_time} seconds. Compile command: {cmd}"
                    log.info(log_duration_msg)
                else:
                    log.debug(
                        "Skip compiling %s: output %s already exists",
                        input_path,
                        output_path,
                    )
                cls.cache[key] = ROCmCodeCache.CacheEntry(input_path, output_path)

        return (cls.cache[key].output_path, key, input_path)

    @classmethod
    def load(cls, source_code: str, dst_file_ext: str) -> Tuple[DLLWrapper, str, str]:
        """
        Compiles source code and loads the generated .so file.
        Returns a tuple of DLLWrapper, hash_key, source_code_path
        """

        if dst_file_ext != "so":
            raise RuntimeError(
                f"Only support loading a .so file for now. "
                f"Requested file extension: {dst_file_ext}. Source code: {source_code}"
            )
        dst_file_path, hash_key, source_code_path = cls.compile(
            source_code, dst_file_ext
        )
        return (DLLWrapper(dst_file_path), hash_key, source_code_path)


class CodeCacheFuture:
    def result(self) -> None:
        raise NotImplementedError


class TritonFuture(CodeCacheFuture):
    kernel: ModuleType

    def __init__(
        self,
        kernel: Any,
        future: Optional[Future[Any]],
    ) -> None:
        self.kernel = kernel
        self.future = future

    def result(self) -> ModuleType:  # type: ignore[override]
        if self.future is not None:
            # If the worker failed this will throw an exception.
            result = self.future.result()
            assert result is None
            self.future = None
            self.kernel.precompile()
        return self.kernel


class LambdaFuture(CodeCacheFuture):
    def __init__(self, result_fn: Callable[..., Any]) -> None:
        self.result_fn = result_fn

    def result(self) -> Callable[..., Any]:  # type: ignore[override]
        return self.result_fn()<|MERGE_RESOLUTION|>--- conflicted
+++ resolved
@@ -1219,27 +1219,8 @@
                     get_metrics_context().increment("num_triton_bundles", 1)
 
         inductor_meta = autotune_cache.inductor_meta_from_config()
-
-<<<<<<< HEAD
-        # FIXME: I think I screwed up the resolve somewhere in here...
-        AutotuneCacheBundler.begin_compile(inductor_meta, code=graph.source_code)
-=======
-        try:
-            with dynamo_timed(
-                "PyCodeCache.load_by_key_path", log_pt2_compile_event=True
-            ):
-                graph.current_callable = PyCodeCache.load_by_key_path(
-                    graph.cache_key,
-                    artifact_path,
-                    graph.cache_linemap,
-                    graph.get_constants(gm),
-                ).call
-        except OSError:
-            # Not expected, but in case the PyCodeCache entry is removed from
-            # underneath us, treat it as a cache miss and recompile.
-            log.error("Failed to load cached artifact: %s", artifact_path)
-            return None, cache_info
->>>>>>> 4718f59c
+        code = graph.source_code
+        AutotuneCacheBundler.begin_compile(inductor_meta, code=code)
 
         # Now re-evaluate with the symints to add any guards to the current env.
         if graph.guards_expr:
@@ -1257,17 +1238,13 @@
         metrics.CachedMetricsHelper.apply_deltas(graph.metrics_deltas)
         counters["inductor"] += graph.counter_deltas
 
-        from .graph import GraphLowering
-
-        # TODO: Should this be part of after_deserialization?
-        GraphLowering.save_output_code(graph.source_code)
         output_code_log.debug("Output code written to: %s", artifact_path)
-        output_code_log.debug("Output code: \n%s", graph.source_code)
+        output_code_log.debug("Output code: \n%s", code)
         # On cache hit, use artifact path as filename
         trace_structured(
             "inductor_output_code",
             lambda: {"filename": artifact_path},
-            payload_fn=lambda: graph.source_code,
+            payload_fn=lambda: code,
         )
         return graph, cache_info
 
@@ -1814,11 +1791,15 @@
 
             write_atomic(artifact_path, code, make_dirs=True)
 
+        # This is used by tests to check the output for specific details.
+        from .graph import GraphLowering
+
+        GraphLowering.save_output_code(code)
+
         try:
             with dynamo_timed(
                 "PyCodeCache.load_by_key_path",
                 log_pt2_compile_event=True,
-                fwd_only=False,
             ):
                 self.current_callable = PyCodeCache.load_by_key_path(
                     self.cache_key,
