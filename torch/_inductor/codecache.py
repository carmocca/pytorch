--- conflicted
+++ resolved
@@ -63,37 +63,6 @@
     rocm_compile_command,
     rocm_compiler,
 )
-<<<<<<< HEAD
-from torch._inductor.custom_graph_pass import CustomGraphPass, CustomGraphPassType
-from torch._inductor.output_code import has_frozen_params
-from torch._utils_internal import log_cache_bypass
-
-from .remote_cache import create_cache
-from .runtime import autotune_cache
-from .runtime.autotune_cache import AutotuneCacheBundler
-from .triton_bundler import TritonBundler
-
-
-T = TypeVar("T")
-
-
-if TYPE_CHECKING:
-    from collections.abc import KeysView
-
-    from torch.fx import GraphModule
-
-    from .compile_fx import _CompileFxKwargs, CompiledFxGraph
-    from .output_code import OutputCode
-    from .remote_cache import JsonDataTy, RemoteCache
-    from .utils import InputType
-
-
-"""
-codecache.py, cpp_builder.py and cpu_vec_isa.py import rule:
-https://github.com/pytorch/pytorch/issues/124245#issuecomment-2197778902
-"""
-=======
->>>>>>> 6772ab63
 from torch._inductor.cpp_builder import (
     _set_gpu_runtime_env,
     _transform_cuda_paths,
@@ -168,6 +137,7 @@
     from torch._inductor.graph import GraphLowering
     from torch._inductor.ir import ChoiceCaller
     from torch._inductor.runtime.hints import HalideInputSpec, HalideMeta
+    from torch.fx import GraphModule
 
     from .compile_fx import _CompileFxKwargs, CompiledFxGraph
     from .output_code import CompiledFxGraphConstants, OutputCode
