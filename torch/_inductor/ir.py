--- conflicted
+++ resolved
@@ -1889,17 +1889,11 @@
         for i in intermediates:
             i.realize()
 
-<<<<<<< HEAD
-        i_loaders = [i.make_loader() for i in intermediates]  # noqa: F841
-
-        def intermediate_loader_fn(index, reduction_index, loader):
-=======
         def intermediate_loader_fn(
             index: Sequence[Expr],
             reduction_index: Sequence[Expr],
             loader: Callable[[Sequence[Expr]], OpsValue],
         ) -> OpsValue:
->>>>>>> 04bb82f0
             return loader([*index, *reduction_index])
 
         numel_hint = V.graph.sizevars.size_hint(sympy_product(ranges))
@@ -4764,11 +4758,7 @@
             self.apply_constraint()
             self.freeze_layout()
 
-<<<<<<< HEAD
-    def codegen_comment(self, wrapper):
-=======
     def codegen_comment(self, wrapper) -> None:  # type: ignore[no-untyped-def]
->>>>>>> 04bb82f0
         origin_str, _detailed_origin_str = get_kernel_metadata(self, wrapper)
         if origin_str:
             wrapper.writeline(origin_str)
@@ -5839,15 +5829,9 @@
     This needs to be a custom class to handle mutation properly
     """
 
-<<<<<<< HEAD
-    def codegen(self, wrapper):
-        dst, src, _non_blocking = self.codegen_args()
-        wrapper.codegen_device_copy(src, dst)
-=======
     def codegen(self, wrapper) -> None:  # type: ignore[no-untyped-def]
         (dst, src, non_blocking) = self.codegen_args()
         wrapper.codegen_device_copy(src, dst, non_blocking)
->>>>>>> 04bb82f0
 
     def should_allocate(self) -> bool:
         return False
