# mypy: allow-untyped-defs
import dataclasses
import functools
import itertools
import logging
import math
import operator
import os
import warnings
from collections import defaultdict
from collections.abc import Iterable
<<<<<<< HEAD
from typing import Any, Callable, Dict, List, Optional, Sequence, Union
=======
from typing import Any, Callable, Dict, List, Optional, Sequence, Tuple, TypeVar, Union
from typing_extensions import ParamSpec
>>>>>>> 5ed56a8f
from unittest.mock import patch

import sympy

import torch
import torch.ao.quantization.fx._decomposed
import torch.fx
import torch.utils._pytree as pytree
from torch._higher_order_ops.associative_scan import associative_scan_op
from torch._higher_order_ops.triton_kernel_wrap import triton_kernel_wrapper_mutation
from torch._prims_common import (
    canonicalize_dim,
    canonicalize_dims,
    check,
    dtype_to_type,
    elementwise_dtypes,
    ELEMENTWISE_TYPE_PROMOTION_KIND,
    get_computation_dtype,
    is_boolean_dtype,
    is_float_dtype,
    is_integer_dtype,
    Number,
)
from torch.fx.experimental.sym_node import magic_methods, method_to_operator
from torch.utils._ordered_set import OrderedSet
from torch.utils._sympy.functions import (
    CeilDiv,
    FloorDiv,
    Identity,
    IntTrueDiv,
    ModularIndexing,
)

from .._dynamo.utils import import_submodule
from . import config, inductor_prims, ir, test_operators  # NOQA: F401
from .decomposition import decompositions, get_decompositions
from .ir import (
    DtypeView,
    ExpandView,
    IndexingConstant,
    IRNode,
    is_triton,
    ops_wrapper,
    PermuteView,
    Pointwise,
    Reduction,
    SqueezeView,
    TensorBox,
    validate_ir,
    View,
)
from .utils import (
    ceildiv,
    decode_device,
    is_dynamic,
    is_gpu,
    is_pointwise_use,
    needs_fallback_due_to_atomic_add_limitations,
    pad_listlike,
    register_op_dtype_propagation_rules,
    sympy_product,
    use_scatter_fallback,
)
from .virtualized import ops, V


_T = TypeVar("_T")
_P = ParamSpec("_P")

# TODO(jansel): we should implement decomps or lowerings for these
# https://github.com/pytorch/torchdynamo/issues/327
FALLBACK_ALLOW_LIST = OrderedSet(
    [
        "torchvision::roi_align",
        "aten::index_add",
    ]
)

log = logging.getLogger(__name__)
lowerings: Dict[Union[Callable[..., Any], str], Callable[..., Any]] = {}
# Use maybe_layout_constraints to access this dict, we lazily register tag-based layout constraints
_maybe_layout_constraints: Dict[
    torch._ops.OpOverload, Optional[Callable[..., Any]]
] = {}
fallbacks = OrderedSet[torch._ops.OpOverload]()
aten = torch.ops.aten
tr_c10d = torch.ops.tr_c10d
prims = torch.ops.prims
needs_realized_inputs = OrderedSet[torch._ops.OpOverload]()
foreach_ops = OrderedSet[torch._ops.OpOverload](
    [torch._higher_order_ops._foreach_map]  # type: ignore[list-item]
)
# TODO(rec): torch._higher_order_ops._foreach_map is not an OpOverload
# so why is it in foreach_ops?
inplace_foreach_ops = OrderedSet[torch._ops.OpOverload]()
inplaceable_foreach_ops: Dict[torch._ops.OpOverload, torch._ops.OpOverload] = {}
quantized_decomposed = torch.ops.quantized_decomposed


def cur_node_has_non_foreach_users():
    for node in V.graph.current_node.users:
        for user in node.users:
            if not (user.op == "call_function" and (user.target in foreach_ops)):
                return True

    return False


# group by device, whether any of the inputs are dynamic
# note arg_pairs may or may not be a pair
# foreach_map for example just passes output buffers here
def group_foreach_args(arg_pairs: Iterable[Union[tuple[Any, Any], Any]]):
    out = defaultdict(list)
    unpack_args = False
    for i, args in enumerate(arg_pairs):
        if not isinstance(args, Iterable):
            unpack_args = True
            args = (args,)
        use_foreach = (
            not is_dynamic(*args) or config.combo_kernel_foreach_dynamic_shapes
        )
        device = None
        for t in args:
            if isinstance(t, TensorBox):
                device = t.data.get_device()
                break
        assert device is not None, "foreach op should have at least one tensor arg"
        if unpack_args:
            (args,) = args
        out[(device, use_foreach)].append((i, args))
    return out


def maybe_layout_constraints(fn: Callable[..., Any]) -> Optional[Callable[..., Any]]:
    """Get layout constraints. Returns None if there are no layout constraints."""
    if not isinstance(fn, torch._ops.OpOverload):
        # Only OpOverloads have layout constraints.
        return None
    if fn in _maybe_layout_constraints:
        return _maybe_layout_constraints[fn]
    # OpOverload with custom lowerings override tag-based layout constraints
    if fn in lowerings:
        _maybe_layout_constraints[fn] = None
        return None
    # We lazily register tag-based layout constraints.

    def handle_layout_constraint_tag(tag):
        if tag is torch._C.Tag.needs_fixed_stride_order:
            _maybe_layout_constraints[fn] = constrain_to_fx_strides
            return _maybe_layout_constraints[fn]
        elif tag is torch._C.Tag.flexible_layout:
            _maybe_layout_constraints[fn] = None
            return None
        else:
            raise AssertionError(f"Unknown layout constraint tag: {tag}")

    tag = get_layout_constraint_tag(fn)
    return handle_layout_constraint_tag(tag)


def get_layout_constraint_tag(fn):
    tags_by_priority = [
        torch._C.Tag.needs_fixed_stride_order,
        torch._C.Tag.flexible_layout,
    ]
    for tag in tags_by_priority:
        if tag in fn.tags:
            return tag
    if torch._library.utils.is_builtin(fn):
        return torch._C.Tag.flexible_layout
    return getattr(torch._C.Tag, config.custom_op_default_layout_constraint)


def assert_nyi(cond, msg):
    if not cond:
        raise NotImplementedError(f"inductor does not support {msg}")


def add_needs_realized_inputs(fn):
    if isinstance(fn, (list, set, tuple, OrderedSet)):  # noqa: set_linter
        return [add_needs_realized_inputs(x) for x in fn]
    needs_realized_inputs.add(fn)
    if isinstance(fn, torch._ops.OpOverloadPacket):
        needs_realized_inputs.update(
            getattr(fn, overload) for overload in fn.overloads()
        )


def add_layout_constraint(fn, constraint):
    if isinstance(fn, torch._ops.OpOverloadPacket):
        for overload in fn.overloads():
            _maybe_layout_constraints[getattr(fn, overload)] = constraint
    else:
        _maybe_layout_constraints[fn] = constraint


add_needs_realized_inputs(
    [
        aten.as_strided,
        aten.as_strided_copy,
        aten.avg_pool2d,
        aten.avg_pool2d_backward,
        aten.bmm,
        aten.convolution,
        aten.convolution_backward,
        aten.max_pool2d_with_indices,
        aten.max_pool2d_with_indices_backward,
        aten.mm,
        aten.upsample_nearest2d,
        aten._upsample_nearest_exact2d,
        aten._int_mm,
    ]
)

# TODO(jansel): ezyang says we won't need this in the future, try removing it
# based on https://github.com/pytorch/pytorch/blob/9e3eb329df8f701/c10/core/ScalarType.h#L28
DTYPE_ID_LOOKUP = {
    0: torch.uint8,
    1: torch.int8,
    2: torch.int16,
    3: torch.int32,
    4: torch.int64,
    5: torch.float16,
    6: torch.float32,
    7: torch.float64,
    8: torch.complex32,
    9: torch.complex64,
    10: torch.complex32,
    11: torch.bool,
    15: torch.bfloat16,
    # TODO(jansel): add quantized types?
    #  _(c10::qint8, QInt8) /* 12 */
    # _(c10::quint8, QUInt8) /* 13 */
    # _(c10::qint32, QInt32) /* 14 */
    # _(c10::quint4x2, QUInt4x2) /* 16 */
    # _(c10::quint2x4, QUInt2x4) /* 17 */
}


def decode_dtype(dtype: int):
    if not isinstance(dtype, int):
        return dtype
    assert dtype in DTYPE_ID_LOOKUP, f"id {dtype} missing from DTYPE_ID_LOOKUP"
    dtype = DTYPE_ID_LOOKUP[dtype]
    return dtype


def is_integer_type(x):
    if isinstance(x, TensorBox):
        return is_integer_dtype(x.get_dtype()) or is_boolean_dtype(x.get_dtype())
    elif isinstance(x, sympy.Expr):
        return x.is_integer is True  # type: ignore[attr-defined]
    else:
        return isinstance(x, int)


def is_boolean_type(x):
    if isinstance(x, TensorBox):
        return is_boolean_dtype(x.get_dtype())
    else:
        return isinstance(x, bool)


def get_promoted_dtype(*args, type_promotion_kind: ELEMENTWISE_TYPE_PROMOTION_KIND):
    def construct_input(inp):
        if isinstance(inp, (Number, sympy.Basic)):
            return inp
        else:
            dim = len(inp.get_size())
            # construct a tmp tensor to feed into torch.result_type
            return torch.zeros([1] * dim, dtype=inp.get_dtype())

    inps = [construct_input(arg) for arg in args]
    _, dtype = elementwise_dtypes(*inps, type_promotion_kind=type_promotion_kind)
    return dtype


def get_overloads(aten_fn):
    if not isinstance(aten_fn, (list, tuple)):
        aten_fn = [aten_fn]
    else:
        aten_fn = list(aten_fn)

    for fn in list(aten_fn):
        if isinstance(fn, torch._ops.OpOverloadPacket):
            for overload in fn.overloads():
                other_fn = getattr(fn, overload)
                if other_fn not in lowerings:
                    aten_fn.append(other_fn)

    return aten_fn


def in_namespace(op, namespace):
    if isinstance(op, torch._ops.OpOverloadPacket):
        return namespace in op._qualified_op_name
    elif isinstance(op, torch._ops.OpOverload):
        return namespace in op.name()
    return False


def transform_args(
    args: List[Any],
    kwargs: Dict[str, Any],
    broadcast: bool,
    type_promotion_kind: Optional[ELEMENTWISE_TYPE_PROMOTION_KIND],
    convert_input_to_bool: bool,
) -> tuple[List[Any], Dict[str, Any]]:
    args_indices = [i for i, x in enumerate(args) if isinstance(x, TensorBox)]
    kwargs_indices = [k for k, v in kwargs.items() if isinstance(v, TensorBox)]
    # check that there's something to transform
    if not args_indices and not kwargs_indices:
        return args, kwargs

    if type_promotion_kind or convert_input_to_bool:
        if convert_input_to_bool:
            dtype = torch.bool
        else:
            # FIXME this is a crude approximation for promoting args
            promoting_args = [
                a
                for a in args
                if isinstance(a, (Number, sympy.Basic)) or hasattr(a, "dtype")
            ]
            # only consider tensor kwargs for promotion, for now
            promoting_args.extend(a for a in kwargs.values() if hasattr(a, "dtype"))
            dtype = get_promoted_dtype(
                *promoting_args, type_promotion_kind=type_promotion_kind  # type: ignore[arg-type]
            )

        device = (
            args[args_indices[0]] if args_indices else kwargs[kwargs_indices[0]]
        ).get_device()

        # sometimes args are an immutable list so we can't mutate them
        def promote(arg):
            if isinstance(arg, TensorBox):
                return to_dtype(arg, dtype)
            elif isinstance(arg, ir.Constant):
                return ir.Constant(value=arg.value, dtype=dtype, device=device)
            else:
                return arg

        args = [promote(a) for a in args]
        kwargs = {k: promote(v) for k, v in kwargs.items()}

    if broadcast:
        broadcasted = broadcast_tensors(
            *list(
                itertools.chain(
                    (args[i] for i in args_indices),
                    (kwargs[k] for k in kwargs_indices),
                )
            )
        )
        size = list(broadcasted[0].get_size())

        for i, x in zip(args_indices, broadcasted[: len(args_indices)]):
            args[i] = x
        for k, x in zip(kwargs_indices, broadcasted[len(args_indices) :]):
            kwargs[k] = x

        for i in range(len(args)):
            if isinstance(args[i], ir.Constant):
                args[i] = ExpandView.create(args[i], size)
        for k in kwargs:
            if isinstance(kwargs[k], ir.Constant):
                kwargs[k] = ExpandView.create(kwargs[k], size)

    return args, kwargs


def _register_foreach_lowering(aten_fn, decomp_fn):
    """
    Add a foreach lowering to lowerings dict.

    Arguments:
        aten_fn: torch.ops.aten.* fn we are lowering
        decomp_fn: alternate implementation on our IR
        broadcast: True to apply broadcasting to tensor inputs
        type_promotion_kind: kind of type promotion applied to tensor inputs, `None` means no type promotion
        convert_input_to_bool: some logical ops require inputs are converted to bool
    """

    @functools.wraps(decomp_fn)
    def wrapped(*args, **kwargs):
        assert len(args) <= 2
        out = decomp_fn(*args, **kwargs)
        validate_ir(out)
        return out

    aten_fns = get_overloads(aten_fn)
    foreach_ops.update(aten_fns)
    lowerings.update(dict.fromkeys(aten_fns, wrapped))
    return wrapped


def _register_lowering(
    aten_fn,
    decomp_fn,
    broadcast,
    type_promotion_kind: Optional[ELEMENTWISE_TYPE_PROMOTION_KIND],
    convert_input_to_bool,
):
    """
    Add a lowering to lowerings dict

    Arguments:
        aten_fn: torch.ops.aten.* fn we are lowering
        decomp_fn: alternate implementation on our IR
        broadcast: True to apply broadcasting to tensor inputs
        type_promotion_kind: kind of type promotion applied to tensor inputs, `None` means no type promotion
        convert_input_to_bool: some logical ops require inputs are converted to bool
    """

    @functools.wraps(decomp_fn)
    def wrapped(*args, **kwargs):
        args: List[Any] = list(args)
        kwargs: Dict[str, Any] = dict(kwargs)
        unpacked = False
        # TODO maybe we need to use pytrees here
        if len(args) == 1 and isinstance(args[0], (list, tuple)):
            unpacked = True
            args = list(args[0])

        if not all(
            (fn in fallbacks or in_namespace(fn, "_c10d_functional")) for fn in aten_fn
        ):
            # explicitly assert for "out=" ops for better error messages
            assert not any(
                x == "out" for x in kwargs.keys()
            ), "out= ops aren't yet supported"

        args, kwargs = transform_args(
            args, kwargs, broadcast, type_promotion_kind, convert_input_to_bool
        )

        if unpacked:
            args = [args]

        out = decomp_fn(*args, **kwargs)
        validate_ir(out)

        return out

    aten_fn = get_overloads(aten_fn)

    lowerings.update(dict.fromkeys(aten_fn, wrapped))
    return wrapped


def register_lowering(
    aten_fn,
    broadcast=False,
    type_promotion_kind: Optional[
        ELEMENTWISE_TYPE_PROMOTION_KIND
    ] = ELEMENTWISE_TYPE_PROMOTION_KIND.DEFAULT,
    convert_input_to_bool=False,
) -> Callable[[Callable[_P, _T]], Callable[_P, _T]]:
    """
    Shim to support decorator syntax.
    """
    return functools.partial(
        _register_lowering,
        aten_fn,
        broadcast=broadcast,
        type_promotion_kind=type_promotion_kind,
        convert_input_to_bool=convert_input_to_bool,
    )


def broadcast_symbolic_shapes(a, b):
    """
    Broadcasting logic based on symbolic shapes.

    We give the shapes 0 and 1 concrete values, while all other shapes
    are symbolic sympy formulas.
    """
    output = []
    for x, y in itertools.zip_longest(reversed(a), reversed(b), fillvalue=sympy.S.One):
        if V.graph.sizevars.shape_env.evaluate_expr(
            sympy.Eq(y, 1), size_oblivious=True
        ):
            output.append(x)
        elif V.graph.sizevars.shape_env.evaluate_expr(
            sympy.Eq(x, 1), size_oblivious=True
        ):
            output.append(y)
        else:
            V.graph.sizevars.guard_equals(x, y)
            if len(sympy.expand(y).free_symbols) < len(sympy.expand(x).free_symbols):
                output.append(y)  # prefer shorter formula
            else:
                output.append(x)
    return tuple(reversed(output))


def promote_constants(inputs, override_return_dtype=None, type_promotion_kind=None):
    assert (
        override_return_dtype is None or type_promotion_kind is None
    ), "only one of override_return_dtype or type_promotion_kind may be given"

    if override_return_dtype is None and type_promotion_kind is None:
        type_promotion_kind = ELEMENTWISE_TYPE_PROMOTION_KIND.DEFAULT

    if not any(isinstance(x, (sympy.Basic, int, float)) for x in inputs):
        return inputs
    if all(isinstance(x, (int, float, sympy.Basic)) for x in inputs):
        dtype = override_return_dtype or get_promoted_dtype(
            *inputs, type_promotion_kind=type_promotion_kind
        )

        def const_func(x):
            if isinstance(x, sympy.Basic):
                return ir.IndexingConstant(
                    index=x, dtype=dtype, device=decode_device(None)
                )
            else:
                return ir.Constant(value=x, dtype=dtype, device=decode_device(None))

        return [const_func(x) for x in inputs]
    ex = next(x for x in inputs if isinstance(x, (TensorBox, ExpandView, ir.Constant)))
    out = []
    for x in inputs:
        if isinstance(x, (int, float)):
            out.append(
                ExpandView.create(
                    ir.Constant(
                        value=x, dtype=ex.get_dtype(), device=ex.get_device_or_error()
                    ),
                    list(ex.get_size()),
                )
            )
        elif isinstance(x, sympy.Basic):
            out.append(
                ExpandView.create(
                    IndexingConstant(
                        index=x, dtype=ex.get_dtype(), device=ex.get_device_or_error()
                    ),
                    list(ex.get_size()),
                )
            )
        else:
            out.append(x)

    return out


def make_pointwise(
    fn,
    override_return_dtype=None,
    override_device=None,
    override_fn_when_input_bool=None,
    override_fn_when_gpu_float64=None,
    allow_alpha=False,
    triton_fallback=None,
):
    def inner(*inputs: TensorBox, alpha=None):
        if triton_fallback is not None and any(
            isinstance(inp, IRNode) and is_triton(inp) for inp in inputs
        ):
            assert not allow_alpha  # not implemented
            return triton_fallback(*inputs)

        inputs = promote_constants(inputs, override_return_dtype)
        if allow_alpha:
            if alpha is not None and alpha != 1:
                inputs = list(inputs)
                inputs[-1] = mul(inputs[-1], alpha)
        else:
            assert alpha is None
        loaders = [x.make_loader() for x in inputs]
        ranges = inputs[0].get_size()
        dtype = override_return_dtype or inputs[0].get_dtype()
        is_gpu_device = is_gpu(decode_device(inputs[0].get_device()).type)

        for other in inputs[1:]:
            assert isinstance(other, ir.BaseConstant) or len(ranges) == len(
                other.get_size()
            ), f"ndim mismatch {fn} {ranges} {other.get_size()}"

        # in tracing, we will annotate pointwise nodes that correspond to the output of
        # a pointwise node that would have been run in eager. intermediary pointwise nodes
        # during decompositions are not annotated.
        low_pr_fp = (torch.bfloat16, torch.float16)
        emulate_precision_casts = (
            V.graph is not None
            and getattr(V.graph, "current_node", None) is not None
            and V.graph.current_node.meta is not None
            and V.graph.current_node.meta.get("low_precision_pointwise_barrier", False)
            and dtype in low_pr_fp
        )

        def inner_fn(index):
            assert len(index) == len(ranges), f"wrong ndim {index} {ranges}"
            if dtype == torch.bool and override_fn_when_input_bool is not None:
                return override_fn_when_input_bool(*[load(index) for load in loaders])
            elif (
                override_fn_when_gpu_float64
                and is_gpu_device
                and dtype == torch.float64
            ):
                return override_fn_when_gpu_float64(*[load(index) for load in loaders])
            else:
                inputs_loaded = []
                for inp_index, load in enumerate(loaders):
                    out = load(index)
                    inp_dtype = inputs[inp_index].get_dtype()
                    if emulate_precision_casts and inp_dtype in low_pr_fp:
                        downcast = ops.to_dtype(out, inp_dtype, use_compute_types=False)
                        out = ops.to_dtype(downcast, inp_dtype)
                    inputs_loaded.append(out)

                out = fn(*inputs_loaded)
                if emulate_precision_casts:
                    # fp16/bf16 kernels are computed in fp32. Casting down to fp16/bf16 here,
                    # then upcasting again, to emulate casts that eager would do.
                    downcast = ops.to_dtype(out, dtype, use_compute_types=False)
                    return ops.to_dtype(downcast, dtype)
                return out

        if not override_device:
            device = None
            for i in inputs:
                if is_gpu(i.get_device().type):
                    device = i.get_device()
                    break
            if not device:
                device = inputs[0].get_device()

        device = override_device or device

        return Pointwise.create(
            device=device,  # type: ignore[arg-type]
            dtype=dtype,
            inner_fn=inner_fn,
            ranges=ranges,
        )

    return inner


def make_foreach_pointwise(pw_fn, allow_alpha=False):
    def inner(*inputs: List[List[TensorBox]], alpha=1):
        realize_outputs = (
            len(V.graph.current_node.users) == 0
            or V.graph.current_node.target in inplace_foreach_ops
            or cur_node_has_non_foreach_users()
        )

        a_list_input = None
        for input in inputs:
            if isinstance(input, (list, tuple)):
                a_list_input = input
                break
        assert (
            a_list_input is not None
        ), "at least one input must be a list to a foreach op"

        # broadcast scalar inputs to match length of list inputs
        broadcast_inputs = []
        for input in inputs:
            if not isinstance(input, (list, tuple)):
                broadcast_inputs.append([input] * len(a_list_input))
            else:
                broadcast_inputs.append(input)

        groups = group_foreach_args(zip(*broadcast_inputs))

        outputs = [None] * len(a_list_input)
        for (device, use_foreach), group in groups.items():
            operation_list: List[str] = []
            for (
                output_ind,
                args,
            ) in group:
                if allow_alpha:
                    output = pw_fn(*args, alpha=alpha)
                else:
                    output = pw_fn(*args)

                outputs[output_ind] = output

                if (
                    V.graph.has_feature(device, BackendFeature.FOREACH)
                    and use_foreach
                    and realize_outputs
                ):
                    output.realize()
                    operation_list.append(output.get_operation_name())

            if operation_list:
                V.graph.register_operation_list(operation_list)

        assert all(x is not None for x in outputs)
        return outputs

    return inner


def to_dtype(x: TensorBox, dtype: torch.dtype, copy=False):
    src_dtype = x.get_dtype()
    if src_dtype == dtype:
        return clone(x) if copy else x

    def _to_dtype(x):
        return ops.to_dtype(x, dtype, src_dtype=src_dtype)

    return make_pointwise(_to_dtype, override_return_dtype=dtype)(x)


@register_lowering(torch._higher_order_ops._foreach_map)
def _foreach_map(subgraph, *args, **kwargs):
    """
    This lowers an invocation of foreach_map
    The way this works is that an arbitrary N-arg func is provided by the user, looped over by the
    polyfill with the same semantics as a foreach op (a loop applying an n-ary function to n args)
    and then traced into a subgraph by dynamo.
    This code allows us to inline the subgraph into the main graph lowering using the PontwiseSubgraphLowering.
    The graph outputs represent the vertically fused sequence of ops, and then register_operation_list
    below registers the buffers as horizontally fuseable in the scheduler.
    """
    from .subgraph_lowering import PointwiseSubgraphLowering

    inputs = args[0]  # nested tuple

    gm = subgraph.graph_module
    pw_subgraph = PointwiseSubgraphLowering(gm, root_graph_lowering=V.graph)
    with V.set_graph_handler(pw_subgraph):  # type: ignore[arg-type]
        pw_subgraph.run(*inputs)

    sub_outputs = pw_subgraph.graph_outputs
    # group outputs by device and register as foreach
    assert sub_outputs  # mypy lol
    groups = group_foreach_args(sub_outputs)

    outputs = [None] * len(sub_outputs)
    for (device, use_foreach), group in groups.items():
        operation_list: List[str] = []
        for (
            output_ind,
            output,
        ) in group:
            outputs[output_ind] = output

            if V.graph.has_feature(device, BackendFeature.FOREACH) and use_foreach:
                output.realize()
                operation_list.append(output.get_operation_name())

        if operation_list:
            V.graph.register_operation_list(operation_list)

    assert all(x is not None for x in outputs)
    return outputs


@register_lowering(prims.convert_element_type, type_promotion_kind=None)
def _convert_element_type(x: TensorBox, dtype: torch.dtype):
    if dtype.is_complex or x.get_dtype().is_complex:
        if x.get_size():
            # Decompose since aa aten fallback is more friendly for c++ codegen.
            # This decomposition doesn't work for empty tensor, which needs more investigation.
            dst = empty_like(x, dtype=dtype)
            ir.InplaceCopyFallback.create(dst, x)
            return dst
        else:
            return fallback_handler(
                prims.convert_element_type.default, add_to_fallback_set=False
            )(x, dtype)
    return to_dtype(x, dtype, copy=True)


def to_dtype_bitcast(x: TensorBox, dtype: torch.dtype, *, copy=False):
    x_dtype = x.get_dtype()
    if x_dtype == dtype:
        return clone(x) if copy else x

    def _get_primitive_bitwidth(dtype):
        if dtype.is_floating_point:
            return torch.finfo(dtype).bits
        else:
            return torch.iinfo(dtype).bits

    src_bits = _get_primitive_bitwidth(x_dtype)
    dst_bits = _get_primitive_bitwidth(dtype)
    if src_bits != dst_bits:
        # fallback to aten eager implementation for differing bitwidths
        return fallback_handler(aten.view.dtype)(x, dtype)
    else:
        return TensorBox(DtypeView.create(x, dtype))


@register_lowering(aten.view.dtype, type_promotion_kind=None)
def _view_dtype(x: TensorBox, dtype: torch.dtype):
    if dtype.is_complex or x.get_dtype().is_complex:
        return TensorBox.create(
            ir.ComplexView.create(torch.ops.aten.view.dtype, x, dtype)
        )
    return to_dtype_bitcast(x, dtype)


def to_device(x: TensorBox, device: torch.device, *, copy=False, non_blocking=False):
    device = decode_device(device)
    if x.get_device() == device:
        return clone(x) if copy else x
    return TensorBox.create(ir.DeviceCopy.create(x, device, non_blocking))


@register_lowering(prims.device_put, type_promotion_kind=None)
def _device_put(x: TensorBox, device: torch.device, non_blocking=False):
    return to_device(x, device, copy=True, non_blocking=non_blocking)


def register_pointwise(
    aten_fn,
    name=None,
    broadcast=True,
    type_promotion_kind=ELEMENTWISE_TYPE_PROMOTION_KIND.DEFAULT,
    convert_input_to_bool=False,
    override_return_dtype=None,
    override_fn_when_input_bool=None,
    allow_alpha=False,
    use_libdevice_for_f64=False,
    triton_fallback=None,
):
    """A pointwise function that maps ops.{name} to inputs"""
    name = name or aten_fn.__name__
    fn = ops_wrapper(name)
    if use_libdevice_for_f64:
        fn_libdevice = ops_wrapper("libdevice_" + name)
        register_op_dtype_propagation_rules(
            "libdevice_" + name, type_promotion_kind, override_return_dtype
        )

    register_op_dtype_propagation_rules(
        name, type_promotion_kind, override_return_dtype
    )

    if override_fn_when_input_bool is not None:
        override_fn_when_input_bool = ops_wrapper(override_fn_when_input_bool)

    fn = make_pointwise(
        fn,
        override_return_dtype=override_return_dtype,
        override_fn_when_input_bool=override_fn_when_input_bool,
        override_fn_when_gpu_float64=fn_libdevice if use_libdevice_for_f64 else None,  # type: ignore[possibly-undefined]
        allow_alpha=allow_alpha,
        triton_fallback=triton_fallback,
    )
    fn = register_lowering(
        aten_fn,
        broadcast=broadcast,
        type_promotion_kind=type_promotion_kind,
        convert_input_to_bool=convert_input_to_bool,
    )(fn)

    if hasattr(prims, name):
        register_lowering(
            getattr(prims, name),
            type_promotion_kind=None,
            convert_input_to_bool=convert_input_to_bool,
        )(fn)
    return fn


def register_frexp():
    """A pointwise function that maps ops.frexp to inputs"""
    name = "frexp"
    frexp = ops_wrapper("frexp")

    def frexp0(*args, **kwargs):
        return frexp(*args, **kwargs)[0]  # type: ignore[index]

    def frexp1(*args, **kwargs):
        return frexp(*args, **kwargs)[1]  # type: ignore[index]

    pw_fns = [
        make_pointwise(frexp0),
        make_pointwise(frexp1, override_return_dtype=torch.int32),
    ]

    def fn(*args, **kwargs):
        return pw_fns[0](*args, **kwargs), pw_fns[1](*args, **kwargs)

    fn = register_lowering(
        aten.frexp,
    )(fn)

    if hasattr(prims, name):
        register_lowering(
            getattr(prims, name),
            type_promotion_kind=None,
        )(fn)
    return fn


register_frexp()


def register_foreach_pointwise(
    aten_fn,
    pointwise_lowering_fn,
    allow_alpha=False,
):
    fn = make_foreach_pointwise(pointwise_lowering_fn, allow_alpha=allow_alpha)
    fn = _register_foreach_lowering(aten_fn, fn)
    return fn


@register_lowering(aten.where, broadcast=False, type_promotion_kind=None)
def where(cond, a, b):
    def fn(*args):
        return ops.where(*args)

    if isinstance(a, (float, int)):
        a = constant_like(a)(b)
    if isinstance(b, (float, int)):
        b = constant_like(b)(a)

    args = [cond, a, b]
    dtype = get_promoted_dtype(
        args[1], args[2], type_promotion_kind=ELEMENTWISE_TYPE_PROMOTION_KIND.DEFAULT
    )
    indices = [i for i, x in enumerate(args) if isinstance(x, TensorBox)]
    for i, x in zip(indices, broadcast_tensors(*[args[i] for i in indices])):
        args[i] = x
    for i in range(len(args)):
        if isinstance(args[i], ir.Constant):
            args[i] = ExpandView.create(args[i], list(args[indices[0]].get_size()))
    return make_pointwise(fn, override_return_dtype=dtype)(
        args[0], to_dtype(args[1], dtype), to_dtype(args[2], dtype)
    )


@register_lowering(aten.broadcast_tensors, broadcast=False, type_promotion_kind=None)
def broadcast_tensors(*inputs):
    if len(inputs) == 1 and isinstance(inputs[0], (list, tuple)):
        return broadcast_tensors(*inputs[0])
    target: List[sympy.Expr] = functools.reduce(
        broadcast_symbolic_shapes, [x.get_size() for x in inputs], []
    )
    outputs = []
    for x in inputs:
        sizes = x.get_size()
        if len(sizes) != len(target) or any(
            (
                (
                    V.graph.sizevars.shape_env.evaluate_expr(
                        sympy.Eq(a, 1), size_oblivious=True
                    )
                    and not V.graph.sizevars.shape_env.evaluate_expr(
                        sympy.Eq(b, 1), size_oblivious=True
                    )
                )
                or (
                    not V.graph.sizevars.shape_env.evaluate_expr(
                        sympy.Eq(a, 1), size_oblivious=True
                    )
                    and V.graph.sizevars.shape_env.evaluate_expr(
                        sympy.Eq(b, 1), size_oblivious=True
                    )
                )
            )
            for a, b in zip(sizes, target)
        ):
            x = expand(x, target)
        outputs.append(x)
    return outputs


@register_lowering([aten.alias, aten.detach, aten.detach_, aten.lift, prims.view_of])
def nop(x):
    return x  # AOT autograd handles this for us


if hasattr(aten, "lift_fresh"):
    register_lowering(aten.lift_fresh)(nop)


@register_lowering(aten.squeeze, type_promotion_kind=None)
def squeeze(x, dim=None):
    assert isinstance(x, TensorBox)
    if dim is None:
        return TensorBox(SqueezeView.create(x.data))

    dim = (
        V.graph.sizevars.evaluate_static_shape(dim)
        if isinstance(dim, (int, sympy.Expr))
        else tuple(V.graph.sizevars.evaluate_static_shape(d) for d in dim)
    )
    dim = canonicalize_dims(len(x.get_size()), dim)  # type: ignore[call-overload]
    dims = OrderedSet((dim,) if not isinstance(dim, tuple) else dim)

    new_shape = []
    for d, s in enumerate(x.get_size()):
        if not (
            d in dims
            and V.graph.sizevars.evaluate_expr(sympy.Eq(s, 1, size_oblivious=True))
        ):
            new_shape.append(s)

    # squeeze does nothing if the size isn't 1
    return view(x, new_shape) if new_shape != x.get_size() else x


@register_lowering(aten.squeeze_copy, type_promotion_kind=None)
def squeeze_copy(x, dim=None):
    return clone(squeeze(x, dim))


@register_lowering([aten.squeeze_])
def squeeze_(x, dim=None):
    val = squeeze(x, dim)
    assert isinstance(x, TensorBox)
    assert isinstance(val, TensorBox)
    x.data = val.data
    return x


@register_lowering(aten.isinf)
def isinf(x):
    if is_integer_type(x):
        return full_like(x, False, dtype=torch.bool)
    fn = ops_wrapper("isinf")
    return make_pointwise(fn, override_return_dtype=torch.bool)(x)


@register_lowering(aten.isnan)
def isnan(x):
    if is_integer_type(x):
        return full_like(x, False, dtype=torch.bool)
    fn = ops_wrapper("isnan")
    return make_pointwise(fn, override_return_dtype=torch.bool)(x)


@register_lowering(aten.ceil)
def ceil(x):
    if is_integer_type(x):
        return clone(x)
    fn = ops_wrapper("ceil")
    return make_pointwise(fn)(x)


@register_lowering(aten.floor)
def floor(x):
    if is_integer_type(x):
        return clone(x)
    fn = ops_wrapper("floor")
    return make_pointwise(fn)(x)


@register_lowering(aten.round.default)
def round(x):
    if is_integer_type(x):
        return clone(x)
    else:
        fn = ops_wrapper("round")
        return make_pointwise(fn)(x)


@register_lowering(aten.trunc)
def trunc(x):
    if is_integer_type(x):
        return clone(x)
    fn = ops_wrapper("trunc")
    return make_pointwise(fn)(x)


@register_lowering(aten.expand, type_promotion_kind=None)
def expand(x, sizes):
    from torch.fx.experimental.symbolic_shapes import free_unbacked_symbols

    (x,) = promote_constants([x])
    if isinstance(x, ir.BaseConstant):
        return ExpandView.create(x, tuple(sizes))
    assert isinstance(x, TensorBox)
    assert isinstance(sizes, (list, tuple))
    if tuple(x.get_size()) == tuple(sizes):
        return x

    if not free_unbacked_symbols(x.get_size()):
        x_size_product = V.graph.sizevars.size_hint(sympy_product(x.get_size()))
        # TODO: It would be better to realize the input if any of its sizes
        # are unbacked, because typically the size will be non-zero.  However,
        # this cannot be done directly as below as we'll choke on the size_hint
        # here
        if x_size_product > 0 and not free_unbacked_symbols(sizes):
            # maybe realize input before broadcasting it
            x.mark_reuse(
                V.graph.sizevars.size_hint(sympy_product(sizes)) // x_size_product
            )
    return TensorBox(ExpandView.create(x.data, tuple(sizes)))


@register_lowering(prims.broadcast_in_dim, type_promotion_kind=None)
def broadcast_in_dim(a, shape, broadcast_dimensions):
    s = list(shape)
    for broadcast_dimension in broadcast_dimensions:
        s[broadcast_dimension] = -1

    v = a
    for idx, x in enumerate(s):
        if x != -1:
            v = unsqueeze(v, idx)

    return expand(v, shape)


@register_lowering(aten.expand_as, type_promotion_kind=None)
def expand_as(x, y):
    return expand(x, y.get_size())


@register_lowering(aten.repeat)
def repeat(x, repeats):
    old_size = list(x.get_size())
    if len(repeats) > len(old_size):
        old_size = [sympy.S.One] * (len(repeats) - len(old_size)) + old_size
        x = view(x, list(old_size))
    assert len(repeats) == len(x.get_size())

    new_size = list(x.get_size())

    zero_tensor = False
    for i in range(len(repeats)):
        if repeats[i] == 0:
            zero_tensor = True
        new_size[i] = new_size[i] * repeats[i]

    if zero_tensor:
        return empty(new_size, dtype=x.get_dtype(), device=x.get_device())
    if all((a == 1 or b == 1) for a, b in zip(repeats, old_size)):
        return clone(expand(x, new_size))

    x_loader: Callable[[Any], Any]

    def inner_fn(index):
        assert len(index) == len(repeats)
        index = list(index)
        for i in range(len(repeats)):
            if repeats[i] != 1:
                if old_size[i] == 1:
                    index[i] = sympy.S.Zero
                else:
                    index[i] = ModularIndexing(index[i], 1, old_size[i])
        return x_loader(index)

    old_size_product = V.graph.sizevars.size_hint(sympy_product(old_size))
    if old_size_product > 0:
        # maybe realize the input
        x.mark_reuse(
            V.graph.sizevars.size_hint(sympy_product(new_size)) // old_size_product
        )

    x_loader = x.make_loader()
    return Pointwise.create(
        device=x.get_device(),
        dtype=x.get_dtype(),
        inner_fn=inner_fn,
        ranges=list(new_size),
    )


@register_lowering(aten._unsafe_view, type_promotion_kind=None)
@register_lowering(aten.view, type_promotion_kind=None)
@register_lowering(aten.reshape, type_promotion_kind=None)
def view(x, sizes):
    assert isinstance(x, TensorBox)
    assert isinstance(sizes, (list, tuple))
    return TensorBox(View.create(x.data, sizes))


@register_lowering(aten.permute, type_promotion_kind=None)
def permute(x, dims):
    assert isinstance(x, TensorBox)
    assert isinstance(dims, (list, tuple))
    return TensorBox(PermuteView.create(x.data, tuple(dims)))


@register_lowering(aten.slice, type_promotion_kind=None)
def slice_(x, dim=0, start=0, end=2**63, step=1, clamp=True):
    assert isinstance(x, TensorBox)
    dim = _validate_dim(x, dim, 0)
    return TensorBox(ir.SliceView.create(x.data, dim, start, end, step, clamp=clamp))


@register_lowering(aten.as_strided, type_promotion_kind=None)
def as_strided(x, size, stride, storage_offset=None):
    if isinstance(x, TensorBox) and isinstance(x.data, ir.BaseView):
        # as_strided ignores views
        x = x.data.unwrap_view()
    x.realize()
    if not ir.is_storage_and_layout(x):
        raise NotImplementedError(f"unrealized as_strided({x}, ...)")
    storage, old_layout = ir.as_storage_and_layout(x)
    new_layout = ir.FixedLayout(
        old_layout.device,
        old_layout.dtype,
        [sympy.expand(s) for s in size],
        [sympy.expand(s) for s in stride],
        sympy.expand(storage_offset or 0),
    )
    return TensorBox(ir.ReinterpretView(data=storage, layout=new_layout))


@register_lowering(aten.as_strided_, type_promotion_kind=None)
def as_strided_(x, size, stride, storage_offset=None):
    assert isinstance(x, TensorBox)
    x.data = as_strided(x, size, stride, storage_offset).data
    return x


@register_lowering(aten.as_strided_copy, type_promotion_kind=None)
def as_strided_copy(x, size, stride, storage_offset=None):
    result = as_strided(x, size, stride, storage_offset)
    return clone(result)


def pointwise_cat(inputs, dim=0):
    # (inclusive, exclusive)
    inputs_ranges: List[tuple[sympy.Expr, sympy.Expr]] = []
    prev_end = 0
    for inp in inputs:
        inputs_ranges.append((prev_end, prev_end + inp.get_size()[dim]))  # type: ignore[arg-type]
        prev_end = inputs_ranges[-1][-1]  # type: ignore[assignment]

    inputs_loaders = [inp.make_loader() for inp in inputs]

    def inner_fn(idx):
        idx_dim = ops.index_expr(idx[dim], torch.int64)

        masks = []
        masked_loads = []
        for i in range(len(inputs)):
            start = (
                ops.constant(0, torch.int64)
                if i == 0
                else ops.index_expr(inputs_ranges[i][0], torch.int64)
            )
            end = ops.index_expr(inputs_ranges[i][1], torch.int64)

            start_cond = ops.ge(idx_dim, start)
            end_cond = ops.lt(idx_dim, end)
            if i == 0:
                mask = end_cond
            elif i == len(inputs) - 1:
                mask = start_cond
            else:
                mask = ops.and_(start_cond, end_cond)

            masks.append(mask)
            idx_load = list(idx)

            # if we're concatting [4], [2]
            # when we index the second tensor for 5 we want to index 5 - 4
            # Use Identity to prevent expansion of index * stride to keep expression
            # in same int bitwidth as shape
            idx_load[dim] = Identity(idx_load[dim] - inputs_ranges[i][0])

            masked_loads.append(
                ops.masked(
                    mask,
                    lambda: inputs_loaders[i](idx_load),
                    0.0,  # this value should be unused
                ),
            )

        next_val = masked_loads[-1]
        for i in range((len(inputs)) - 2, -1, -1):
            next_val = ops.where(
                masks[i],
                masked_loads[i],
                next_val,
            )
        return next_val

    new_size = list(inputs[0].get_size())
    new_size[dim] = inputs_ranges[-1][-1]

    return Pointwise.create(
        device=inputs[0].get_device(),
        dtype=inputs[0].get_dtype(),
        inner_fn=inner_fn,
        ranges=new_size,
    )


@register_lowering(quantized_decomposed.quantize_per_channel, type_promotion_kind=None)
def quantized_decomposed_quantize_per_channel(
    input: TensorBox,
    scales: TensorBox,
    zero_points: TensorBox,
    axis: int,
    quant_min: int,
    quant_max: int,
    dtype: torch.dtype,
) -> TensorBox:
    assert len(scales.get_size()) == 1, "expect scales 1 dim"
    assert len(zero_points.get_size()) == 1, "expect zero_points 1 dim"

    if input.get_dtype() == torch.bfloat16:
        input = to_dtype(input, torch.float32)
    assert (
        input.get_dtype() == torch.float32
    ), f"Expecting input to have dtype torch.float32, but got dtype: {input.get_dtype()}"
    assert axis < len(
        input.get_size()
    ), f"Expecting axis to be < {len(input.get_size())}"

    input_loader = input.make_loader()
    scales_loader = scales.make_loader()
    zero_points_loader = zero_points.make_loader()

    def inner_fn(idx):
        channel_idx = (idx[axis],)

        input = input_loader(idx)
        scale = scales_loader(channel_idx)
        zero_point = zero_points_loader(channel_idx)
        qmin, qmax = _create_constants(quant_min, quant_max, dtype=torch.float32)

        if scales.dtype != torch.float32:
            scale = ops.to_dtype(scale, torch.float32)
        if zero_points.dtype != torch.int32:
            zero_point = ops.to_dtype(zero_point, torch.int32)
        inv_scale = ops.reciprocal(scale)
        val = ops.round(input * inv_scale) + zero_point
        clamped = ops.maximum(qmin, ops.minimum(qmax, val))
        return ops.to_dtype(clamped, dtype)

    return Pointwise.create(
        device=input.get_device(),
        dtype=dtype,
        inner_fn=inner_fn,
        ranges=input.get_size(),
    )


@register_lowering(
    quantized_decomposed.dequantize_per_channel, type_promotion_kind=None
)
def quantized_decomposed_dequantize_per_channel(
    input: TensorBox,
    scales: TensorBox,
    zero_points: TensorBox,
    axis: int,
    quant_min: int,
    quant_max: int,
    dtype: torch.dtype,
    *,
    out_dtype: Optional[torch.dtype] = None,
) -> TensorBox:
    assert len(scales.get_size()) == 1, "expect scales 1 dim"
    assert len(zero_points.get_size()) == 1, "expect zero_points 1 dim"
    assert (
        input.get_dtype() == dtype
    ), f"Expecting input to have dtype {dtype}, but got dtype: {input.get_dtype()}"
    assert axis < len(
        input.get_size()
    ), f"Expecting axis to be < {len(input.get_size())}"

    if out_dtype is None:
        out_dtype = torch.float32

    input_loader = input.make_loader()
    scales_loader = scales.make_loader()
    zero_points_loader = zero_points.make_loader()

    def inner_fn(idx):
        channel_idx = (idx[axis],)

        input = input_loader(idx)
        scale = scales_loader(channel_idx)
        zero_point = zero_points_loader(channel_idx)

        if scales.dtype != torch.float32:
            scale = ops.to_dtype(scale, torch.float32)
        if zero_points.dtype != torch.float32:
            zero_point = ops.to_dtype(zero_point, torch.float32)
        val = ops.sub(ops.to_dtype(input, torch.float32), zero_point) * scale
        val = ops.to_dtype(val, out_dtype)
        return val

    return Pointwise.create(
        device=input.get_device(),
        dtype=out_dtype,
        inner_fn=inner_fn,
        ranges=input.get_size(),
    )


@register_lowering(
    quantized_decomposed.quantize_per_tensor.default, type_promotion_kind=None
)
def quantized_decomposed_quantize_per_tensor_default(
    input: TensorBox,
    scale: float,
    zero_point: int,
    quant_min: int,
    quant_max: int,
    dtype: torch.dtype,
) -> TensorBox:
    if input.get_dtype() == torch.bfloat16:
        input = to_dtype(input, torch.float32)
    assert (
        input.get_dtype() == torch.float32
    ), f"Expecting input to have dtype torch.float32, but got dtype: {input.get_dtype()}"

    input_loader = input.make_loader()

    def inner_fn(idx, scale, zero_point):
        input = input_loader(idx)
        inv_scale, zero_point = _create_constants(
            1.0 / scale, zero_point, dtype=torch.float32
        )
        val = ops.round(input * inv_scale) + zero_point
        qmin, qmax = _create_constants(quant_min, quant_max, dtype=torch.float32)
        clamped = ops.minimum(ops.maximum(val, qmin), qmax)
        return ops.to_dtype(clamped, dtype)

    return Pointwise.create(
        device=input.get_device(),
        dtype=dtype,
        inner_fn=functools.partial(
            inner_fn, scale=float(scale), zero_point=int(zero_point)
        ),
        ranges=input.get_size(),
    )


@register_lowering(
    quantized_decomposed.dequantize_per_tensor.default, type_promotion_kind=None
)
def quantized_decomposed_dequantize_per_tensor_default(
    input: TensorBox,
    scale: float,
    zero_point: int,
    quant_min: int,
    quant_max: int,
    dtype: torch.dtype,
    *,
    out_dtype: Optional[torch.dtype] = None,
) -> TensorBox:
    assert (
        input.get_dtype() == dtype
    ), f"Expecting input to have dtype {dtype}, but got dtype: {input.get_dtype()}"

    if out_dtype is None:
        out_dtype = torch.float32

    input_loader = input.make_loader()

    def inner_fn(idx, scale, zero_point):
        input = input_loader(idx)
        scale, zero_point = _create_constants(scale, zero_point, dtype=torch.float32)
        val = ops.sub(ops.to_dtype(input, torch.float32), zero_point) * scale
        val = ops.to_dtype(val, out_dtype)
        return val

    return Pointwise.create(
        device=input.get_device(),
        dtype=out_dtype,
        inner_fn=functools.partial(
            inner_fn, scale=float(scale), zero_point=int(zero_point)
        ),
        ranges=input.get_size(),
    )


@register_lowering(
    quantized_decomposed.quantize_per_tensor.tensor, type_promotion_kind=None
)
def quantized_decomposed_quantize_per_tensor_tensor(
    input: TensorBox,
    scale: TensorBox,
    zero_point: TensorBox,
    quant_min: int,
    quant_max: int,
    dtype: torch.dtype,
) -> TensorBox:
    if input.get_dtype() == torch.bfloat16:
        input = to_dtype(input, torch.float32)
    assert (
        input.get_dtype() == torch.float32
    ), f"Expecting input to have dtype torch.float32, but got dtype: {input.get_dtype()}"
    assert len(scale.get_size()) == 0 or (
        len(scale.get_size()) == 1 and scale.get_size()[0] == 1
    ), "expect scale as scalar tensor"
    assert len(zero_point.get_size()) == 0 or (
        len(zero_point.get_size()) == 1 and zero_point.get_size()[0] == 1
    ), "expect zero_point as scalar tensor"

    input_loader = input.make_loader()
    scale_loader = scale.make_loader()
    zero_point_loader = zero_point.make_loader()

    def inner_fn(idx):
        input = input_loader(idx)
        _scale = scale_loader((0,) if len(scale.get_size()) == 1 else ())
        _zero_point = zero_point_loader((0,) if len(scale.get_size()) == 1 else ())
        if scale.dtype != torch.float32:
            _scale = ops.to_dtype(_scale, torch.float32)
        if zero_point.dtype != torch.float32:
            _zero_point = ops.to_dtype(_zero_point, torch.float32)
        val = ops.round(input * ops.reciprocal(_scale)) + _zero_point
        qmin, qmax = _create_constants(quant_min, quant_max, dtype=torch.float32)
        clamped = ops.minimum(ops.maximum(val, qmin), qmax)
        return ops.to_dtype(clamped, dtype)

    return Pointwise.create(
        device=input.get_device(),
        dtype=dtype,
        inner_fn=inner_fn,
        ranges=input.get_size(),
    )


@register_lowering(
    quantized_decomposed.dequantize_per_tensor.tensor, type_promotion_kind=None
)
def quantized_decomposed_dequantize_per_tensor_tensor(
    input: TensorBox,
    scale: TensorBox,
    zero_point: TensorBox,
    quant_min: int,
    quant_max: int,
    dtype: torch.dtype,
    *,
    out_dtype: Optional[torch.dtype] = None,
) -> TensorBox:
    assert len(scale.get_size()) == 0 or (
        len(scale.get_size()) == 1 and scale.get_size()[0] == 1
    ), "expect scale as scalar tensor"
    assert len(zero_point.get_size()) == 0 or (
        len(zero_point.get_size()) == 1 and zero_point.get_size()[0] == 1
    ), "expect zero_point as scalar tensor"
    assert (
        input.get_dtype() == dtype
    ), f"Expecting input to have dtype {dtype}, but got dtype: {input.get_dtype()}"

    if out_dtype is None:
        out_dtype = torch.float32

    input_loader = input.make_loader()
    scale_loader = scale.make_loader()
    zero_point_loader = zero_point.make_loader()

    def inner_fn(idx):
        input = input_loader(idx)
        _scale = scale_loader((0,) if len(scale.get_size()) == 1 else ())
        _zero_point = zero_point_loader((0,) if len(scale.get_size()) == 1 else ())
        if scale.dtype != torch.float32:
            _scale = ops.to_dtype(_scale, torch.float32)
        if zero_point.dtype != torch.float32:
            _zero_point = ops.to_dtype(_zero_point, torch.float32)
        val = ops.sub(ops.to_dtype(input, torch.float32), _zero_point) * _scale
        val = ops.to_dtype(val, out_dtype)
        return val

    return Pointwise.create(
        device=input.get_device(),
        dtype=out_dtype,
        inner_fn=inner_fn,
        ranges=input.get_size(),
    )


@register_lowering(aten.cat)
def cat(inputs, dim=0):
    cpu_device = inputs[0].get_device().type == "cpu"
    if cpu_device and all(
        input.get_dtype() in [torch.int8, torch.uint8] for input in inputs
    ):
        # TODO <leslie> Remove this fallback when we support vectorization
        # code gen with uint8 data type directly.
        for input in inputs:
            input.realize()
        if all(len(input.get_size()) == 4 for input in inputs):
            inputs, _ = require_channels_last(aten.cat, *inputs)
        return fallback_handler(aten.cat.default)(inputs, dim)

    if len(inputs) == 1:
        return clone(inputs[0])

    dim = _validate_dim(inputs[0], dim, 0)
    dtype = get_promoted_dtype(
        *inputs, type_promotion_kind=ELEMENTWISE_TYPE_PROMOTION_KIND.DEFAULT
    )
    inputs = [to_dtype(inp, dtype) for inp in inputs]

    def unwrap_tensor(x: Union[TensorBox, ir.StorageBox]) -> ir.IRNode:
        if isinstance(x, TensorBox):
            if isinstance(x.data, ir.BaseView):
                return x.data.unwrap_view()
            else:
                return x.data

        if isinstance(x, ir.StorageBox):
            return x.data

        return x

    def is_reduction(t):
        return isinstance(t, ir.ComputedBuffer) and isinstance(t.data, ir.Reduction)

    def can_fuse_reduction(t):
        if isinstance(t, (TensorBox, ir.StorageBox)):
            return can_fuse_reduction(unwrap_tensor(t))
        return (
            is_reduction(t)
            or isinstance(t, ir.Pointwise)
            and any(
                can_fuse_reduction(V.graph.get_buffer(read))
                for read in t.get_read_names()
            )
        )

    # fusing reducutions into computed concat buffer can cause regressions.
    fusable_reduction = any(can_fuse_reduction(t) for t in inputs)

    def should_lower_cat_input(x) -> bool:
        # Unrealized inputs will not be storage and layouts, and we dont want to realize
        # them in case we want to fuse
        if ir.is_storage_and_layout(x):
            storage, _ = ir.as_storage_and_layout(x, freeze=False)
            return not ir.ConcatKernel.can_realize_into_without_copy(storage)

        if isinstance(x, (TensorBox, ir.StorageBox)):
            return should_lower_cat_input(unwrap_tensor(x))

        if isinstance(x, ir.Pointwise):
            return True

        return False

    if config.force_pointwise_cat:
        return pointwise_cat(inputs, dim)

    # TODO: We observed negative performance impact of pointwise_cat optimization on CPU so disabled it.
    #             We will revisit this later after enabling vectorization on index_expr.
    if cpu_device:
        return TensorBox(ir.ConcatKernel.create(inputs, dim))

    def op_count(x):
        if isinstance(x, (TensorBox, ir.StorageBox)):
            return op_count(unwrap_tensor(x))

        # this will correspond to a direct memory read
        if not isinstance(x, ir.Pointwise):
            return 0

        count = x.inner_fn_opcount().num_ops
        for read in x.get_read_names():
            count += op_count(V.graph.get_buffer(read))

        return count

    # as of inputs increase, possibility for register spilling also increases
    # past a certain threshold of inputs we only fuse if the if the input kernels
    # are simple
    # not sure if we want to expose to users via config since logic may change in future
    MAX_COMPLEX_POINTWISE_CAT = 8
    MAX_SIMPLE_OP_COUNT = 2

    def additional_pointwise_ops(op: torch._ops.OpOverload):
        return op in (aten.cat.default, aten.constant_pad_nd.default)

    if len(inputs) <= MAX_COMPLEX_POINTWISE_CAT or (
        (len(inputs) <= config.max_pointwise_cat_inputs)
        and all(op_count(t) <= MAX_SIMPLE_OP_COUNT for t in inputs)
    ):
        pointwise_uses = all(
            is_pointwise_use(use, additional_pointwise_ops)
            for use in V.current_node.users
        )
        # fuse in case we will be used in a pointwise node, and there are any inputs we
        # we can prevent materialization of.
        fuse_pointwise_use = (
            any(should_lower_cat_input(inp) for inp in inputs) and pointwise_uses
        )

        # horizontal fuse in case all inputs will require a copy kernel anyway.
        # only horizontally fuse pointwise kernels
        horizontal_fuse_cat = all(
            should_lower_cat_input(inp) for inp in inputs
        ) and not any(can_fuse_reduction(t) for t in inputs)
        if fuse_pointwise_use or (horizontal_fuse_cat and not fusable_reduction):
            return pointwise_cat(inputs, dim)

    return TensorBox(ir.ConcatKernel.create(inputs, dim))


@register_lowering(aten.diagonal, type_promotion_kind=None)
def diagonal(input, offset: int = 0, dim1: int = 0, dim2: int = 1):
    original_shape = input.get_size()
    num_dims = len(original_shape)
    dim1 = canonicalize_dim(idx=dim1, rank=num_dims)
    dim2 = canonicalize_dim(idx=dim2, rank=num_dims)

    check(
        dim1 != dim2, lambda: f"diagonal dimensions cannot be identical {dim1}, {dim2}"
    )

    offset_negative = V.graph.sizevars.evaluate_expr(sympy.Lt(offset, 0))
    if offset_negative:
        diag_size = V.graph.sizevars.evaluate_max(
            V.graph.sizevars.evaluate_min(
                original_shape[dim1] + offset, original_shape[dim2]
            ),
            0,  # type: ignore[arg-type]
        )
    else:
        diag_size = V.graph.sizevars.evaluate_max(
            V.graph.sizevars.evaluate_min(
                original_shape[dim1], original_shape[dim2] - offset
            ),
            0,  # type: ignore[arg-type]
        )

    base_idx = (0, 0)
    if offset_negative:
        base_idx = (-offset, 0)
    else:
        base_idx = (0, offset)

    sizes = [s for i, s in enumerate(original_shape) if i not in (dim1, dim2)]
    sizes.append(diag_size)

    def reindexer(idx):
        diag_idx = idx[-1]
        original_idx = [0] * len(original_shape)
        cur_dim = 0
        for d in range(num_dims):
            if d == dim1:
                original_idx[d] = diag_idx + base_idx[0]
            elif d == dim2:
                original_idx[d] = diag_idx + base_idx[1]
            else:
                original_idx[d] = idx[cur_dim]
                cur_dim += 1

        assert cur_dim == len(original_shape) - 2
        return original_idx

    return TensorBox(ir.GenericView.create(input, sizes, reindexer))


@register_lowering(aten.diagonal_copy, type_promotion_kind=None)
def diagonal_copy(input, offset: int = 0, dim1: int = 0, dim2: int = 1):
    return clone(diagonal(input, offset, dim1, dim2))


@register_lowering(aten.diagonal_scatter, type_promotion_kind=None)
def diagonal_scatter(input, src, offset: int = 0, dim1: int = 0, dim2: int = 1):
    output = clone(input)
    target = diagonal(output, offset, dim1, dim2)
    mutate_to(target, src)
    return output


@register_lowering(aten.select, type_promotion_kind=None)
def select(x, dim, idx):
    idx = View.handle_negative_index(idx, x.get_size()[dim])
    return squeeze(slice_(x, dim, idx, idx + 1), dim)


@register_lowering(aten.split, type_promotion_kind=None)
def split(x, sizes, dim=0):
    dim = _validate_dim(x, dim, 0)
    sizes_ = sizes

    # If sizes is an integer (or a SymInt), we turn it into a list of sizes
    # by computing what the actual size of each chunk should be.
    if not isinstance(sizes, (list, tuple)):
        x_size = x.get_size()[dim]
        chunks = V.graph.sizevars.evaluate_static_shape(
            FloorDiv(x_size + sizes - 1, sizes)
        )
        sizes_ = [sizes] * chunks
        # The last chunk might have a smaller size than the rest.
        sizes_[-1] = x_size - (chunks - 1) * sizes

    # From this point, we assume that the sum of the sizes of all chunks
    # equals the size of the base tensor.
    result = []
    start = 0
    for size in sizes_:
        end = start + size
        # No need for clamping here, since we compute the exact
        # start and end values.
        result.append(slice_(x, dim, start, end, clamp=False))
        start = end
    return result


@register_lowering(aten.split_with_sizes, type_promotion_kind=None)
def split_with_sizes(x, sizes, dim=0):
    return split(x, sizes, dim)


@register_lowering(aten.unbind, type_promotion_kind=None)
def unbind(x, dim=0):
    dim = _validate_dim(x, dim, 0)
    x_size = V.graph.sizevars.evaluate_static_shape(x.get_size()[dim])
    result = [select(x, dim, i) for i in range(x_size)]
    return result


@register_lowering(aten.unfold, type_promotion_kind=None)
def unfold(x, dimension, size, step):
    sizes = x.get_size()
    ndim = len(sizes)
    dim = canonicalize_dim(ndim, dimension)

    if ndim == 0:
        return slice_(unsqueeze(x, 0), end=size)

    dim_size = sizes[dim]
    sizevars = V.graph.sizevars
    sizevars.guard_leq(size, dim_size)
    sizevars.guard_lt(0, step)  # type: ignore[arg-type]

    new_dim_size = FloorDiv(dim_size - size, step) + 1
    if sizevars.size_hint(dim_size) > 0:
        x.mark_reuse(sizevars.size_hint(CeilDiv(new_dim_size * size, dim_size)))

    out_size = [*sizes[:dim], new_dim_size, *sizes[dim + 1 :], size]

    def reindexer(idx):
        dim_idx = idx[-1] + idx[dim] * step
        return (*idx[:dim], dim_idx, *idx[dim + 1 : -1])

    return TensorBox(ir.GenericView.create(x, out_size, reindexer))


@register_lowering(aten.unsqueeze, type_promotion_kind=None)
def unsqueeze(x, dim):
    dim = _validate_dim(x, dim, 1)
    new_shape = list(x.get_size())
    new_shape.insert(dim, sympy.S.One)
    return view(x, new_shape)


@register_lowering(aten.unsqueeze_, type_promotion_kind=None)
def unsqueeze_(x, dim):
    val = unsqueeze(x, dim)
    assert isinstance(x, TensorBox)
    assert isinstance(val, TensorBox)
    x.data = val.data
    return x


def _validate_dim(x, dim, offset=0):
    dim = V.graph.sizevars.shape_env.evaluate_expr(sympy.sympify(dim))
    ndim = len(x.get_size())
    if dim < 0:
        dim += ndim + offset
    assert 0 <= dim < ndim + offset
    return dim


@register_lowering(aten.glu)
def glu(x, dim=-1):
    dim = _validate_dim(x, dim, 0)
    # TODO: don't guard on static shape here
    new_len = V.graph.sizevars.evaluate_static_shape(x.get_size()[dim]) // 2
    a = slice_(x, dim, 0, new_len)
    b = slice_(x, dim, new_len, new_len * 2)
    return mul(a, sigmoid(b))


def fallback_handler(kernel, add_to_fallback_set=True):
    if add_to_fallback_set:
        fallbacks.add(kernel)

    def handler(*args, **kwargs):
        def wrap_tensors(x):
            return TensorBox.create(x) if isinstance(x, ir.IRNode) else x

        return pytree.tree_map(
            wrap_tensors, ir.FallbackKernel.create(kernel, *args, **kwargs)
        )

    return handler


@functools.lru_cache(None)
def _warn_complex_not_supported():
    warnings.warn(
        "Torchinductor does not support code generation for complex operators. Performance may be worse than eager."
    )


# There are some types (CPU) which we accept as input but not as
# output.
def unsupported_input_tensor(t: torch.Tensor, parent=None):
    "Do not support reading or writing to this tensor"
    if t.is_complex():
        # Complex views are supported with IR ComplexView
        if parent and parent.target in (
            torch.ops.aten.view.dtype,
            torch.ops.prims.convert_element_type.default,
        ):
            return False
        _warn_complex_not_supported()
        return True
    return False


def unsupported_output_tensor(t: torch.Tensor, parent=None):
    "Do not support writing tensor but can read from it"
    if unsupported_input_tensor(t, parent):
        return True
    return t.is_cpu and config.disable_cpp_codegen


def fallback_node_due_to_unsupported_type(node: torch.fx.Node, allow_cpu_inputs=True):
    # Custom fallback lowering
    if node.target is aten.view_as_complex.default:
        return False

    # We should be able to remove this special case once `disable_cpp_codegen` is killed.
    if node.target is aten.lift_fresh_copy.default:
        return False

    def check_skip_condition(node, parent, is_output):
        if not isinstance(node, torch.fx.Node):
            return False

        if "val" not in node.meta:
            return False

        for meta in pytree.tree_leaves(node.meta["val"]):
            if not isinstance(meta, torch._subclasses.FakeTensor):
                continue

            if is_output:
                if unsupported_output_tensor(meta, parent):
                    return True
            else:
                if unsupported_input_tensor(meta, parent):
                    return True

        return False

    # only skip codegen if there is a cpu output, not input
    for arg in pytree.arg_tree_leaves(*node.args, **node.kwargs):
        if check_skip_condition(arg, node, is_output=False):
            return True

    return check_skip_condition(node, node, is_output=True)


def make_fallback(op, layout_constraint=None, warn=True, override_decomp=False):
    assert (
        op not in decompositions or override_decomp
    ), f"both a fallback and a decomp for same op: {op}"
    if (
        warn
        and bool(os.getenv("CI"))
        and get_decompositions([op])
        # if fallback_random, we allow not decomposing random
        and not (
            config.fallback_random
            and op in torch._decomp.decompositions_for_rng.extra_random_decomps
        )
        and not override_decomp
    ):
        # Note: 'warn' is holdover from when this was a warning, but for ops that previously
        # set warn=False we do not want a CI error.
        # Ignore the 'suppress errors' configs in CI, as this particular warning happens on startup anyway and is not
        # likely to be triggered preferentially on one CI config over another.
        if torch._dynamo.config.suppress_errors:
            torch._dynamo.config.suppress_errors = False
            log.warning(
                "A make_fallback error occurred in suppress_errors config,"
                " and suppress_errors is being disabled to surface it."
            )
        raise AssertionError(
            f"make_fallback({op}): a decomposition exists, we should switch to it."
            " To fix this error, either add a decomposition to core_aten_decompositions (preferred)"
            " or inductor_decompositions, and delete the corresponding `make_fallback` line."
            " Get help from the inductor team if unsure, don't pick arbitrarily to unblock yourself.",
        )

    def register_fallback(op_overload):
        add_needs_realized_inputs(op_overload)
        if layout_constraint is not None:
            add_layout_constraint(op_overload, layout_constraint)
        return register_lowering(op_overload, type_promotion_kind=None)(
            fallback_handler(op_overload)
        )

    if isinstance(op, torch._ops.OpOverloadPacket):
        for ol in op.overloads():
            op_overload = getattr(op, ol)
            register_fallback(op_overload)
    elif isinstance(op, (torch._ops.OpOverload, torch._ops.HigherOrderOperator)):
        register_fallback(op)
    else:
        raise RuntimeError(f"Unsupported fallback {op} with type {type(op)}")


def philox_rand_offset(shape):
    """
    TorchInductor offset calculation differs from PyTorch eager offset
    calculation for random ops (tl.rand vs torch.rand). In future, we should
    strive for same impl for tl.rand and torch.rand.
    """
    numel = 1
    for s in shape:
        numel = numel * s
    return tensor(numel, dtype=torch.int64)


@register_lowering(torch.ops.rngprims.philox_rand, type_promotion_kind=None)
def philox_rand(size, seed, offset, stride, device, dtype):
    # stride arg is optional and will be used in future for distributed random
    # ops. Currently, its unused.
    random_pos = ir.FixedLayout(
        device,
        dtype,
        size,
        ir.FlexibleLayout.contiguous_strides(size),
    ).make_indexer()
    seed_loader = seed.make_loader()
    offset_loader = offset.make_loader()

    def inner_fn(index):
        # Both seed and offset in the philox_rand op are tensors.
        # torch seed and offsets are of type int64, but tl.rand accepts int32
        seed_index_expr = ops.to_dtype(seed_loader([]), torch.int32)
        offset_index_expr = ops.to_dtype(offset_loader([]), torch.int32)
        # Get the offset'd position
        rand_index_expr = ops.add(
            ops.index_expr(random_pos(index), torch.int32), offset_index_expr
        )
        result = ops.rand(
            seed_index_expr,
            rand_index_expr,
        )
        return ops.to_dtype(result, dtype)

    random_values_node = Pointwise.create(
        device=device,
        dtype=dtype,
        inner_fn=inner_fn,
        ranges=list(size),
    )

    offset_node = philox_rand_offset(size)
    return random_values_node, offset_node


@register_lowering(aten.native_dropout, type_promotion_kind=None)
def native_dropout(x, p, train):
    if config.fallback_random:
        return pytree.tree_map(
            TensorBox.create,
            ir.FallbackKernel.create(aten.native_dropout.default, x, p, train),
        )
    else:
        raise AssertionError("should be handled in replace_random.py")


@register_lowering(aten.bernoulli_, type_promotion_kind=None)
def bernoulli_(x, *args):
    assert config.fallback_random or x.get_device() == torch.device(
        "cpu"
    ), "this should be handled in decomps unless config.fallback_random or the device is CPU"
    x.realize()
    op_overload = (
        aten.bernoulli_.float
        if len(args) == 0 or isinstance(args[0], float)
        else aten.bernoulli_.Tensor
    )
    ir.InplaceBernoulliFallback(op_overload, x, *args)
    return x


@register_lowering(aten.bernoulli.p, type_promotion_kind=None)
def bernoulli_p(x, *args):
    assert config.fallback_random or x.get_device() == torch.device(
        "cpu"
    ), "this should be handled in decomps unless config.fallback_random or the device is CPU"
    return bernoulli_(clone(x), *args)


# This shouldn't be called in general
@register_lowering(aten._foobar)
def _foobar(_):
    raise AssertionError


@functools.lru_cache(1)
def _warn_triton_random(salt):
    log.info("using triton random, expect difference from eager")


def warn_triton_random():
    # only warn once per graph
    _warn_triton_random(V.graph.creation_time)


fallback_rand_default = fallback_handler(aten.rand.default)
fallback_rand_generator = fallback_handler(aten.rand.generator)
fallback_randn_default = fallback_handler(aten.randn.default)
fallback_randn_generator = fallback_handler(aten.randn.generator)
make_fallback(aten.randint)


@register_lowering(aten.rand)
def rand(*args, **kwargs):
    if kwargs.get("generator", None) is not None:
        return fallback_rand_generator(*args, **kwargs)
    elif config.fallback_random:
        kwargs.pop("generator", None)
        return fallback_rand_default(*args, **kwargs)
    raise AssertionError("should have been handled in replace_random.py")


@register_lowering(aten.randn)
def randn(*args, **kwargs):
    if kwargs.get("generator", None) is not None:
        return fallback_randn_generator(*args, **kwargs)
    elif config.fallback_random:
        kwargs.pop("generator", None)
        return fallback_randn_default(*args, **kwargs)
    raise AssertionError("should have been handled in replace_random.py")


@register_lowering(inductor_prims.force_stride_order, type_promotion_kind=None)
def inductor_force_stride_order(input_tensor, stride):
    stride_order = ir.get_stride_order(stride)
    return ir.ExternKernel.require_stride_order(input_tensor, stride_order)


@register_lowering(inductor_prims.seed, type_promotion_kind=None)
def inductor_seed(device: torch.device):
    raise AssertionError("should be handled in fuse_seed_creation_pass()")


@register_lowering(inductor_prims.seeds, type_promotion_kind=None)
def inductor_seeds(count, device):
    warn_triton_random()
    return TensorBox.create(ir.RandomSeeds(count, decode_device(device)))


@register_lowering(inductor_prims.lookup_seed, type_promotion_kind=None)
def inductor_lookup_seed(seeds, index):
    def inner_fn(_):
        return ops.load_seed(seeds.get_name(), index)

    return Pointwise.create(
        device=seeds.get_device(),
        dtype=seeds.get_dtype(),
        inner_fn=inner_fn,
        ranges=[],
    )


@register_lowering(inductor_prims.random, type_promotion_kind=None)
def inductor_random(size: List[int], seed: TensorBox, mode: str, *, offset: int = 0):
    assert not config.fallback_random
    assert mode in ("rand", "randn")
    size = [*size]
    dtype = torch.float32
    device = seed.get_device_or_error()
    random_pos = ir.FixedLayout(
        device, dtype, size, ir.FlexibleLayout.contiguous_strides(size), offset=offset
    ).make_indexer()
    seed_loader = seed.make_loader()

    def inner_fn(index):
        return getattr(ops, mode)(
            seed_loader([]),
            ops.index_expr(random_pos(index), torch.int32),
        )

    result = Pointwise.create(
        device=device,
        dtype=dtype,
        inner_fn=inner_fn,
        ranges=[*size],
    )
    result.realize()
    return result


@register_lowering(inductor_prims.randint, type_promotion_kind=None)
def inductor_randint(
    low: int, high: int, size: List[int], seed: TensorBox, *, offset: int = 0
):
    assert not config.fallback_random
    size = [*size]
    dtype = torch.int64
    device = seed.get_device_or_error()
    random_pos = ir.FixedLayout(
        device, dtype, size, ir.FlexibleLayout.contiguous_strides(size), offset=offset
    ).make_indexer()
    seed_loader = seed.make_loader()

    def inner_fn(index):
        return ops.randint64(
            seed_loader([]),
            ops.index_expr(random_pos(index), torch.int32),
            ops.index_expr(low, torch.int64),
            ops.index_expr(high, torch.int64),
        )

    return Pointwise.create(
        device=device,
        dtype=dtype,
        inner_fn=inner_fn,
        ranges=[*size],
    )


def _boundaries_helper(tb: TensorBox) -> tuple[str, sympy.Expr, sympy.Expr, sympy.Expr]:
    return (
        tb.get_name(),
        tb.get_size()[-1],
        tb.get_size()[0] * tb.get_stride()[0],
        tb.get_stride()[-1],
    )


def _sorter_helper(tb: TensorBox) -> tuple[str, sympy.Expr]:
    return tb.get_name(), tb.get_stride()[-1]


@register_lowering(aten.searchsorted.Tensor, type_promotion_kind=None)
def searchsorted(
    sorted_sequence: TensorBox,
    self: TensorBox,
    *,
    out_int32: bool = False,
    right: bool = False,
    side: Optional[str] = None,
    sorter: Optional[TensorBox] = None,
) -> TensorBox:
    validate_bucketize = lambda tb: V.graph.has_feature(  # noqa: E731
        tb, BackendFeature.BUCKETIZE
    )
    if (
        not validate_bucketize(sorted_sequence)
        or not validate_bucketize(self)
        or (sorter is not None and not validate_bucketize(sorter))
    ):
        return fallback_handler(aten.searchsorted.Tensor, add_to_fallback_set=False)(
            sorted_sequence,
            self,
            out_int32=out_int32,
            right=right,
            side=side,
            sorter=sorter,
        )

    # If side is present, override the value of right if needed.  This assumes that
    # validation of the two options being non-contradictory is already done by the
    # searchsorted meta-function.
    if side is not None and side == "right":
        right = True

    index_dtype = torch.int32 if out_int32 else torch.int64
    values_loader = self.make_loader()

    # The entire sorted_sequence tensor needs to be used by ops.bucketize, so we need to
    # realize it into global memory; or in other words, we can't guarantee that
    # sorted_sequence.get_name() (used below) will exist unless we call
    # sorted_sequence.realize().
    sorted_sequence.realize()

    if sorter is not None:
        sorter.realize()

    if len(sorted_sequence.get_size()) == 1:

        def inner_fn(idx):
            val = values_loader(idx)
            return ops.bucketize(
                val,
                _boundaries_helper(sorted_sequence),
                0,
                index_dtype,
                right,
                sorter=None if sorter is None else _sorter_helper(sorter),
                sorter_indices=None if sorter is None else 0,
            )

    else:

        def inner_fn(idx):
            val = values_loader(idx)

            # Get index to the beginning of the sorted sequence within a flattened
            # version of the array.
            def get_flattened_index(tb: TensorBox):
                strides = tb.get_stride()
                return ops.index_expr(
                    functools.reduce(
                        operator.add, (s * i for s, i in zip(strides[:-1], idx[:-1]))
                    ),
                    index_dtype,
                )

            return ops.bucketize(
                val,
                _boundaries_helper(sorted_sequence),
                get_flattened_index(sorted_sequence),
                index_dtype,
                right,
                sorter=None if sorter is None else _sorter_helper(sorter),
                sorter_indices=None if sorter is None else get_flattened_index(sorter),
            )

    device = self.get_device()
    return Pointwise.create(
        device=device,
        dtype=index_dtype,
        inner_fn=inner_fn,
        ranges=self.shape,
    )


@register_lowering(aten.bucketize, type_promotion_kind=None)
def bucketize(
    input: TensorBox,
    boundaries: TensorBox,
    *,
    out_int32: bool = False,
    right: bool = False,
):
    assert len(boundaries.get_size()) == 1

    if not (
        V.graph.has_feature(input, BackendFeature.BUCKETIZE)
        and V.graph.has_feature(boundaries, BackendFeature.BUCKETIZE)
    ):
        return fallback_handler(aten.bucketize.Tensor, add_to_fallback_set=False)(
            input, boundaries, out_int32=out_int32, right=right
        )

    # The entire boundaries tensor needs to be used by ops.bucketize, so we
    # need to realize it into global memory; or in other words, we can't
    # guarantee that boundaries.get_name() (used below) will exist unless
    # we call boundaries.realize().
    boundaries.realize()
    device = input.get_device()
    input_loader = input.make_loader()

    index_dtype = torch.int32 if out_int32 else torch.int64

    def inner_fn(index):
        val = input_loader(index)
        indices = ops.bucketize(
            val,
            _boundaries_helper(boundaries),
            0,
            index_dtype,
            right,
        )

        return indices

    return Pointwise.create(
        device=device,
        dtype=index_dtype,
        inner_fn=inner_fn,
        ranges=input.get_size(),
    )


def require_dense(_, *args, **kwargs):
    args, kwargs = pytree.tree_map_only(
        ir.IRNode, ir.ExternKernel.require_stride1, (args, kwargs)
    )
    return args, kwargs


def require_contiguous(_, *args, **kwargs):
    args, kwargs = pytree.tree_map_only(
        ir.IRNode, ir.ExternKernel.require_contiguous, (args, kwargs)
    )
    return args, kwargs


def require_channels_last(_, *args, **kwargs):
    args, kwargs = pytree.tree_map_only(
        ir.IRNode, ir.ExternKernel.require_channels_last, (args, kwargs)
    )
    return args, kwargs


def constrain_to_fx_strides(fx_node, *args, **kwargs):
    def apply_constraint(arg, fx_arg):
        if isinstance(arg, ir.IRNode):
            stride_order = ir.get_stride_order(
                fx_arg.meta["val"].stride(), V.graph.sizevars.shape_env
            )
            return ir.ExternKernel.require_stride_order(arg, stride_order)
        if isinstance(arg, dict):
            return {key: apply_constraint(arg[key], fx_arg[key]) for key in arg.keys()}
        return arg

    args = tuple(
        apply_constraint(arg, fx_arg) for arg, fx_arg in zip(args, fx_node.args)
    )
    kwargs = {k: apply_constraint(v, fx_node.kwargs[k]) for k, v in kwargs.items()}
    return args, kwargs


def sdpa_constraint(fx_node, *args, **kwargs):
    # sdpa requires dense last dimension]

    def apply_constraint(idx, arg, fx_arg):
        if not isinstance(arg, ir.IRNode):
            return arg

        meta_val = fx_arg.meta["val"]
        meta_stride_expr = [
            s.node.expr if isinstance(s, torch.SymInt) else s for s in meta_val.stride()
        ]

        stride_order = ir.get_stride_order(meta_val.stride())

        if stride_order and stride_order[-1] != 0:
            # contiguous stride order
            stride_order = list(reversed(range(len(arg.get_size()))))

        if (
            fx_node.target
            == aten._scaled_dot_product_efficient_attention_backward.default
            and idx in (0, 5)
        ):
            assert len(stride_order) == 4
            # The 0 and 5th arguments for aten._scaled_dot_product_efficient_attention_backward.default
            # are for out and gradient_out. They have to be in
            # (3, 1, 2, 0) stride order. Otherwise the kernel will crash.
            # Check https://github.com/pytorch/pytorch/issues/138772
            stride_order = (3, 1, 2, 0)

        if not meta_val.is_cuda:
            return ir.ExternKernel.require_stride_order(arg, stride_order)

        # This is the minimum alignment required by SDPA kernels for attention_bias.
        # This value can be found in pytorch/aten/src/ATen/native/transformers/attention.cpp preprocess_mask
        ALIGNMENT = 8

        # effn_attn_fwd does requires dense last dim, not just alignment
        effn_attn_fwd_bias = (
            fx_node.target
            == torch.ops.aten._scaled_dot_product_efficient_attention.default
            and idx == 3
        )

        assert isinstance(arg, TensorBox)
        if len(arg.get_size()) not in (3, 4):
            return arg

        if ir.is_aligned_realized_tensor(arg, ALIGNMENT):
            return ir.try_match_insignificant_strides(
                ir.ExternKernel.realize_input(arg), meta_stride_expr
            )

        if (
            isinstance(arg, IRNode)
            and arg.maybe_get_stride() is not None
            and ir.is_aligned_realized_tensor(arg, ALIGNMENT)
        ):
            return ir.try_match_insignificant_strides(
                ir.ExternKernel.realize_input(arg), meta_stride_expr
            )

        if effn_attn_fwd_bias:
            out_size = list(arg.get_size())

            expanded_dims = []
            if arg.maybe_get_stride() is not None:
                # We require a dense last dimension, but the other strides
                # can be expanded, which results in a smaller tensor
                for i, s in enumerate(arg.get_stride()[0:-1]):
                    if V.graph.sizevars.statically_known_equals(s, 0):
                        expanded_dims.append(i)

            # Now, pad strides to alignment
            out_strides = [-1] * len(out_size)
            out_strides[-1] = 1
            stride = 1
            for i in range(len(out_size) - 2, -1, -1):
                if out_strides[i + 1] != 0:
                    stride = stride * out_size[i + 1]

                # the expanded dims still need to be aligned, if they are,
                # we can make them expanded by setting the stride equal to 0
                if i in expanded_dims:
                    if V.graph.sizevars.statically_known_equals(
                        out_strides[i + 1] % ALIGNMENT, 0
                    ):
                        out_strides[i] = 0
                        continue

                if not V.graph.sizevars.statically_known_equals(stride % ALIGNMENT, 0):
                    stride = ceildiv(stride, ALIGNMENT) * ALIGNMENT

                out_strides[i] = stride
            return ir.ExternKernel.require_exact_strides(arg, out_strides)

        def is_aligned(x):
            return (V.graph.sizevars.size_hint(x.get_size()[-1]) % ALIGNMENT) == 0

        if isinstance(arg.data, ir.BaseView):
            if not is_aligned(arg):
                if is_aligned(arg.unwrap_view()):
                    return ir.try_match_insignificant_strides(
                        ir.ExternKernel.realize_input(arg), meta_stride_expr
                    )

        return ir.ExternKernel.require_stride_order(arg, stride_order)

    args = tuple(
        apply_constraint(idx, arg, fx_arg)
        for idx, (arg, fx_arg) in enumerate(zip(args, fx_node.args))
    )
    kwargs = {k: apply_constraint(-1, v, fx_node.kwargs[k]) for k, v in kwargs.items()}
    return args, kwargs


# WIP
make_fallback(aten._adaptive_avg_pool3d)  # @isuruf
make_fallback(aten.adaptive_max_pool3d)  # @isuruf
make_fallback(aten.fractional_max_pool3d)  # @isuruf
make_fallback(aten.max_pool3d_with_indices)  # @isuruf (can this one be implemented?)


# 1) Easy
make_fallback(aten.uniform, warn=False)
make_fallback(aten.exponential.default, warn=False)  # (fails accuracy on test_torch.py)
make_fallback(aten._pdist_forward)  # Has decomp. Needs benchmarks
make_fallback(aten.soft_margin_loss_backward, warn=False)  # py_impl?


# 1.5) Easy or Impossible
make_fallback(aten._cdist_forward)  # p=2 should be feasible
make_fallback(aten._cdist_backward)

# 2) Medium
make_fallback(aten._trilinear)


# 3) Difficult
# Scans
# See the discussion at
# https://dev-discuss.pytorch.org/t/pytorch-sparse-gnn-compiler-rfc/1644/19
make_fallback(aten.segment_reduce.default)
make_fallback(aten._segment_reduce_backward.default)

# Histogram (need to implement Histogram IR)
make_fallback(aten.histc)
make_fallback(aten.histogram.bin_ct)
make_fallback(aten._histogramdd_bin_edges.default)
make_fallback(aten._histogramdd_from_bin_cts.default)

# Need templated kernel
make_fallback(aten.addbmm)
make_fallback(aten._addmm_activation, warn=False)

# Need templated kernel. Probably impossible to write efficiently
make_fallback(aten.convolution_backward, constrain_to_fx_strides)
make_fallback(aten._cudnn_rnn, require_dense)
make_fallback(aten._cudnn_rnn_backward, require_contiguous)

# Haven't checked but sound difficult / impossible
make_fallback(aten._embedding_bag, require_contiguous)
make_fallback(aten._embedding_bag_forward_only, require_contiguous)
make_fallback(aten._embedding_bag_backward)
make_fallback(aten._embedding_bag_per_sample_weights_backward)
make_fallback(aten._embedding_bag_per_sample_weights_backward)
make_fallback(aten._fused_moving_avg_obs_fq_helper)
make_fallback(aten._fused_moving_avg_obs_fq_helper_functional)


# 4) Backwards (try py_impl'ing them) when fwd is written as a decomp
make_fallback(aten.max_pool3d_with_indices_backward)
make_fallback(aten._adaptive_avg_pool2d_backward, require_dense)
make_fallback(aten._adaptive_avg_pool3d_backward)
make_fallback(aten.adaptive_max_pool2d_backward)
make_fallback(aten.adaptive_max_pool3d_backward)
make_fallback(aten.fractional_max_pool2d_backward)
make_fallback(aten.fractional_max_pool3d_backward)
make_fallback(aten.replication_pad1d_backward)
make_fallback(aten.replication_pad2d_backward)
make_fallback(aten.upsample_linear1d_backward)
make_fallback(aten.upsample_bicubic2d_backward, require_contiguous)
make_fallback(aten.upsample_trilinear3d_backward)
make_fallback(aten.grid_sampler_2d_backward, require_dense)
make_fallback(aten._pdist_backward)


# 5) Impossible (missing triton/CPU features)

# Sorting / Sorting-like
make_fallback(aten.sort)
make_fallback(aten.sort.stable)
make_fallback(aten.kthvalue)
make_fallback(aten.topk)
make_fallback(aten.mode)
make_fallback(aten.median)
make_fallback(aten.nanmedian)
make_fallback(aten.randperm)
# see: https://github.com/pytorch/pytorch/pull/121354
make_fallback(aten.resize_)
make_fallback(aten.resize_as_)

# Linalg
make_fallback(aten._linalg_det)
make_fallback(aten.linalg_householder_product)
make_fallback(aten.linalg_inv_ex)
make_fallback(aten.linalg_ldl_factor_ex)
make_fallback(aten.linalg_ldl_solve)
make_fallback(aten.linalg_lu)
make_fallback(aten.linalg_lu_factor_ex)
make_fallback(aten.linalg_lu_solve)
make_fallback(aten.linalg_matrix_exp)
make_fallback(aten.linalg_qr)
make_fallback(aten._linalg_slogdet)
make_fallback(aten._linalg_solve_ex)
make_fallback(aten.linalg_solve_triangular)
make_fallback(aten._linalg_svd)
make_fallback(aten.lu_unpack)
make_fallback(aten.ormqr)
make_fallback(aten._linalg_check_errors)
make_fallback(aten.linalg_pinv.atol_rtol_tensor)
make_fallback(aten._linalg_eigh)
make_fallback(aten.triangular_solve)
make_fallback(aten.linalg_cholesky_ex)
make_fallback(aten.cholesky_inverse)
make_fallback(aten.cholesky_solve)
make_fallback(aten.geqrf)
make_fallback(aten._fft_r2c)  # needs complex as well

# Data dependent (are these necessary?)
make_fallback(aten.nonzero.default)

# Misc
make_fallback(aten.gcd.default, warn=False)
make_fallback(aten._thnn_fused_lstm_cell, require_dense)
make_fallback(torch._prims.rng_prims.run_and_save_rng_state)
make_fallback(torch._prims.rng_prims.run_with_rng_state)

# Implmented / Half implemented
# Scans. Implemented for CUDA, missing CPU
make_fallback(aten.masked_scatter)
make_fallback(aten.masked_scatter_backward)

# Complex number support
make_fallback(aten.view_as_complex, require_contiguous)
make_fallback(aten.angle)  # needs complex

# Needs efficentzerotensor
make_fallback(aten._efficientzerotensor)

# Needs Sparse
make_fallback(aten._sparse_coo_tensor_with_dims_and_tensors)
make_fallback(aten.to_sparse)
make_fallback(aten._to_sparse)

# Needs dimname support
make_fallback(aten.zeros.names)

# 6) Pattern-matched
make_fallback(
    aten._scaled_dot_product_efficient_attention.default,
    sdpa_constraint,
    warn=False,
)
make_fallback(
    aten._scaled_dot_product_efficient_attention_backward.default,
    sdpa_constraint,
    warn=False,
)
make_fallback(
    aten._scaled_dot_product_flash_attention.default,
    sdpa_constraint,
    warn=False,
)
make_fallback(
    aten._scaled_dot_product_flash_attention_backward.default,
    sdpa_constraint,
    warn=False,
)
make_fallback(
    aten._scaled_dot_product_cudnn_attention.default,
    sdpa_constraint,
    warn=False,
)
make_fallback(
    aten._scaled_dot_product_cudnn_attention_backward.default,
    sdpa_constraint,
    warn=False,
)
make_fallback(
    aten._scaled_dot_product_flash_attention_for_cpu.default,
    sdpa_constraint,
    warn=False,
)
make_fallback(
    aten._scaled_dot_product_flash_attention_for_cpu_backward.default,
    sdpa_constraint,
    warn=False,
)
make_fallback(aten._flash_attention_forward.default, sdpa_constraint)
make_fallback(aten._flash_attention_backward.default, sdpa_constraint)
make_fallback(aten._efficient_attention_forward.default, sdpa_constraint)
make_fallback(aten._efficient_attention_backward.default, sdpa_constraint)

# index_reduce requires fallback when use_scatter_fallback(...) returns True
make_fallback(aten.index_reduce)


# Register with type_promotion_kind None.
# For example, fp16.copy_(fp32) should **not** promote the first input's dtype.
@register_lowering(aten.copy, type_promotion_kind=None)
def copy(self, src, non_blocking=False):
    x = src
    if self.get_device() != src.get_device():
        x = to_device(x, self.get_device())
    if self.get_dtype() != src.get_dtype():
        x = to_dtype(x, self.get_dtype())

    if self.get_size() != src.get_size():
        out = expand(x, self.get_size())
        return clone(out)
    return clone(x)


@register_lowering(aten.clone)
def clone(x, *, memory_format=None):
    # TODO(jansel): memory format
    return Pointwise.create(
        device=x.get_device(),
        dtype=x.get_dtype(),
        inner_fn=x.make_loader(),
        ranges=list(x.get_size()),
    )


def clone_preserve_reinterpret_view(x):
    reinterpret_view_layouts = []
    if isinstance(x, TensorBox) and isinstance(x.data, ir.ReinterpretView):
        x = x.data  # unwrap TensorBox
        while isinstance(x, ir.ReinterpretView):
            reinterpret_view_layouts.append(x.get_layout())
            x = x.data
        x = TensorBox(x)

    x = clone(x)

    if reinterpret_view_layouts:
        x = x.data  # unwrap TensorBox
        for layout in reinterpret_view_layouts[::-1]:
            x = ir.ReinterpretView(data=x, layout=layout)
        x = TensorBox(x)

    return x


if hasattr(aten, "lift_fresh_copy"):
    register_lowering(aten.lift_fresh_copy)(clone)


@register_lowering(prims.iota)
def iota(
    length,
    *,
    start,
    step,
    dtype,
    device,
    requires_grad,
):
    def fn(index):
        return ops.index_expr(step * index[0] + start, dtype=dtype)

    return Pointwise.create(
        device=decode_device(device),
        dtype=dtype,
        inner_fn=fn,
        ranges=[length],
    )


@register_lowering(aten.select_scatter, type_promotion_kind=None)
def select_scatter(x, src, dim: int, index: int):
    assert x.get_dtype() == src.get_dtype()
    x_loader = x.make_loader()
    dim = _validate_dim(x, dim, 0)
    if V.graph.sizevars.evaluate_expr(sympy.Lt(index, 0)):
        index = index + x.get_size()[dim]
    V.graph.sizevars.guard_leq(0, index)  # type: ignore[arg-type]
    V.graph.sizevars.guard_lt(index, x.get_size()[dim])  # type: ignore[arg-type]
    src = expand(unsqueeze(src, dim), x.get_size())
    src_loader = src.make_loader()

    def inner_fn(idx):
        return ops.where(
            ops.eq(
                ops.index_expr(idx[dim], torch.int32),
                ops.index_expr(index, torch.int32),
            ),
            src_loader(idx),
            x_loader(idx),
        )

    return Pointwise.create(
        device=x.get_device(),
        dtype=x.get_dtype(),
        inner_fn=inner_fn,
        ranges=list(x.get_size()),
    )


@register_lowering(aten.slice_scatter, type_promotion_kind=None)
def slice_scatter(x, src, dim=0, start=None, end=None, step=1):
    assert x.get_dtype() == src.get_dtype()
    x_loader = x.make_loader()
    dim = _validate_dim(x, dim, 0)
    dim_size = x.get_size()[dim]

    start, end = ir.SliceView.normalize_start_end(x, dim, start, end)

    src_size = list(x.get_size())
    src_size[dim] = FloorDiv(end - start + (step - 1), step)
    src = expand(src, src_size)
    src_loader = src.make_loader()

    def inner_fn(idx):
        if start == 0 and end == dim_size and step == 1:
            # selecting every element is the same as just src.clone()
            return src_loader(idx)

        idx_dim = ops.index_expr(idx[dim], torch.int64)
        src_idx = list(idx)
        src_idx[dim] = FloorDiv(idx[dim] - start, step)

        mask = []
        if start != 0:
            mask.append(
                ops.ge(
                    idx_dim,
                    ops.index_expr(sympy.expand(start), torch.int64),
                )
            )
        if end != dim_size:
            mask.append(
                ops.lt(
                    idx_dim,
                    ops.index_expr(sympy.expand(end), torch.int64),
                )
            )
        if step != 1:
            mask.append(
                ops.eq(
                    ops.index_expr(
                        ModularIndexing(idx[dim] - start, 1, step), torch.int64
                    ),
                    ops.constant(0, torch.int64),
                )
            )
        assert mask
        mask = functools.reduce(ops.and_, mask)
        src_val = ops.masked(
            mask,
            lambda: src_loader(src_idx),
            0 if is_integer_type(x) else 0.0,
        )
        return ops.where(
            mask,
            src_val,
            x_loader(idx),
        )

    return Pointwise.create(
        device=x.get_device(),
        dtype=x.get_dtype(),
        inner_fn=inner_fn,
        ranges=list(x.get_size()),
    )


def _unwrap(x):
    if isinstance(x, (list, tuple)) and len(x) > 0:
        return _unwrap(x[0])
    return x


@register_lowering([torch.tensor, aten.scalar_tensor])
def tensor(data, *, dtype=None, device=None, layout=None, pin_memory=False):
    assert_nyi(layout in (None, torch.strided), f"layout={layout}")
    assert_nyi(not pin_memory, "pin_memory")
    if isinstance(_unwrap(data), int):
        dtype = dtype or torch.int64
    else:
        dtype = dtype or torch.get_default_dtype()

    ranges: List[sympy.Expr] = []

    if isinstance(data, sympy.Basic):

        def inner_fn(index):
            return ops.index_expr(data, dtype)

    elif isinstance(data, (float, int)):

        def inner_fn(index):
            return ops.constant(data, dtype)

    elif len(data) == 0 or isinstance(data[0], (float, int)) and len(data) <= 8:
        # inline small tensors
        ranges.append(sympy.Integer(len(data)))

        def inner_fn(index):
            def binary_search(start, end):
                assert start < end
                if end - start == 1:
                    return ops.constant(data[start], dtype)
                mid = (end - start) // 2 + start
                return ops.where(
                    ops.lt(
                        ops.index_expr(index[0], torch.int64),
                        ops.constant(mid, torch.int64),
                    ),
                    binary_search(start, mid),
                    binary_search(mid, end),
                )

            if len(data) == 0:
                return ops.constant(0, dtype)
            return binary_search(0, len(data))

    else:
        return V.graph.add_tensor_constant(
            torch.tensor(data, dtype=dtype, device=device)
        )

    return Pointwise.create(
        device=decode_device(device),
        dtype=dtype,
        inner_fn=inner_fn,
        ranges=ranges,
    )


@register_lowering(torch.as_tensor)
def as_tensor(data, dtype=None, device=None):
    if isinstance(data, TensorBox):
        if dtype is not None:
            data = to_dtype(data, dtype)
        if device is not None:
            data = to_device(data, device)
        return data
    return tensor(data, dtype=dtype, device=device)


@register_lowering(torch.LongTensor)
def long_tensor(data):
    return tensor(data, dtype=torch.int64)


@register_lowering(aten._local_scalar_dense)
def _local_scalar_dense(data):
    from torch.fx.experimental.symbolic_shapes import resolve_unbacked_bindings

    # This is interesting!  Most lowerings return tensors, so you can just
    # return the buffer you allocated and it will get used (or not used, if
    # it's dead.)  But _local_scalar_dense (aka item) returns an int,
    # not a Tensor, so you would have a type mismatch if you return a buffer;
    # we are obligated to return a sympy expression instead.  However,
    # we need to actually codegen the .item() call somehow.  We do this
    # by registering a faux buffer for the DynamicScalar IR node, which is
    # solely responsible for generating this .item().  The buffer is
    # not used for anything (notice we discard it); at codegen time,
    # the "buffer" just gets assigned None.
    unbacked_bindings = resolve_unbacked_bindings(
        V.graph.sizevars.shape_env, V.graph.current_node.meta["unbacked_bindings"]
    )
    assert unbacked_bindings is not None
    assert len(unbacked_bindings) == 1, unbacked_bindings
    # NB: Have to be very careful here.  V.graph.current_node.meta["val"]
    # seemingly also contains a symbol which you want to do binding for,
    # but it actually isn't.  In particular, if we have later performed
    # a deferred runtime assert saying that u0 == s0, you will actually
    # see s0 from expr!  This is bad because we need to actually generate
    # the assert that says u0 == s0, so we need to know where to get u0
    # from (this call).  In particular, we must use unbacked_bindings, which
    # is guaranteed to have the original, unreplaced symbol in question.
    #
    # NB2: Another thing we have to be very careful about are symbol bindings
    # that require nontrivial refinement, e.g., when you have a binding site
    # x: Sym(u0 * 4) = y.item().  Here, the code generation must do a division
    # in order to appropriately bind u0.  This is communicated via the keypath
    # in unbacked_bindings, and we need to hold onto it in order to generate
    # code appropriately for this case.
    binding_sym, keypath = next(iter(unbacked_bindings.items()))
    buffer = ir.DynamicScalar(binding_sym, keypath, data)
    buffer.name = V.graph.register_buffer(buffer)
    V.graph.register_operation(buffer)
    # NB: the replaced expr is OK to use directly downstream, we want
    # simplifications in this case!
    val = V.graph.current_node.meta["val"]
    if isinstance(val, (torch.SymInt, torch.SymFloat, torch.SymBool)):
        return val.node.expr
    else:
        return sympy.sympify(val)


@register_lowering(aten._assert_scalar)
def _assert_scalar(data, msg):
    # NB: These will be handled at codegen time
    # Not sure if we are guaranteed to be able to serve out truth from the
    # deferred_runtime_asserts, TODO: try this assert out
    # assert bool(data.scalar), data
    return None


def _full(fill_value, device, dtype, size):
    value = fill_value
    if not isinstance(fill_value, (int, float)) and hasattr(value, "value"):
        value = value.value

    if isinstance(value, (int, float)):

        def inner_fn(index):
            return ops.constant(value, dtype)

    elif isinstance(value, sympy.Basic):

        def inner_fn(index):
            return ops.index_expr(value, dtype)

    else:
        assert len(value.get_size()) == 0
        value_loader = value.make_loader()

        def inner_fn(index):
            return value_loader([])

    return Pointwise.create(
        device=device,
        dtype=dtype,
        inner_fn=inner_fn,
        ranges=list(size),
    )


@register_lowering(aten.full_like, type_promotion_kind=None)
def full_like(x, fill_value, **kwargs):
    return create_tensor_like(tensor_constructor(fill_value))(x, **kwargs)


def tensor_constructor(fill_value):
    # torch.zeros, torch.ones, etc
    def inner(
        *size,
        names=None,
        dtype=None,
        device=None,
        layout=None,
        pin_memory=False,
        memory_format=None,
    ):
        assert_nyi(names is None, "named tensors")
        assert_nyi(layout in (None, torch.strided), f"layout={layout}")
        assert_nyi(not pin_memory, "pin_memory")
        device = decode_device(device)
        dtype = dtype or torch.get_default_dtype()
        if len(size) == 1 and isinstance(size[0], (list, tuple, torch.Size)):
            size = tuple(size[0])
        # See https://github.com/pytorch/pytorch/issues/118102
        # All sizes at lowering time should be sympy.Symbol, not SymInt!
        for s in size:
            assert not isinstance(s, torch.SymInt)
        size = [sympy.expand(s) for s in size]
        return _full(fill_value, device, dtype, size)

    return inner


@register_lowering([torch.empty, aten.empty])
def empty(
    *size,
    names=None,
    dtype=None,
    layout=None,
    device=None,
    pin_memory=None,
    memory_format=None,
):
    assert_nyi(names is None, "named tensors")
    device = decode_device(device)
    if len(size) == 1 and isinstance(size[0], (list, tuple, torch.Size)):
        size = tuple(size[0])
    return empty_strided(
        size, None, dtype=dtype, layout=layout, device=device, pin_memory=pin_memory
    )


def create_tensor_like(creation_fn):
    """
    Shim to convert X_like(...) into X(...).  For example zeros_like() into zeros().
    """

    def _constant_like(
        x, *, dtype=None, device=None, layout=None, pin_memory=False, memory_format=None
    ):
        assert_nyi(not pin_memory, "pin_memory")
        assert_nyi(layout in (None, torch.strided), f"layout={layout}")
        if dtype is None:
            dtype = x.get_dtype()
        else:
            dtype = decode_dtype(dtype)
        device = device or x.get_device()
        size = list(x.get_size())
        return creation_fn(
            size, dtype=dtype, device=device, layout=layout, pin_memory=pin_memory
        )

    return _constant_like


def constant_like(fill_value):
    return create_tensor_like(tensor_constructor(fill_value))


empty_like = register_lowering(aten.empty_like)(create_tensor_like(empty))
ones_like = create_tensor_like(tensor_constructor(1))
zeros_like = create_tensor_like(tensor_constructor(0))


def new_constant(fill_value):
    def _new_constant(
        x, size, *, dtype=None, layout=None, device=None, pin_memory=None
    ):
        assert isinstance(size, (list, tuple))
        assert_nyi(not pin_memory, "pin_memory")
        assert_nyi(layout in (None, torch.strided), f"layout={layout}")
        dtype = decode_dtype(dtype) or x.get_dtype()
        device = device or x.get_device()
        size = [sympy.Integer(s) for s in size]
        return _full(fill_value, decode_device(device), dtype, size)

    return _new_constant


@register_lowering(aten.new_empty)
def new_empty(x, size, *, dtype=None, layout=None, device=None, pin_memory=None):
    if dtype is None:
        dtype = x.get_dtype()
    if device is None:
        device = x.get_device()
    return empty_strided(
        size,
        None,
        dtype=dtype,
        layout=layout,
        device=decode_device(device),
        pin_memory=pin_memory,
    )


@register_lowering(aten.empty_strided)
def empty_strided(
    size, stride, *, dtype=None, layout=None, device=None, pin_memory=None
):
    assert isinstance(size, (list, tuple))
    assert isinstance(stride, (list, tuple, type(None)))
    assert_nyi(not pin_memory, "pin_memory")
    assert_nyi(layout in (None, torch.strided), f"layout={layout}")
    dtype = decode_dtype(dtype) or torch.get_default_dtype()
    device = device or torch.tensor(0.0).device
    device = decode_device(device)
    pointwise = _full(fill_value=0, device=device, dtype=dtype, size=size)
    pointwise.realize()
    buffer = pointwise.data.data
    # explicitly set ranges to zeros in order to make a NopKernelSchedulerNode
    buffer.data = dataclasses.replace(buffer.data, ranges=[0] * len(size))
    assert isinstance(buffer, ir.ComputedBuffer)
    size = [sympy.expand(s) for s in size]
    stride = (
        [sympy.expand(s) for s in stride]
        if stride
        else ir.FlexibleLayout.contiguous_strides(size)
    )
    buffer.layout = ir.FixedLayout(
        device=device,
        dtype=dtype,
        size=size,
        stride=stride,
    )
    return pointwise


@register_lowering(aten.new_empty_strided)
def new_empty_strided(
    x, size, stride, *, dtype=None, layout=None, device=None, pin_memory=None
):
    if dtype is None:
        dtype = x.get_dtype()
    if device is None:
        device = x.get_device()
    return empty_strided(
        size,
        stride,
        dtype=dtype,
        layout=layout,
        device=decode_device(device),
        pin_memory=pin_memory,
    )


@register_lowering(prims.copy_strided.default)
def copy_strided(x, stride):
    stride = [V.graph.sizevars.size_hint(s) for s in stride]
    stride_order = sorted(range(len(stride)), key=stride.__getitem__)
    return ir.ExternKernel.require_stride_order(x, stride_order)


@register_lowering([torch.full, aten.full])
def full(size, fill_value, **kwargs):
    assert kwargs.get("dtype") is not None, "dtype should be handled by decomposition"
    return tensor_constructor(fill_value)(size, **kwargs)


@register_lowering(aten.gather, type_promotion_kind=None)
def gather(x, dim, index, sparse_grad=False):
    # sparse_grad doesn't affect forward computation,
    # and backward tracing is taken care of by AOT Autograd
    assert isinstance(x, TensorBox)
    if index.get_numel() == 0:
        # Empty index case. Return an empty array with the same shape
        return new_empty(x, index.get_size())

    assert index.get_dtype() == torch.int64
    size = x.get_size()
    offset = len(size) == 0
    dim = _validate_dim(x, dim, offset)

    if offset:
        x = expand(x, [1])
        size = [1]

    x_loader = x.make_loader()
    index_loader = index.make_loader()

    def fn(idx):
        idx = list(idx)
        gather_idx = ops.indirect_indexing(index_loader(idx), size[dim])
        if len(idx) == 0:
            idx = [gather_idx]
        else:
            idx[dim] = gather_idx
        return x_loader(idx)

    return Pointwise.create(
        device=x.get_device(),
        dtype=x.get_dtype(),
        inner_fn=fn,
        ranges=index.get_size(),
    )


@register_lowering(aten.embedding, type_promotion_kind=None)
def embedding(weight, indices, padding_idx=-1, scale_grad_by_freq=False, sparse=False):
    assert not sparse
    assert isinstance(weight, TensorBox)
    assert isinstance(indices, TensorBox)
    assert "int" in str(indices.get_dtype())

    weight_loader = weight.make_loader()
    indices_loader = indices.make_loader()
    indices_ndim = len(indices.get_size())
    weight_size = weight.get_size()
    new_size = [*indices.get_size(), *weight_size[1:]]

    def fn(idx):
        assert len(idx) == len(new_size), f"{idx} != {new_size}"
        var_index = indices_loader(idx[:indices_ndim])
        weight_idx = [ops.indirect_indexing(var_index, weight_size[0])] + [
            *idx[indices_ndim:]
        ]
        return weight_loader(weight_idx)

    return Pointwise.create(
        device=weight.get_device(),
        dtype=weight.get_dtype(),
        inner_fn=fn,
        ranges=new_size,
    )


def check_and_broadcast_indices(indices, device):
    assert all(
        i.get_dtype() in (torch.int64, torch.int32, torch.bool, torch.uint8)
        for i in indices
        if i is not None
    ), f"indices must be int64, byte or bool. Got {[i.get_dtype() for i in indices if i is not None]}"
    if any(
        i.get_dtype() in (torch.bool, torch.uint8) for i in indices if i is not None
    ):
        raise NotImplementedError("Fallback for bool indices")

    valid_idxs = [i for i, x in enumerate(indices) if isinstance(x, TensorBox)]
    assert len(valid_idxs) > 0, "requires at least 1 non-None index"
    new_indices = [None] * len(indices)
    for i, x in zip(valid_idxs, broadcast_tensors(*[indices[i] for i in valid_idxs])):
        # Eager allows indices to be CPU tensor when running on CUDA
        # FIXME: Calling to_device(x, device) should work but
        # test_advancedindex_mixed_cpu_devices still fails
        if x.get_device() != device:
            raise NotImplementedError("Fallback when indices is on a different device")
        new_indices[i] = x
    return new_indices, valid_idxs


def index_output_size_and_inner_fn(
    x_size,
    indices,
    tensor_indices,
    tensor_size,
    indices_loaders,
    indexed_size,
    x_loader,
    check,
    wrap_neg=True,
):
    # Note that behavior of indexing differs when there are non consecutive
    # tensors. In this case, the tensor index is pulled to the beginning.
    #
    # Suppose a = torch.arange(3 * 4 * 5 * 6 * 7).view(3, 4, 5, 6, 7)
    #         x = torch.tensor[1,2]
    # Then, a[:,x,:,x,:] will have shape 2,3,5,7 as due to x,:,x then 2 will
    # be pulled to the front.
    non_consecutive_tensors = False
    for previous, current in zip(tensor_indices, tensor_indices[1:]):
        if current - previous != 1:
            non_consecutive_tensors = True

    output_size = [x_size[i] for i, val in enumerate(indices) if val is None]
    output_size = [*output_size, *x_size[len(output_size) + len(tensor_indices) :]]

    first_tensor_index = tensor_indices[0]
    if non_consecutive_tensors:
        output_size = tensor_size + output_size
    else:
        output_size = (
            output_size[:first_tensor_index]
            + tensor_size
            + output_size[first_tensor_index:]
        )

    def fn(idx):
        assert len(idx) == len(output_size)
        assert len(indices_loaders) == len(indexed_size)

        rank = len(tensor_size)
        new_index = []
        first_tensor_index = tensor_indices[0]
        start_offset = 0 if non_consecutive_tensors else first_tensor_index
        next_idx = 0
        for i in range(tensor_indices[-1] + 1):
            if i == start_offset:
                next_idx += rank
            if indices[i] is None:
                assert next_idx < len(idx)
                new_index.append(idx[next_idx])
                next_idx += 1
            else:
                loader = indices_loaders[i]
                assert loader is not None
                size = indexed_size[i]
                new_index.append(
                    ops.indirect_indexing(
                        loader(idx[start_offset : start_offset + rank]),
                        size,
                        check=check,
                        wrap_neg=wrap_neg,
                    )
                )
        new_index = [
            *new_index,
            *idx[next_idx:],
        ]
        return new_index if x_loader is None else x_loader(new_index)

    return output_size, fn


def index_impl(x, indices, check):
    output_size, inner_fn, _ = index_impl_helper(x, indices, check)

    return Pointwise.create(
        device=x.get_device(),
        dtype=x.get_dtype(),
        inner_fn=inner_fn,
        ranges=output_size,
    )


def index_impl_helper(x, indices, check, wrap_neg=True):
    assert isinstance(indices, (list, tuple))
    x_loader = x.make_loader()
    indices, tensor_indices = check_and_broadcast_indices(indices, x.get_device())
    assert len(tensor_indices) > 0, "Must have at least one valid idx"

    indices_loaders = [i.make_loader() if i is not None else None for i in indices]
    # no guards on output size, all the guards are set in broadcast_tensors

    # We can use the first one since they are all required to be the same size
    tensor_size = list(indices[tensor_indices[0]].get_size())

    x_size = x.get_size()

    indexed_size = [x_size[i] for i in range(len(indices)) if indices[i] is not None]
    if check and 0 in indexed_size and 0 not in tensor_size:
        raise IndexError("index is out of bounds for dimension with size 0")

    indexed_size = [x_size[i] for i in range(len(indices))]
    output_size, index_inner_fn = index_output_size_and_inner_fn(
        x_size,
        indices,
        tensor_indices,
        tensor_size,
        indices_loaders,
        indexed_size,
        None,
        check=check,
        wrap_neg=wrap_neg,
    )

    def inner_fn(idx):
        return x_loader(index_inner_fn(idx))

    return output_size, inner_fn, index_inner_fn


@register_lowering(aten.index, type_promotion_kind=None)
def index(x, indices):
    try:
        return index_impl(x, indices, check=True)
    except NotImplementedError:
        # Fallback to ATen for boolean indexing
        x.realize()
        return fallback_handler(aten.index.Tensor, add_to_fallback_set=False)(
            x, indices
        )


@register_lowering(aten._unsafe_index, type_promotion_kind=None)
def _unsafe_index(x, indices):
    return index_impl(x, indices, check=False)


# All the indexing decompositions are written in terms of index, index_put, and index_put_
# We cannot have this lowering as a decomposition as it introduces
# mutation in the graph, which is bad for Aot Autograd. Aot Autograd runs dead
# code elimination and common subexpression elimination optimizations, which
# assume graphs to be side-effect free. More details at
# https://github.com/pytorch/torchdynamo/issues/1235
# and
# https://github.com/pytorch/torchdynamo/issues/1863
@register_lowering(aten.index_put)
def index_put(x, indices, values, accumulate=False):
    return index_put_impl_(
        clone(x), indices, values, accumulate, check=True, may_realize=False
    )


@register_lowering(aten._unsafe_index_put)
def _unsafe_index_put(x, indices, values, accumulate=False):
    return index_put_impl_(
        clone(x), indices, values, accumulate, check=False, may_realize=False
    )


def index_put_as_masked_fill(self, indices, value, accumulate):
    if value.get_device() != self.get_device():
        value = to_device(value, self.get_device())
    if accumulate:
        value = add(self, value)
    return mutate_to(self, where(indices[0], value, self))


def index_put_fallback(self, indices, values, accumulate):
    deterministic = torch.are_deterministic_algorithms_enabled()
    if is_triton(values) and (accumulate or deterministic):
        msg = (
            "index put with accumulate."
            if not deterministic
            else "deterministic index put."
        )
        if stack_trace := V.graph.current_node.meta.get("stack_trace", None):
            msg = f"{msg} Found from : \n {stack_trace}"
        V.graph.disable_cudagraphs_reason = msg

    ir.IndexPutFallback(V.graph.current_node.target, self, indices, values, accumulate)
    return self


@register_lowering(aten.index_put_, type_promotion_kind=None)
def index_put_(self, indices, values, accumulate=False):
    return index_put_impl_(
        self, indices, values, accumulate, check=True, may_realize=True
    )


@register_lowering(inductor_prims._unsafe_index_put_, type_promotion_kind=None)
def _unsafe_index_put_(self, indices, values, accumulate=False):
    return index_put_impl_(
        self, indices, values, accumulate, check=False, may_realize=True
    )


def index_put_impl_(self, indices, values, accumulate, check, may_realize=False):
    if may_realize:

        def try_get_name(x):
            if isinstance(x, ir.TensorBox):
                x = x.data
            if isinstance(x, ir.BaseView):
                x = x.unwrap_view()
            if isinstance(x, ir.StorageBox):
                x = x.data
            return x.get_name() if isinstance(x, ir.Buffer) else None

        def indice_slice_from_randperm(indice):
            # Refer to: https://github.com/pytorch/pytorch/pull/139366#discussion_r1825424660
            # For this specific pattern, indices is unique as coming from torch.randperm.
            # However, as the content of the indices is unknown, we have to check this specific pattern.
            if isinstance(indice, TensorBox) and isinstance(indice.data, ir.BaseView):
                indice = indice.data.unwrap_view()
                return (
                    isinstance(indice, ir.StorageBox)
                    and isinstance(indice.data, ir.ExternKernel)
                    and getattr(indice.data, "fx_node", None)
                    and indice.data.fx_node.target == torch.ops.aten.randperm.default
                )
            return False

        if try_get_name(self) in values.get_read_names() and not all(
            indice_slice_from_randperm(indice) for indice in indices
        ):
            # Fix issue: https://github.com/pytorch/pytorch/issues/138908
            # When self and values have memory overlapping, indices may
            # contain duplicate values, potentially causing incorrect results since
            # the load of `values` might contain modified value from the store of `self`.
            # To address this, store values in a temporary buffer in such cases.
            values.realize()

    # Dispatch to masked fill for single boolean index with single value
    if (
        values.get_numel() == 1
        and len(indices) == 1
        and indices[0].get_dtype() in (torch.bool, torch.uint8)
    ):
        mask = indices[0]
        for _ in range(len(mask.get_size()), len(self.get_size())):
            mask = unsqueeze(mask, -1)
        return index_put_as_masked_fill(self, [mask], values, accumulate)

    # Fallback in torch deterministic mode
    if torch.are_deterministic_algorithms_enabled():
        return index_put_fallback(self, indices, values, accumulate)

    # Fallback if there is a boolean index
    for index in indices:
        if index is not None and index.get_dtype() in (torch.bool, torch.uint8):
            return index_put_fallback(self, indices, values, accumulate)

    x_size = self.get_size()
    x_ndim = len(x_size)

    if accumulate and needs_fallback_due_to_atomic_add_limitations(self.get_dtype()):
        # self is an scalar Tensor
        if x_ndim == 0:
            self = view(self, [1])
        self = index_put_fallback(self, indices, values, accumulate)
        if x_ndim == 0:
            self = view(self, [])
        return self

    values = to_dtype(values, self.get_dtype())

    try:
        # Note that code will only get here when dtype is uint32
        indices, tensor_indices = check_and_broadcast_indices(
            indices, self.get_device()
        )
    except NotImplementedError:
        return index_put_fallback(self, indices, values, accumulate)

    indices_loaders = [i.make_loader() if i is not None else None for i in indices]

    assert isinstance(self, TensorBox)
    self.realize()

    # self is an scalar Tensor
    if x_ndim == 0:
        self = view(self, [1])

    # We can use the first one since they are all required to be the same size
    tensor_size = list(indices[tensor_indices[0]].get_size())
    indexed_size = [x_size[i] for i in range(len(indices))]

    expected_vals_size, inner_fn = index_output_size_and_inner_fn(
        x_size,
        indices,
        tensor_indices,
        tensor_size,
        indices_loaders,
        indexed_size,
        None,
        check=check,
    )

    values = expand(values, expected_vals_size)
    # all guards are set above during broadcast_tensors and expand

    scatter = ir.Scatter(
        device=self.get_device(),
        dtype=self.get_dtype(),
        inner_fn=values.make_loader(),
        ranges=expected_vals_size,  # iter_ranges,
        output_indexer=inner_fn,
        scatter_mode="atomic_add" if accumulate else None,
    )
    buffer = ir.ComputedBuffer(
        name=None,
        layout=ir.MutationLayoutSHOULDREMOVE(self),
        data=scatter,
    )
    buffer.name = V.graph.register_buffer(buffer)
    V.graph.register_operation(buffer)

    if x_ndim == 0:
        self = view(self, [])
    return self


fallback__unsafe_masked_index = fallback_handler(
    aten._unsafe_masked_index.default, add_to_fallback_set=False
)

fallback__unsafe_masked_index_put_accumulate = fallback_handler(
    aten._unsafe_masked_index_put_accumulate.default, add_to_fallback_set=False
)


@register_lowering(aten._unsafe_masked_index, type_promotion_kind=None)
def _unsafe_masked_index(self, mask, indices, fill):
    ranges, _, _unsafe_index_fn = index_impl_helper(
        self, indices, check=False, wrap_neg=False
    )
    mask_loader = mask.make_loader()
    self_loader = self.make_loader()

    def inner_fn(idx):
        if mask.dtype != torch.bool:
            mask_val = ops.to_dtype(mask_loader(idx), torch.bool)
        else:
            mask_val = mask_loader(idx)
        return ops.masked(mask_val, lambda: self_loader(_unsafe_index_fn(idx)), fill)

    return Pointwise.create(
        device=self.get_device(),
        dtype=self.get_dtype(),
        inner_fn=inner_fn,
        ranges=ranges,
    )


@register_lowering(aten._unsafe_masked_index_put_accumulate, type_promotion_kind=None)
def _unsafe_masked_index_put_accumulate(x, mask, indices, values):
    masked_value = where(mask, values, 0)
    shape = x.get_size()
    clamped_indices = [
        clamp(indices[i], -shape[i], shape[i] - 1) if indices[i] else None
        for i in range(len(indices))
    ]
    # TODO: use a masked store for this. currently only triton
    # supports masked stores and cpp backend does not.
    return _unsafe_index_put(x, clamped_indices, masked_value, accumulate=True)


@make_pointwise
def clamp(a, min, max):
    return ops.maximum(min, ops.minimum(max, a))


@register_lowering(aten.as_strided_scatter, type_promotion_kind=None)
def as_strided_scatter(self, src, size, stride, storage_offset=None):
    output = clone(self)
    output_view = as_strided(output, size, stride, storage_offset)
    copy_(output_view, src)
    return output


@register_lowering(aten.scatter, type_promotion_kind=None)
def scatter(x, dim: int, index, src, **kwargs):
    return scatter_(clone(x), dim, index, src, **kwargs)


def scatter_fallback(
    op_overload: torch._ops.OpOverload,
    self,
    dim: int,
    index,
    src,
    *,
    reduce: Optional[str] = None,
    include_self: bool = True,
):
    src_is_tensor = isinstance(src, TensorBox)
    if use_scatter_fallback(
        op_overload,
        reduce,
        self.get_dtype(),
        src.get_dtype() if src_is_tensor else type(src),
        src.get_device().type if src_is_tensor else "not impl",
        src_is_tensor,
    ):
        ir.ScatterFallback(
            op_overload,
            self,
            dim,
            index,
            src,
            reduce=reduce,
            include_self=include_self,
        )
        return self

    return None


@register_lowering(aten.scatter_, type_promotion_kind=None)
def scatter_(self, dim: int, index, src, *, reduce: Optional[str] = None):
    assert reduce in (None, "add", "multiply")
    if reduce is None:
        op_overload = getattr(aten.scatter_, V.graph.current_node.target._overloadname)  # type: ignore[union-attr]
        fallback_result = scatter_fallback(
            op_overload, self, dim, index, src, reduce=reduce
        )
        if fallback_result is not None:
            return fallback_result

    if reduce == "add":
        reduce = "sum"
    elif reduce == "multiply":
        reduce = "prod"
    return scatter_reduce_(self, dim, index, src, reduce)


@register_lowering(aten.scatter_add, type_promotion_kind=None)
def scatter_add(x, dim: int, index, src):
    return scatter_add_(clone(x), dim, index, src)


@register_lowering(aten.scatter_add_, type_promotion_kind=None)
def scatter_add_(x, dim: int, index, src):
    return scatter_reduce_(x, dim, index, src, "sum")


@register_lowering(aten.scatter_reduce, type_promotion_kind=None)
def scatter_reduce(x, dim: int, index, src, reduction_type, **kwargs):
    return scatter_reduce_(clone(x), dim, index, src, reduction_type, **kwargs)


@register_lowering(aten.scatter_reduce_, type_promotion_kind=None)
def scatter_reduce_(self, dim: int, index, src, reduce, *, include_self: bool = True):
    assert reduce in (None, "sum", "prod", "mean", "amax", "amin")
    assert (
        len(aten.scatter_reduce_.overloads()) == 1
        and "two" in aten.scatter_reduce_.overloads()
    ), "aten.scatter_reduce_.two is not the unique overload of aten.scatter_reduce_"

    if isinstance(src, Number):
        src = full_like(self, src)

    fallback_result = scatter_fallback(
        aten.scatter_reduce_.two,
        self,
        dim,
        index,
        src,
        reduce=reduce,
        include_self=include_self,
    )

    if fallback_result:
        return fallback_result

    assert isinstance(self, TensorBox)
    assert "int" in str(index.get_dtype())

    ndim = len(self.get_size())
    if ndim == 0:
        self = view(self, [1])

    if isinstance(src, TensorBox) and len(src.get_size()) == 0:
        src = view(src, [1])

    if isinstance(index, TensorBox) and len(index.get_size()) == 0:
        index = view(index, [1])

    if index.get_numel() == 0:
        return self

    dim = _validate_dim(self, dim)

    self.realize()
    index_loader = index.make_loader()
    src_loader = src.make_loader() if isinstance(src, TensorBox) else None

    def output_indexer(idx):
        # self is captured from the end of the function, so it may have 0 dim
        shape = self.get_size()
        ndim = len(shape)
        indirect_idx = list(idx)
        indirect_idx[dim] = ops.indirect_indexing(
            index_loader(idx), 1 if ndim == 0 else shape[dim], wrap_neg=False
        )
        return indirect_idx

    def fn(idx):
        if src_loader:
            return src_loader(idx)
        else:
            # src is a scalar
            return ops.constant(src, self.get_dtype())

    def backend_reduce_str(reduce):
        if reduce == "sum":
            return "atomic_add"
        else:
            # TODO: Need to support more reduction type
            assert reduce is None
            return None

    if not include_self:
        # zero out the corresponding elements first
        zero_out = ir.Scatter(
            device=self.get_device(),
            dtype=self.get_dtype(),
            inner_fn=lambda index: ops.constant(0, self.get_dtype()),
            ranges=index.get_size(),
            output_indexer=output_indexer,
            scatter_mode=None,
        )
        buffer = ir.ComputedBuffer(
            name=None,
            layout=ir.MutationLayoutSHOULDREMOVE(self),
            data=zero_out,
        )
        buffer.name = V.graph.register_buffer(buffer)
        V.graph.register_operation(buffer)

    # self[index[i][j][k]][j][k] += src[i][j][k]  # if dim == 0
    # self[i][index[i][j][k]][k] += src[i][j][k]  # if dim == 1
    # self[i][j][index[i][j][k]] += src[i][j][k]  # if dim == 2
    scatter = ir.Scatter(
        device=self.get_device(),
        dtype=self.get_dtype(),
        inner_fn=fn,
        ranges=index.get_size(),
        output_indexer=output_indexer,
        scatter_mode=backend_reduce_str(reduce),
    )
    buffer = ir.ComputedBuffer(
        name=None,
        layout=ir.MutationLayoutSHOULDREMOVE(self),
        data=scatter,
    )
    buffer.name = V.graph.register_buffer(buffer)
    V.graph.register_operation(buffer)

    if ndim == 0:
        self = view(self, [])
    return self


def upsample_nearestnd(
    x,
    output_size,
    scales_x: tuple[Optional[float], ...],
    n: int = 2,
    exact: bool = False,
):
    x.realize_hint()  # elements are reused
    x_loader = x.make_loader()
    i_sizes = x.get_size()[-n:]
    batch = x.get_size()[:-n]
    i_sizes = [V.graph.sizevars.evaluate_static_shape(i) for i in i_sizes]

    assert len(scales_x) == n
    o_sizes = output_size

    inv_scales = [i / o for i, o in zip(i_sizes, o_sizes)]
    for i, scale in enumerate(scales_x):
        if scale is not None:
            inv_scales[i] = 1.0 / scale

    def scale_fn(x, scale, size):
        # Nearest Exact: input_index = round(scale * (output_index + 0.5) - 0.5)
        #                            = floor(scale * (output_index + 0.5))
        # Nearest: input_index = floor(scale * output_index)
        x = ops.index_expr(x, torch.float32)
        if exact:
            x = ops.add(x, ops.constant(0.5, torch.float32))
        x = ops.mul(x, ops.constant(scale, torch.float32))
        x = ops.to_dtype(x, torch.int32)
        return ops.indirect_indexing(x, size, check=False)

    def fn(idx):
        x = idx[-n:]
        b = idx[:-n]
        return x_loader(
            [*b, *[scale_fn(i, s, size) for i, s, size in zip(x, inv_scales, i_sizes)]]
        )

    return Pointwise.create(
        device=x.get_device(),
        dtype=x.get_dtype(),
        inner_fn=fn,
        ranges=[*batch, *o_sizes],
    )


@register_lowering(aten.upsample_nearest1d.default)
def upsample_nearest1d(x, output_size, scales: Optional[float] = None):
    return upsample_nearestnd(x, output_size, (scales,), n=1)


@register_lowering(aten._upsample_nearest_exact1d.default)
def _upsample_nearest_exact1d(x, output_size, scales: Optional[float] = None):
    return upsample_nearestnd(x, output_size, (scales,), n=1, exact=True)


@register_lowering(aten.upsample_nearest2d.default)
def upsample_nearest2d(
    x, output_size, scales_h: Optional[float] = None, scales_w: Optional[float] = None
):
    return upsample_nearestnd(x, output_size, (scales_h, scales_w), n=2)


@register_lowering(aten._upsample_nearest_exact2d.default)
def _upsample_nearest_exact2d(
    x, output_size, scales_h: Optional[float] = None, scales_w: Optional[float] = None
):
    return upsample_nearestnd(x, output_size, (scales_h, scales_w), n=2, exact=True)


@register_lowering(aten.upsample_nearest3d.default)
def upsample_nearest3d(
    x,
    output_size,
    scales_d: Optional[float] = None,
    scales_h: Optional[float] = None,
    scales_w: Optional[float] = None,
):
    return upsample_nearestnd(x, output_size, (scales_d, scales_h, scales_w), n=3)


@register_lowering(aten._upsample_nearest_exact3d.default)
def _upsample_nearest_exact3d(
    x,
    output_size,
    scales_d: Optional[float] = None,
    scales_h: Optional[float] = None,
    scales_w: Optional[float] = None,
):
    return upsample_nearestnd(
        x, output_size, (scales_d, scales_h, scales_w), n=3, exact=True
    )


def _create_constants(*args, dtype):
    return tuple(ops.constant(a, dtype) for a in args)


@register_lowering(prims.rev.default)
def rev(x, dims):
    # note - dims pre-canonicalized
    x_loader = x.make_loader()
    sizes = x.get_size()

    def loader(idx):
        idx = list(idx)
        assert len(idx) == len(sizes)
        for dim in dims:
            idx[dim] = (sizes[dim] - 1) - idx[dim]

        return x_loader(idx)

    return Pointwise.create(
        device=x.get_device(),
        dtype=x.get_dtype(),
        inner_fn=loader,
        ranges=sizes,
    )


@register_lowering(aten.constant_pad_nd, type_promotion_kind=None)
def constant_pad_nd(x, padding, fill_value=0):
    assert (len(padding) % 2) == 0
    if all(p == 0 for p in padding):
        return clone(x)

    sizes = x.get_size()

    bounds = list(reversed(list(zip(padding[::2], padding[1::2]))))
    n = len(sizes) - len(bounds)

    # if padding is a complicated expression, hoist it
    bounds_precomp: List[tuple[sympy.Symbol, Any]] = []
    for l, h in bounds:
        bounds_precomp.append((V.graph.sizevars.lookup_precomputed_size(l), h))  # type: ignore[arg-type]

    output_size = list(sizes[:n])
    mask_sizes = []
    for (low, high), size in zip(bounds, sizes[n:]):
        mask_sizes.append(size)
        output_size.append(sympy.expand(size + low + high))
    assert len(output_size) == len(sizes)
    fill_value = dtype_to_type(x.get_dtype())(fill_value)

    def mask(index):
        mask = []
        for idx, (low, high), length in zip(index[n:], bounds, mask_sizes):
            if low != 0:
                mask.append(range_mask_low(idx, 0))
            if high != 0:
                mask.append(range_mask_high(idx, length))
        mask = functools.reduce(ops.and_, mask)
        return ops.masked(mask, lambda: x_loader(index), fill_value)

    def offset_fn(index):
        new_index = list(index[:n])
        for idx, (low, _high) in zip(index[n:], bounds_precomp):
            new_index.append(idx - low)
        assert len(new_index) == len(index)
        return mask(new_index)

    x_loader = x.make_loader()
    return Pointwise.create(
        device=x.get_device(),
        dtype=x.get_dtype(),
        inner_fn=offset_fn,
        ranges=output_size,
    )


def range_mask_low(i: sympy.Expr, low: Union[sympy.Expr, int]):
    return ops.ge(
        ops.index_expr(i, torch.int64),
        ops.index_expr(sympy.Integer(low), torch.int64),
    )


def range_mask_high(i: sympy.Expr, high: sympy.Expr):
    return ops.lt(
        ops.index_expr(i, torch.int64),
        ops.index_expr(high, torch.int64),
    )


def range_mask(i: sympy.Expr, high: sympy.Expr, low: sympy.Expr):
    return ops.and_(
        range_mask_low(i, low),
        range_mask_high(i, high),
    )


def constant_boundary_condition(
    x, fill_value, padding=None, pad_fill_value=1.0, dim=None
):
    h = x.get_size()[-dim:]
    x_loader = x.make_loader()
    padding_h = padding or [0] * dim

    def load(index):
        prefix = index[:-dim]
        ih = index[-dim:]

        mask = functools.reduce(
            ops.and_,
            [range_mask(ih[i], h[i] + padding_h[i], -padding_h[i]) for i in range(dim)],
        )
        return (
            ops.masked(
                mask,
                lambda: constant_boundary_condition(x, pad_fill_value, dim=dim)(
                    [*prefix, *ih]
                ),
                fill_value,
            )
            if padding
            else ops.masked(mask, lambda: x_loader([*prefix, *ih]), fill_value)
        )

    return load


def pooling_size(x, i, kernel_size, stride, padding, ceil_mode):
    x_out = FloorDiv(
        x + 2 * padding[i] - (kernel_size[i] - 1) + (stride[i] - 1), stride[i]
    )

    if ceil_mode:
        x_alt = FloorDiv(
            x + 2 * padding[i] - (kernel_size[i] - 1) + 2 * (stride[i] - 1), stride[i]
        )
        if V.graph.sizevars.size_hint((x_alt - 1) * stride[i] - x - padding[i]) >= 0:
            # Sliding windows must start within the input or left padding
            x_alt -= 1  # type: ignore[assignment]
            V.graph.sizevars.guard_leq(0, x_alt * stride[i] - x - padding[i])  # type: ignore[arg-type]
        if V.graph.sizevars.size_hint(x_out - x_alt) == 0:
            # ceil mode is actually a no-op, lets guard on that
            V.graph.sizevars.guard_equals(x_out, x_alt)
            ceil_mode = False
        else:
            x_out = x_alt
    return x_out, ceil_mode


def should_fallback_max_pool2d_with_indices(kernel_size, dilation):
    kernel_size = pad_listlike(kernel_size, 2)
    window_size = kernel_size[0] * kernel_size[1]
    return (window_size > 25) or any(d > 1 for d in dilation)


def max_pool2d_checks(
    x, kernel_size, stride, padding, dilation, *, assert_fallback=None
):
    if padding == 0:
        padding = [0, 0]
    if dilation == 1:
        dilation = [1, 1]
    if not stride:
        stride = kernel_size

    kernel_size = pad_listlike(kernel_size, 2)
    stride = pad_listlike(stride, 2)
    padding = pad_listlike(padding, 2)
    dilation = pad_listlike(dilation, 2)

    assert isinstance(x, TensorBox)
    assert len(kernel_size) == 2
    assert len(stride) == 2
    assert len(padding) == 2
    assert len(dilation) == 2
    assert len(x.get_size()) in (3, 4)

    use_fallback = should_fallback_max_pool2d_with_indices(kernel_size, dilation)
    if assert_fallback is not None:
        assert use_fallback == assert_fallback

    return kernel_size, stride, padding, dilation, use_fallback


@register_lowering(prims._low_memory_max_pool2d_with_offsets, type_promotion_kind=None)
def _low_memory_max_pool2d_with_offsets(
    x,
    kernel_size,
    stride,
    padding,
    dilation,
    ceil_mode=False,
):
    # assert we are not on a fallback path, the inductor decomp should have guaranteed this
    kernel_size, stride, padding, dilation, _ = max_pool2d_checks(
        x, kernel_size, stride, padding, dilation, assert_fallback=False
    )

    x.realize_hint()
    *batch, h, w = x.get_size()

    h_out, ceil_mode1 = pooling_size(h, 0, kernel_size, stride, padding, ceil_mode)
    w_out, ceil_mode2 = pooling_size(w, 1, kernel_size, stride, padding, ceil_mode)

    dtype = x.dtype
    min_value = (
        False
        if dtype is torch.bool
        else (float("-inf") if dtype.is_floating_point else torch.iinfo(dtype).min)
    )

    new_size = list(batch) + [h_out, w_out]
    if padding[0] or padding[1] or ceil_mode1 or ceil_mode2:
        x_loader = constant_boundary_condition(x, min_value, dim=2)
    else:
        x_loader = x.make_loader()

    def fn(idx, return_index):
        *prefix, bh, bw = idx
        maxval = None
        maxindex = None
        for h_inc, w_inc in itertools.product(
            range(kernel_size[0]), range(kernel_size[1])
        ):
            ih = bh * stride[0] + h_inc - padding[0]
            iw = bw * stride[1] + w_inc - padding[1]
            val = x_loader([*prefix, ih, iw])
            if return_index:
                index = ops.index_expr(h_inc * kernel_size[1] + w_inc, torch.int8)
                if maxindex is None:
                    maxindex = index
                else:
                    maxindex = ops.where(ops.gt(val, maxval), index, maxindex)
            if maxval is None:
                maxval = val
            else:
                maxval = ops.maximum(val, maxval)
        if return_index:
            return maxindex
        else:
            return maxval

    out = Pointwise.create(
        device=x.get_device(),
        dtype=x.get_dtype(),
        inner_fn=functools.partial(fn, return_index=False),
        ranges=new_size,
    )
    offsets = Pointwise.create(
        device=x.get_device(),
        dtype=torch.int8,
        inner_fn=functools.partial(fn, return_index=True),
        ranges=new_size,
    )
    return out, offsets


@register_lowering(
    prims._low_memory_max_pool2d_offsets_to_indices, type_promotion_kind=None
)
def _low_memory_max_pool2d_offsets_to_indices(
    offsets, kernel_width, input_width, stride, padding
):
    # TODO: Generalize to other max pooling flavors, and arbitrary dim

    offsets_loader = offsets.make_loader()

    def increments_to_index(h_inc, w_inc, bh, bw):
        w_in = ops.index_expr(input_width, torch.int64)
        hbase = ops.index_expr(bh * stride[0] - padding[0], torch.int64)
        wbase = ops.index_expr(bw * stride[1] - padding[1], torch.int64)
        ih = hbase + h_inc
        iw = wbase + w_inc
        return ih * w_in + iw

    def offsets_to_indices(idx):
        *prefix, bh, bw = idx
        offset = offsets_loader([*prefix, bh, bw])
        kw_const = ops.constant(kernel_width, torch.int32)
        h_inc = offset // kw_const
        w_inc = offset - (h_inc * kw_const)
        return increments_to_index(h_inc, w_inc, bh, bw)

    indices = Pointwise.create(
        device=offsets.get_device(),
        dtype=torch.int64,
        inner_fn=offsets_to_indices,
        ranges=offsets.get_size(),
    )
    return indices


# Fallback selected when we do not decompose to the low-memory path.
make_fallback(aten.max_pool2d_with_indices)


fallback_max_pool2d_with_indices_backward = fallback_handler(
    aten.max_pool2d_with_indices_backward.default,
    add_to_fallback_set=False,
)


@register_lowering(aten.max_pool2d_with_indices_backward, type_promotion_kind=None)
def max_pool2d_with_indices_backward(
    grad_output, x, kernel_size, stride, padding, dilation, ceil_mode, indices
):
    if padding == 0:
        padding = [0, 0]
    if dilation == 1:
        dilation = [1, 1]
    if not stride:
        stride = kernel_size

    assert isinstance(x, TensorBox)
    assert len(kernel_size) == 2
    assert len(stride) == 2
    assert len(padding) == 2
    assert len(dilation) == 2
    assert len(x.get_size()) in (3, 4)

    # we will read this many times, so make sure it is computed
    grad_output.realize_hint()
    gO_stride = grad_output.maybe_get_stride()
    x_stride: Optional[Sequence[Any]]
    if isinstance(x, TensorBox) and isinstance(x.data.data, Pointwise):  # type: ignore[attr-defined]
        data = x.data.data  # type: ignore[attr-defined]
        x_buffer = ir.ComputedBuffer(
            name=None,
            layout=ir.FlexibleLayout(
                device=data.get_device(),
                dtype=data.get_dtype(),
                size=data.get_size(),
            ),
            data=data,
        )
        x_buffer.decide_layout()
        x_stride = x_buffer.get_stride()
    else:
        x_stride = x.maybe_get_stride()

    is_channels_last = (x_stride is not None and x_stride[1] == 1) or (
        gO_stride is not None and gO_stride[1] == 1
    )
    if any(d != 1 for d in dilation):
        # dilation NYI
        return fallback_max_pool2d_with_indices_backward(
            grad_output, x, kernel_size, stride, padding, dilation, ceil_mode, indices
        )

    *_batch, _height, width = x.get_size()
    *_, pooled_height, pooled_width = grad_output.get_size()

    indices_loader = indices.make_loader()
    grad_loader = grad_output.make_loader()
    new_size = list(x.get_size())

    h_window_size = max(
        max(h // stride[0] - max(0, (h - kernel_size[0]) // stride[0]), 1)
        for h in range(kernel_size[0] * 2)
    )
    w_window_size = max(
        max(w // stride[1] - max(0, (w - kernel_size[1]) // stride[1]), 1)
        for w in range(kernel_size[1] * 2)
    )

    window_size = h_window_size * w_window_size

    if window_size > 25:
        # Kernel size too big. Results in hard-to-optimize Triton code. Use fallback.
        return fallback_max_pool2d_with_indices_backward(
            grad_output, x, kernel_size, stride, padding, dilation, ceil_mode, indices
        )

    indices_size = indices.get_size()

    def fn(idx):
        *prefix, h, w = idx
        index_test = ops.index_expr(h * width + w, torch.int32)
        h = h + padding[0]
        w = w + padding[1]
        phstart = ops.index_expr(
            FloorDiv(h - kernel_size[0] + stride[0], stride[0]), torch.int32
        )
        pwstart = ops.index_expr(
            FloorDiv(w - kernel_size[1] + stride[1], stride[1]), torch.int32
        )
        phend = ops.index_expr(FloorDiv(h, stride[0]) + 1, torch.int32)
        pwend = ops.index_expr(FloorDiv(w, stride[1]) + 1, torch.int32)

        phstart = ops.maximum(phstart, ops.constant(0, torch.int32))
        pwstart = ops.maximum(pwstart, ops.constant(0, torch.int32))
        phend = ops.minimum(phend, ops.index_expr(pooled_height, torch.int32))
        pwend = ops.minimum(pwend, ops.index_expr(pooled_width, torch.int32))

        gradient = None
        for ph_ in range(h_window_size):
            for pw_ in range(w_window_size):
                ph = ops.add(phstart, ops.constant(ph_, torch.int32))
                pw = ops.add(pwstart, ops.constant(pw_, torch.int32))
                grad_index = [
                    *prefix,
                    ops.indirect_indexing(
                        ops.minimum(ph, ops.sub(phend, ops.constant(1, torch.int32))),
                        indices_size[-2],
                        check=False,
                    ),
                    ops.indirect_indexing(
                        ops.minimum(pw, ops.sub(pwend, ops.constant(1, torch.int32))),
                        indices_size[-1],
                        check=False,
                    ),
                ]

                index_actual = indices_loader(grad_index)
                grad_part = grad_loader(grad_index)
                check = ops.eq(index_actual, index_test)

                if gradient is None:
                    # don't need mask for 0, 0
                    gradient = ops.where(
                        check, grad_part, ops.constant(0.0, torch.float32)
                    )
                else:
                    mask = ops.and_(
                        ops.and_(
                            ops.lt(ph, phend),
                            ops.lt(pw, pwend),
                        ),
                        check,
                    )
                    gradient = ops.where(mask, ops.add(gradient, grad_part), gradient)
        assert gradient is not None
        return gradient

    out = Pointwise.create(
        device=grad_output.get_device(),
        dtype=grad_output.get_dtype(),
        inner_fn=fn,
        ranges=new_size,
    )
    if is_channels_last:
        return ir.ExternKernel.require_channels_last(out)
    else:
        return out


def pad_adaptive_loader(x, pad_val=0.0):
    x_loader = x.make_loader()

    def load(prefix, increments, start_indices, end_indices):
        ih, iw = increments
        h_start_index, w_start_index = start_indices
        h_end_index, w_end_index = end_indices

        mask = ops.and_(
            ops.lt(
                ops.index_expr(h_start_index + ih, torch.int64),
                ops.index_expr(h_end_index, torch.int64),
            ),
            ops.lt(
                ops.index_expr(w_start_index + iw, torch.int64),
                ops.index_expr(w_end_index, torch.int64),
            ),
        )

        return ops.masked(
            mask,
            lambda: x_loader([*prefix, h_start_index + ih, w_start_index + iw]),
            pad_val,
        )

    return load


def compute_indices_adaptive_pooling(start_index, end_index, h_in, w_in, h_out, w_out):
    h_start_index = functools.partial(start_index, out_dim=h_out, inp_dim=h_in)
    h_end_index = functools.partial(end_index, out_dim=h_out, inp_dim=h_in)

    w_start_index = functools.partial(start_index, out_dim=w_out, inp_dim=w_in)
    w_end_index = functools.partial(end_index, out_dim=w_out, inp_dim=w_in)

    return h_start_index, h_end_index, w_start_index, w_end_index


def _adaptive_pooling_fn(
    start_index, end_index, kernel_maxes, in_sizes, out_sizes, pooling_fn
):
    h_in, w_in = in_sizes
    h_out, w_out = out_sizes

    (
        h_start_index_fn,
        h_end_index_fn,
        w_start_index_fn,
        w_end_index_fn,
    ) = compute_indices_adaptive_pooling(
        start_index, end_index, h_in, w_in, h_out, w_out
    )

    def fn(idx, loader):
        *prefix, bh, bw = idx

        h_start_index = h_start_index_fn(bh)
        h_end_index = h_end_index_fn(bh)

        w_start_index = w_start_index_fn(bw)
        w_end_index = w_end_index_fn(bw)

        result = None
        for ih, iw in itertools.product(range(kernel_maxes[0]), range(kernel_maxes[1])):
            val = loader(
                prefix,
                [ih, iw],
                [h_start_index, w_start_index],
                [h_end_index, w_end_index],
            )
            if result is None:
                result = val
            else:
                result = pooling_fn(val, result)
        return result

    return fn


def _adaptive_pooling_fn_with_idx(
    start_index, end_index, kernel_maxes, in_sizes, out_sizes, pooling_fn
):
    h_in, w_in = in_sizes
    h_out, w_out = out_sizes

    (
        h_start_index_fn,
        h_end_index_fn,
        w_start_index_fn,
        w_end_index_fn,
    ) = compute_indices_adaptive_pooling(
        start_index, end_index, h_in, w_in, h_out, w_out
    )

    def fn(idx, loader):
        *prefix, bh, bw = idx

        h_start_index = h_start_index_fn(bh)
        h_end_index = h_end_index_fn(bh)

        w_start_index = w_start_index_fn(bw)
        w_end_index = w_end_index_fn(bw)

        maxval = None
        maxindex = None
        for ih, iw in itertools.product(range(kernel_maxes[0]), range(kernel_maxes[1])):
            val = loader(
                prefix,
                [ih, iw],
                [h_start_index, w_start_index],
                [h_end_index, w_end_index],
            )

            index = ops.index_expr(
                (h_start_index + ih) * w_in + w_start_index + iw, torch.int64
            )

            if maxindex is None:
                maxindex = index
            else:
                maxindex = ops.where(ops.gt(val, maxval), index, maxindex)

            if maxval is None:
                maxval = val
            else:
                maxval = pooling_fn(val, maxval)

        return maxindex

    return fn


fallback_adaptive_avg_pool2d = fallback_handler(
    aten._adaptive_avg_pool2d.default, add_to_fallback_set=False
)


@register_lowering(aten._adaptive_avg_pool2d)
def _adaptive_avg_pool2d(x, output_size):
    if x.get_dtype() == torch.int64:
        # not supported in eager
        raise RuntimeError("'adaptive_avg_pool2d' not implemented for 'Long'")
    assert isinstance(x, TensorBox)
    assert len(output_size) == 2
    x.realize_hint()

    *batch, h_in, w_in = x.get_size()

    h_in = V.graph.sizevars.evaluate_static_shape(h_in)
    w_in = V.graph.sizevars.evaluate_static_shape(w_in)

    h_out, w_out = output_size

    # no-op if the same input and output
    if h_in == h_out and w_in == w_out:
        return clone(x)

    if h_out == 0 or w_out == 0:
        o_size = [*batch, h_out, w_out]
        return empty(o_size, dtype=x.get_dtype(), device=x.get_device())
    if h_in % h_out == 0 and w_in % w_out == 0:
        kernel_size = [h_in // h_out, w_in // w_out]
        return avg_pool2d(x, kernel_size)

    h_kernel_max = ceildiv((h_in + h_out - 1), h_out)
    w_kernel_max = ceildiv((w_in + w_out - 1), w_out)

    new_size = list(batch) + [h_out, w_out]
    dtype = x.get_dtype()

    window_size = h_kernel_max * w_kernel_max
    if window_size > 25:
        # Kernel size too big. Results in hard-to-optimize Triton code. Use fallback.
        return fallback_adaptive_avg_pool2d(x, output_size)

    def start_index(index, out_dim, inp_dim):
        return FloorDiv((index * inp_dim), out_dim)

    def end_index(index, out_dim, inp_dim):
        return FloorDiv((index + 1) * inp_dim + out_dim - 1, out_dim)

    fn_sum = _adaptive_pooling_fn(
        start_index=start_index,
        end_index=end_index,
        kernel_maxes=[h_kernel_max, w_kernel_max],
        in_sizes=[h_in, w_in],
        out_sizes=[h_out, w_out],
        pooling_fn=ops.add,
    )

    ones_loader = pad_adaptive_loader(ones_like(x))

    def fn(idx):
        return ops.truediv(
            fn_sum(idx, pad_adaptive_loader(x)), fn_sum(idx, ones_loader)
        )

    rv = Pointwise.create(
        device=x.get_device(),
        dtype=dtype,
        inner_fn=fn,
        ranges=new_size,
    )
    # TODO: should we force these to be realized?
    return rv


fallback_adaptive_max_pool2d = fallback_handler(
    aten.adaptive_max_pool2d.default, add_to_fallback_set=False
)


@register_lowering(aten.adaptive_max_pool2d)
def adaptive_max_pool2d(x, output_size):
    if x.get_dtype() == torch.int64:
        # not supported in eager
        raise RuntimeError("adaptive_max_pool2d not implemented for Long")
    assert isinstance(x, TensorBox)
    assert len(output_size) == 2
    x.realize_hint()

    *batch, h_in, w_in = x.get_size()

    h_in = V.graph.sizevars.evaluate_static_shape(h_in)
    w_in = V.graph.sizevars.evaluate_static_shape(w_in)

    h_out, w_out = output_size

    if h_out == 0 or w_out == 0:
        o_size = [*batch, h_out, w_out]
        return empty(o_size, dtype=x.get_dtype(), device=x.get_device()), empty(
            o_size, dtype=torch.int64, device=x.get_device()
        )

    if h_in % h_out == 0 and w_in % w_out == 0:
        # This is handled by a decomposition
        raise ValueError

    h_kernel_max = ceildiv((h_in + h_out - 1), h_out)
    w_kernel_max = ceildiv((w_in + w_out - 1), w_out)

    new_size = list(batch) + [h_out, w_out]
    dtype = x.get_dtype()

    window_size = h_kernel_max * w_kernel_max
    if window_size > 25:
        # Kernel size too big. Results in hard-to-optimize Triton code. Use fallback.
        return fallback_adaptive_max_pool2d(x, output_size)

    def start_index(index, out_dim, inp_dim):
        return FloorDiv((index * inp_dim), out_dim)

    def end_index(index, out_dim, inp_dim):
        return FloorDiv((index + 1) * inp_dim + out_dim - 1, out_dim)

    inner_func_max_val = _adaptive_pooling_fn(
        start_index=start_index,
        end_index=end_index,
        kernel_maxes=[h_kernel_max, w_kernel_max],
        in_sizes=[h_in, w_in],
        out_sizes=[h_out, w_out],
        pooling_fn=ops.maximum,
    )

    inner_func_max_idx = _adaptive_pooling_fn_with_idx(
        start_index=start_index,
        end_index=end_index,
        kernel_maxes=[h_kernel_max, w_kernel_max],
        in_sizes=[h_in, w_in],
        out_sizes=[h_out, w_out],
        pooling_fn=ops.maximum,
    )

    def inner_fn_max_val(idx):
        return inner_func_max_val(idx, pad_adaptive_loader(x, float("-inf")))

    def inner_fn_max_idx(idx):
        return inner_func_max_idx(idx, pad_adaptive_loader(x, float("-inf")))

    rv = Pointwise.create(
        device=x.get_device(),
        dtype=dtype,
        inner_fn=inner_fn_max_val,
        ranges=new_size,
    )
    ri = Pointwise.create(
        device=x.get_device(),
        dtype=torch.int64,
        inner_fn=inner_fn_max_idx,
        ranges=new_size,
    )
    return rv, ri


fallback_fractional_max_pool2d = fallback_handler(
    aten.fractional_max_pool2d.default, add_to_fallback_set=False
)


def _fractional_pooling_offsets(samples, in_sz, out_sz, kernel_sz, dim):
    out_sz = out_sz[dim]
    in_sz = in_sz[dim]
    kernel_sz = kernel_sz[dim]
    alpha = IntTrueDiv(in_sz - kernel_sz, out_sz - 1)
    samples_loader = samples.make_loader()

    def load(prefix, i):
        sample = samples_loader([*prefix, dim])
        i_expr = ops.index_expr(i, samples.get_dtype())
        alpha_expr = ops.index_expr(alpha, samples.get_dtype())
        seq_i = ops.floor((i_expr + sample) * alpha_expr) - ops.floor(
            sample * alpha_expr
        )
        seq_i = ops.to_dtype(seq_i, torch.int64)

        mask = ops.lt(
            i_expr,
            ops.index_expr(out_sz - 1, torch.int64),
        )
        return ops.where(mask, seq_i, ops.index_expr(in_sz - kernel_sz, torch.int64))

    return load


@register_lowering(aten.fractional_max_pool2d)
def fractional_max_pool2d(x, kernel_size, output_size, random_samples):
    x.realize_hint()
    *batch, inp_h, inp_w = x.get_size()
    kernel_h, kernel_w = kernel_size
    h_out, w_out = output_size

    if kernel_h * kernel_w >= 25:
        return fallback_fractional_max_pool2d(
            x, kernel_size, output_size, random_samples
        )

    gen_offsets_for_dim = functools.partial(
        _fractional_pooling_offsets,
        samples=random_samples,
        in_sz=[inp_h, inp_w],
        out_sz=output_size,
        kernel_sz=kernel_size,
    )

    h_index_fn = gen_offsets_for_dim(dim=0)
    w_index_fn = gen_offsets_for_dim(dim=1)
    x_loader = x.make_loader()

    def fn(idx, return_index):
        *prefix, bh, bw = idx

        h_start_index = ops.indirect_indexing(h_index_fn(prefix, bh), inp_h)
        w_start_index = ops.indirect_indexing(w_index_fn(prefix, bw), inp_w)

        maxval = None
        maxindex = None
        for ih, iw in itertools.product(range(kernel_size[0]), range(kernel_size[1])):
            val = x_loader([*prefix, h_start_index + ih, w_start_index + iw])
            if return_index:
                index = ops.index_expr(
                    (h_start_index + ih) * inp_w + w_start_index + iw, torch.int64
                )
                if maxindex is None:
                    maxindex = index
                else:
                    maxindex = ops.where(
                        ops.or_(ops.gt(val, maxval), ops.isnan(val)), index, maxindex
                    )
            if maxval is None:
                maxval = val
            else:
                maxval = ops.maximum(val, maxval)
        if return_index:
            return maxindex
        else:
            return maxval

    new_size = list(batch) + [h_out, w_out]
    rv = Pointwise.create(
        device=x.get_device(),
        dtype=x.get_dtype(),
        inner_fn=functools.partial(fn, return_index=False),
        ranges=new_size,
    )

    ri = Pointwise.create(
        device=x.get_device(),
        dtype=torch.int64,
        inner_fn=functools.partial(fn, return_index=True),
        ranges=new_size,
    )
    return rv, ri


@register_lowering(aten.upsample_nearest2d_backward.default)
def upsample_nearest2d_backward(
    x, output_size=None, input_size=None, scales_h=None, scales_w=None
):
    x.realize_hint()

    *_batch, inp_h, inp_w = x.get_size()
    inp_h = V.graph.sizevars.evaluate_static_shape(inp_h)
    inp_w = V.graph.sizevars.evaluate_static_shape(inp_w)

    *_batch, out_h, out_w = input_size

    if inp_h % out_h == 0 and inp_w % out_w == 0:
        return avg_pool2d(x, [inp_h // out_h, inp_w // out_w], divisor_override=1)

    h_kernel_max = ceildiv(inp_h, out_h)
    w_kernel_max = ceildiv(inp_w, out_w)

    def start_index(index, out_dim, inp_dim):
        return CeilDiv(index * inp_dim, sympy.sympify(out_dim))

    def end_index(index, out_dim, inp_dim):
        return start_index((index + 1), out_dim, inp_dim)

    fn_sum = _adaptive_pooling_fn(
        start_index=start_index,
        end_index=end_index,
        kernel_maxes=[h_kernel_max, w_kernel_max],
        in_sizes=[inp_h, inp_w],
        out_sizes=[out_h, out_w],
        pooling_fn=ops.add,
    )

    def fn(idx):
        return fn_sum(idx, pad_adaptive_loader(x))

    rv = Pointwise.create(
        device=x.get_device(),
        dtype=x.get_dtype(),
        inner_fn=fn,
        ranges=list(input_size),
    )

    return rv


fallback_avg_pool2d = fallback_handler(
    aten.avg_pool2d.default, add_to_fallback_set=False
)
fallback_avg_pool3d = fallback_handler(
    aten.avg_pool3d.default, add_to_fallback_set=False
)


@register_lowering(aten.avg_pool2d, type_promotion_kind=None)
def avg_pool2d(
    x,
    kernel_size,
    stride=(),
    padding=0,
    ceil_mode=False,
    count_include_pad=True,
    divisor_override=None,
):
    return _avg_poolnd(
        x,
        kernel_size,
        stride,
        padding,
        ceil_mode,
        count_include_pad,
        divisor_override,
        dim=2,
    )


@register_lowering(aten.avg_pool3d, type_promotion_kind=None)
def avg_pool3d(
    x,
    kernel_size,
    stride=(),
    padding=0,
    ceil_mode=False,
    count_include_pad=True,
    divisor_override=None,
):
    return _avg_poolnd(
        x,
        kernel_size,
        stride,
        padding,
        ceil_mode,
        count_include_pad,
        divisor_override,
        dim=3,
    )


def _avg_poolnd(
    x,
    kernel_size,
    stride,
    padding,
    ceil_mode,
    count_include_pad,
    divisor_override,
    dim,
):
    if not stride:
        stride = kernel_size
    if not padding:
        padding = [0] * dim
    kernel_size = pad_listlike(kernel_size, dim)
    stride = pad_listlike(stride, dim)
    padding = pad_listlike(padding, dim)

    assert isinstance(x, TensorBox)
    assert len(kernel_size) == dim
    assert len(stride) == dim
    assert len(padding) == dim
    assert len(x.get_size()) in (dim + 1, dim + 2)

    x.realize_hint()
    batch = x.get_size()[:-dim]
    h = x.get_size()[-dim:]

    h_out, ceil_modes = zip(
        *[
            pooling_size(h[i], i, kernel_size, stride, padding, ceil_mode)
            for i in range(dim)
        ]
    )

    if any(padding) or any(ceil_modes):
        x_loader = constant_boundary_condition(x, 0.0, dim=dim)
        had_padding = True
    else:
        x_loader = x.make_loader()
        had_padding = False

    new_size = list(batch) + list(h_out)
    dtype = x.get_dtype()

    window_size = functools.reduce(operator.mul, kernel_size)
    if window_size > 25:
        # Kernel size too big. Results in hard-to-optimize Triton code. Use fallback.
        if dim == 2:
            fallback = fallback_avg_pool2d
        elif dim == 3:
            fallback = fallback_avg_pool3d
        else:
            raise ValueError(f"Unknown dim: {dim}")

        return fallback(
            x,
            kernel_size,
            stride,
            padding,
            ceil_mode,
            count_include_pad,
            divisor_override,
        )

    def fn_sum(idx, loader):
        prefix = idx[:-dim]
        b = idx[-dim:]
        total = None
        for ih in itertools.product(*[range(kernel_size[i]) for i in range(dim)]):
            inp = [b[i] * stride[i] + ih[i] - padding[i] for i in range(dim)]
            val = loader([*prefix, *inp])
            if total is None:
                total = val
            else:
                total = ops.add(val, total)
        return total

    if not had_padding or divisor_override:
        divisor = divisor_override if divisor_override else window_size
        if dtype.is_floating_point:
            scale = 1 / divisor

            def fn(idx):
                return ops.mul(fn_sum(idx, x_loader), ops.constant(scale, dtype))

        else:

            def fn(idx):
                return ops.truediv(fn_sum(idx, x_loader), ops.constant(divisor, dtype))

    else:

        def fn(idx):
            bh = idx[-dim:]

            divide_factors = []
            for i in range(dim):
                hstart = bh[i] * stride[i] - padding[i]
                hend = sympy.Min(hstart + kernel_size[i], h[i] + padding[i])
                if not count_include_pad:
                    hstart = sympy.Max(hstart, 0)
                    hend = sympy.Min(hend, h[i])
                factor = ops.index_expr(hend - hstart, torch.int32)
                divide_factors.append(factor)
            divide_factor = functools.reduce(ops.mul, divide_factors)
            return ops.truediv(fn_sum(idx, x_loader), divide_factor)

    rv = Pointwise.create(
        device=x.get_device(),
        dtype=dtype,
        inner_fn=fn,
        ranges=new_size,
    )
    # TODO(jansel): should we force these to be realized?
    return rv


fallback_avg_pool2d_backward = fallback_handler(
    aten.avg_pool2d_backward.default, add_to_fallback_set=False
)


@register_lowering(aten.avg_pool2d_backward, type_promotion_kind=None)
def avg_pool2d_backward(
    grad_output,
    x,
    kernel_size,
    stride,
    padding,
    ceil_mode,
    count_include_pad,
    divisor_override=None,
):
    assert divisor_override is None or divisor_override != 0, "divisor must be not zero"
    if not stride:
        stride = kernel_size
    if not padding:
        padding = [0, 0]

    assert isinstance(grad_output, TensorBox)
    assert isinstance(x, TensorBox)
    assert len(kernel_size) == 2
    assert len(stride) == 2
    assert len(padding) == 2
    assert len(x.get_size()) in (3, 4)

    grad_output.realize_hint()  # we will read this many times, so make sure it is computed

    *_, height, width = x.get_size()

    _h_out, ceil_mode1 = pooling_size(
        height, 0, kernel_size, stride, padding, ceil_mode
    )
    _w_out, ceil_mode2 = pooling_size(width, 1, kernel_size, stride, padding, ceil_mode)

    grad_loader = grad_output.make_loader()

    had_padding = padding[0] or padding[1] or ceil_mode1 or ceil_mode2

    *_, pooled_height, pooled_width = grad_output.get_size()
    new_size = list(x.get_size())
    dtype = x.get_dtype()

    h_window_size = max(
        max(h // stride[0] - max(0, (h - kernel_size[0]) // stride[0]), 1)
        for h in range(kernel_size[0] * 2)
    )
    w_window_size = max(
        max(w // stride[1] - max(0, (w - kernel_size[1]) // stride[1]), 1)
        for w in range(kernel_size[1] * 2)
    )

    window_size = h_window_size * w_window_size
    if window_size > 25:
        # Kernel size too big. Results in hard-to-optimize Triton code. Use fallback.
        return fallback_avg_pool2d_backward(
            grad_output,
            x,
            kernel_size,
            stride,
            padding,
            ceil_mode,
            count_include_pad,
            divisor_override,
        )

    def compute_pool_size_without_padding(ph, pw):
        """
        This computes the scaling factor that we will divide an element
        by when `count_include_pad=False`
        """
        stride_h = ops.constant(stride[0], torch.int32)
        stride_w = ops.constant(stride[1], torch.int32)
        pad_h = ops.constant(padding[0], torch.int32)
        pad_w = ops.constant(padding[1], torch.int32)
        kernel_h = ops.constant(kernel_size[0], torch.int32)
        kernel_w = ops.constant(kernel_size[1], torch.int32)
        hstart = ops.sub(ops.mul(ph, stride_h), pad_h)
        wstart = ops.sub(ops.mul(pw, stride_w), pad_w)
        hend = ops.minimum(
            ops.add(hstart, kernel_h),
            ops.add(ops.index_expr(height, torch.int32), pad_h),
        )
        wend = ops.minimum(
            ops.add(wstart, kernel_w),
            ops.add(ops.index_expr(width, torch.int32), pad_w),
        )
        hstart = ops.maximum(hstart, ops.constant(0, torch.int32))
        wstart = ops.maximum(wstart, ops.constant(0, torch.int32))
        hend = ops.minimum(hend, ops.index_expr(height, torch.int32))
        wend = ops.minimum(wend, ops.index_expr(width, torch.int32))
        divide_factor = ops.mul(ops.sub(hend, hstart), ops.sub(wend, wstart))
        return divide_factor

    def fn(idx):
        *prefix, h, w = idx
        h = h + padding[0]
        w = w + padding[1]
        phstart = ops.index_expr(
            FloorDiv(h - kernel_size[0] + stride[0], stride[0]), torch.int32
        )
        pwstart = ops.index_expr(
            FloorDiv(w - kernel_size[1] + stride[1], stride[1]), torch.int32
        )
        phend = ops.index_expr(FloorDiv(h, stride[0]) + 1, torch.int32)
        pwend = ops.index_expr(FloorDiv(w, stride[1]) + 1, torch.int32)

        phstart = ops.maximum(phstart, ops.constant(0, torch.int32))
        pwstart = ops.maximum(pwstart, ops.constant(0, torch.int32))
        phend = ops.minimum(phend, ops.index_expr(pooled_height, torch.int32))
        pwend = ops.minimum(pwend, ops.index_expr(pooled_width, torch.int32))

        gradient = None
        for ph_ in range(h_window_size):
            for pw_ in range(w_window_size):
                ph = ops.add(phstart, ops.constant(ph_, torch.int32))
                pw = ops.add(pwstart, ops.constant(pw_, torch.int32))

                if divisor_override is not None:
                    scale = divisor_override
                elif count_include_pad or not had_padding:
                    scale = kernel_size[0] * kernel_size[1]
                else:
                    scale = compute_pool_size_without_padding(ph, pw)

                part = ops.truediv(
                    grad_loader(
                        [
                            *prefix,
                            ops.indirect_indexing(
                                ops.minimum(
                                    ph, ops.sub(phend, ops.constant(1, torch.int32))
                                ),
                                pooled_height,
                                check=False,
                            ),
                            ops.indirect_indexing(
                                ops.minimum(
                                    pw, ops.sub(pwend, ops.constant(1, torch.int32))
                                ),
                                pooled_width,
                                check=False,
                            ),
                        ]
                    ),
                    scale,
                )

                mask = ops.and_(
                    ops.lt(ph, phend),
                    ops.lt(pw, pwend),
                )
                if gradient is None:
                    gradient = ops.where(mask, part, ops.constant(0.0, torch.float32))
                else:
                    gradient = ops.where(mask, ops.add(gradient, part), gradient)
        assert gradient is not None
        return gradient

    rv = Pointwise.create(
        device=grad_output.get_device(),
        dtype=dtype,
        inner_fn=fn,
        ranges=new_size,
    )
    return rv


fallback_avg_pool3d_backward = fallback_handler(
    aten.avg_pool3d_backward.default, add_to_fallback_set=False
)


@register_lowering(aten.avg_pool3d_backward, type_promotion_kind=None)
def avg_pool3d_backward(
    grad_output,
    x,
    kernel_size,
    stride,
    padding,
    ceil_mode,
    count_include_pad,
    divisor_override=None,
):
    assert divisor_override is None or divisor_override != 0, "divisor must be not zero"
    if not stride:
        stride = kernel_size
    if not padding:
        padding = [0, 0, 0]

    assert isinstance(grad_output, TensorBox)
    assert isinstance(x, TensorBox)
    assert len(kernel_size) == 3
    assert len(stride) == 3
    assert len(padding) == 3
    assert len(x.get_size()) in (4, 5)

    grad_output.realize_hint()

    *_batch, depth, height, width = x.get_size()

    _d_out, ceil_mode_d = pooling_size(
        depth, 0, kernel_size, stride, padding, ceil_mode
    )
    _h_out, ceil_mode_h = pooling_size(
        height, 1, kernel_size, stride, padding, ceil_mode
    )
    _w_out, ceil_mode_w = pooling_size(
        width, 2, kernel_size, stride, padding, ceil_mode
    )

    grad_loader = grad_output.make_loader()
    had_padding = any(padding) or ceil_mode_d or ceil_mode_h or ceil_mode_w

    *_, pooled_depth, pooled_height, pooled_width = grad_output.get_size()
    new_size = list(x.get_size())
    dtype = x.get_dtype()

    d_window_size, h_window_size, w_window_size = (
        max(
            max(d // stride[i] - max(0, (d - kernel_size[i]) // stride[i]), 1)
            for d in range(kernel_size[i] * 2)
        )
        for i in range(3)
    )

    window_size = d_window_size * h_window_size * w_window_size
    if window_size > 125:
        # Kernel size too big. Results in hard-to-optimize Triton code.
        return fallback_avg_pool3d_backward(
            grad_output,
            x,
            kernel_size,
            stride,
            padding,
            ceil_mode,
            count_include_pad,
            divisor_override,
        )

    def compute_pool_size_without_padding(pd, ph, pw):
        stride_d, stride_h, stride_w = (ops.constant(s, torch.int32) for s in stride)
        pad_d, pad_h, pad_w = (ops.constant(p, torch.int32) for p in padding)
        kernel_d, kernel_h, kernel_w = (
            ops.constant(k, torch.int32) for k in kernel_size
        )

        dstart, hstart, wstart = (
            ops.sub(ops.mul(p, s), pad)
            for p, s, pad in zip(
                [pd, ph, pw], [stride_d, stride_h, stride_w], [pad_d, pad_h, pad_w]
            )
        )
        dend, hend, wend = (
            ops.minimum(
                ops.add(start, k), ops.add(ops.index_expr(dim, torch.int32), pad)
            )
            for start, k, dim, pad in zip(
                [dstart, hstart, wstart],
                [kernel_d, kernel_h, kernel_w],
                [depth, height, width],
                [pad_d, pad_h, pad_w],
            )
        )
        dstart, hstart, wstart = (
            ops.maximum(start, ops.constant(0, torch.int32))
            for start in [dstart, hstart, wstart]
        )
        dend, hend, wend = (
            ops.minimum(end, ops.index_expr(dim, torch.int32))
            for end, dim in zip([dend, hend, wend], [depth, height, width])
        )
        divide_factor = ops.mul(
            ops.mul(ops.sub(dend, dstart), ops.sub(hend, hstart)), ops.sub(wend, wstart)
        )
        return divide_factor

    def fn(idx):
        *prefix, d, h, w = idx
        d, h, w = (v + pad for v, pad in zip([d, h, w], padding))

        pdstart, phstart, pwstart = (
            ops.index_expr(FloorDiv(v - k + s, s), torch.int32)
            for v, k, s in zip([d, h, w], kernel_size, stride)
        )

        pdend, phend, pwend = (
            ops.index_expr(FloorDiv(v, s) + 1, torch.int32)
            for v, s in zip([d, h, w], stride)
        )

        pdstart, phstart, pwstart = (
            ops.maximum(pstart, ops.constant(0, torch.int32))
            for pstart in [pdstart, phstart, pwstart]
        )
        pdend, phend, pwend = (
            ops.minimum(pend, ops.index_expr(pooled_dim, torch.int32))
            for pend, pooled_dim in zip(
                [pdend, phend, pwend], [pooled_depth, pooled_height, pooled_width]
            )
        )

        gradient = None
        # Iterate over the 3D region to accumulate gradients
        for pd_ in range(d_window_size):
            for ph_ in range(h_window_size):
                for pw_ in range(w_window_size):
                    pd, ph, pw = (
                        ops.add(pstart, ops.constant(p_, torch.int32))
                        for pstart, p_ in zip(
                            [pdstart, phstart, pwstart], [pd_, ph_, pw_]
                        )
                    )

                    if divisor_override is not None:
                        scale = divisor_override
                    elif count_include_pad or not had_padding:
                        scale = kernel_size[0] * kernel_size[1] * kernel_size[2]
                    else:
                        scale = compute_pool_size_without_padding(pd, ph, pw)

                    part = ops.truediv(
                        grad_loader(
                            [
                                *prefix,
                                ops.indirect_indexing(
                                    ops.minimum(
                                        pd, ops.sub(pdend, ops.constant(1, torch.int32))
                                    ),
                                    pooled_depth,
                                    check=False,
                                ),
                                ops.indirect_indexing(
                                    ops.minimum(
                                        ph, ops.sub(phend, ops.constant(1, torch.int32))
                                    ),
                                    pooled_height,
                                    check=False,
                                ),
                                ops.indirect_indexing(
                                    ops.minimum(
                                        pw, ops.sub(pwend, ops.constant(1, torch.int32))
                                    ),
                                    pooled_width,
                                    check=False,
                                ),
                            ]
                        ),
                        scale,
                    )

                    mask = ops.and_(
                        ops.and_(ops.lt(pd, pdend), ops.lt(ph, phend)),
                        ops.lt(pw, pwend),
                    )
                    if gradient is None:
                        gradient = ops.where(
                            mask, part, ops.constant(0.0, torch.float32)
                        )
                    else:
                        gradient = ops.where(mask, ops.add(gradient, part), gradient)
        assert gradient is not None
        return gradient

    rv = Pointwise.create(
        device=grad_output.get_device(),
        dtype=dtype,
        inner_fn=fn,
        ranges=new_size,
    )
    return rv


def _validate_reduction_axis(x, axis):
    size = x.get_size()
    if isinstance(axis, int):
        axis = [axis]
    elif not axis:
        axis = range(len(size))
    if len(size) == 0:
        assert tuple(axis) in [(), (0,), (-1,)], f"invalid axis: {axis}"
        return []
    axis = list(axis)
    for i in range(len(axis)):
        if axis[i] < 0:
            axis[i] += len(size) if len(size) else 1
        assert 0 <= axis[i] < len(size) or (len(size) == 0 and axis[i] == 0)
    assert len(OrderedSet(axis)) == len(axis), "reduction axis not unique"
    return axis


def _make_reduction_inner(x, *, axis, keepdims, dtype, override_return_dtype):
    if dtype is not None:
        x = to_dtype(x, dtype)
    size = x.get_size()
    axis = OrderedSet[int](_validate_reduction_axis(x, axis))

    kept_sizes = []
    kept_idx = []
    reduced_sizes = []
    reduced_idx = []
    for i in range(len(size)):
        if i in axis:
            reduced_idx.append(i)
            reduced_sizes.append(size[i])
        else:
            kept_idx.append(i)
            kept_sizes.append(size[i])

    def loader(index, reduction_index):
        assert len(reduction_index) == len(reduced_idx)
        if keepdims:
            assert len(index) == len(size)
            index = [index[i] for i in kept_idx]
        assert len(index) == len(kept_idx)
        new_index = [None] * (len(index) + len(reduction_index))
        for idx, var in itertools.chain(
            zip(kept_idx, index), zip(reduced_idx, reduction_index)
        ):
            new_index[idx] = var
        return inner_loader(new_index)

    if keepdims:
        new_size = list(size)
        for i in reduced_idx:
            new_size[i] = sympy.S.One
    else:
        new_size = kept_sizes

    inner_loader = x.make_loader()
    return dict(
        device=x.get_device(),
        dst_dtype=override_return_dtype or x.get_dtype(),
        src_dtype=x.get_dtype(),
        inner_fn=loader,
        ranges=new_size,
        reduction_ranges=reduced_sizes,
    )


def make_reduction(reduction_type: str, override_return_dtype=None):
    def inner(x, axis=None, keepdims=False, *, dtype=None):
        kwargs = _make_reduction_inner(
            x,
            axis=axis,
            keepdims=keepdims,
            dtype=dtype,
            override_return_dtype=override_return_dtype,
        )
        result = Reduction.create(reduction_type=reduction_type, input_node=x, **kwargs)
        if isinstance(
            result.data.data, Reduction  # type: ignore[attr-defined]
        ):  # Only realize if reduction isn't unrolled
            result.realize()
        return result

    return inner


def _make_scan_inner(x, *, axis, dtype):
    if dtype is not None:
        x = to_dtype(x, dtype)
    axis = _validate_dim(x, axis)

    return dict(
        device=x.get_device(),
        dtypes=(x.get_dtype(),),
        inner_fns=(x.make_loader(),),
        size=x.get_size(),
        axis=axis,
    )


@register_lowering(aten.mean)
def mean(x, axis=None, keepdim=False, *, dtype=None):
    if dtype is not None:
        x = to_dtype(x, dtype)
    size = x.get_size()
    axis = _validate_reduction_axis(x, axis)
    # compute in higher-precision until end of mean lowering
    output_dtype = x.get_dtype()
    if output_dtype in (torch.float16, torch.bfloat16):
        x = to_dtype(x, torch.float)
    sum_result = sum_(x, axis, keepdim)
    denom = sympy_product(size[i] for i in axis)
    denom = ir.IndexingConstant(index=denom, dtype=x.get_dtype(), device=x.get_device())
    denom = ExpandView.create(denom, list(sum_result.get_size()))
    return to_dtype(div(sum_result, denom), output_dtype)


def var_mean_sum_(x, axis, correction, keepdim, return_mean):
    if correction is None:
        correction = 1

    size = x.get_size()
    axis = _validate_reduction_axis(x, axis)
    x_mean = mean(x, axis, keepdim=True)
    if return_mean:
        x_mean.realize()

    diffs = square(sub(x, x_mean))
    sum_result = sum_(diffs, axis, keepdim)

    denom = sympy_product(size[i] for i in axis)
    if correction:
        denom = sympy.Max(denom - correction, 0)
    denom = ir.IndexingConstant(index=denom, dtype=x.get_dtype(), device=x.get_device())
    denom = ExpandView.create(denom, list(sum_result.get_size()))
    x_var = div(sum_result, denom)
    if not return_mean:
        return (x_var,)

    x_mean = x_mean if keepdim else squeeze(x_mean, axis)
    return x_var, x_mean


def use_two_step_variance(x, axis, keepdim):
    # Instead of unrolling welford, just unroll the simpler two-step var
    axis = _validate_reduction_axis(x, axis)
    kwargs = _make_reduction_inner(
        x, axis=axis, keepdims=keepdim, dtype=None, override_return_dtype=None
    )

    ranges = kwargs["ranges"]
    reduction_numel = sympy_product(kwargs["reduction_ranges"])
    return (
        isinstance(reduction_numel, sympy.Integer)
        and int(reduction_numel) < config.unroll_reductions_threshold
        and sympy_product(ranges) != 1
    )


def var_mean_welford_(x, axis, *, correction, keepdim, return_mean):
    if correction is None:
        correction = 1

    kwargs = _make_reduction_inner(
        x, axis=axis, keepdims=keepdim, dtype=None, override_return_dtype=None
    )
    loader = kwargs.pop("inner_fn")
    kwargs.pop("dst_dtype")
    kwargs.pop("src_dtype")

    mean, m2, _ = ir.WelfordReduction.create(
        inner_fns=(loader,),
        reduction_type="welford_reduce",
        dtype=x.get_dtype(),
        **kwargs,
    )
    m2.realize()

    dtype = x.get_dtype()
    size = x.get_size()
    axis = _validate_reduction_axis(x, axis)
    rnumel = sympy_product(size[i] for i in axis)

    def get_constant_or_index_expr(x, dtype):
        if isinstance(x, sympy.Expr) and not x.is_number:
            return ops.to_dtype(ops.index_expr(x, torch.int64), dtype)
        return ops.constant(x, dtype)

    def scale_fn(data):
        c = get_constant_or_index_expr(correction, dtype)
        N = get_constant_or_index_expr(rnumel, dtype)
        zero = ops.constant(0, dtype)
        return data / ops.maximum(zero, N - c)

    var = make_pointwise(scale_fn)(m2)

    if return_mean:
        mean.realize()
        return var, mean
    return (var,)


def var_mean_helper_(x, *, axis, correction, keepdim, return_mean):
    out_dtype = x.get_dtype()
    compute_dtype = get_computation_dtype(out_dtype)
    x = to_dtype(x, compute_dtype, copy=False)
    kwargs = dict(
        x=x,
        axis=axis,
        correction=correction,
        keepdim=keepdim,
        return_mean=return_mean,
    )
    output = (
        var_mean_sum_(**kwargs)
        if use_two_step_variance(x, axis=axis, keepdim=keepdim)
        else var_mean_welford_(**kwargs)
    )
    output = tuple(to_dtype(x, out_dtype, copy=False) for x in output)
    return output[0] if not return_mean else output


@register_lowering([aten.var, prims.var])
def var_(x, axis=None, *, correction=None, keepdim=False):
    return var_mean_helper_(
        x, axis=axis, correction=correction, keepdim=keepdim, return_mean=False
    )


@register_lowering(aten.var_mean)
def var_mean(x, axis=None, *, correction=None, keepdim=False):
    return var_mean_helper_(
        x, axis=axis, correction=correction, keepdim=keepdim, return_mean=True
    )


def pow_recursive(x, y, dtype):
    if y < 0:
        return pow_recursive(ops.reciprocal(x), -y, dtype)
    if y == 0:
        return ops.constant(1, dtype)
    if y == 1:
        return x

    result = pow_recursive(x, y // 2, dtype)
    result = ops.mul(result, result)
    if (y % 2) == 1:
        result = ops.mul(result, x)
    return result


@make_pointwise
def pow_native(a, b):
    return ops.pow(a, b)


fallback_pow_tensor_tensor = fallback_handler(
    aten.pow.Tensor_Tensor, add_to_fallback_set=False
)
fallback_pow_scalar = fallback_handler(aten.pow.Scalar, add_to_fallback_set=False)
fallback_pow_tensor_scalar = fallback_handler(
    aten.pow.Tensor_Scalar, add_to_fallback_set=False
)


@register_lowering(aten.pow, broadcast=True)
def pow(a, b):
    if isinstance(b, float) and b == int(b):
        return pow(a, int(b))
    elif isinstance(b, float) and b == 0.5:
        return sqrt(a)
    elif isinstance(b, int) and b == 1:
        return clone(a)

    # Type promotion ensures all tensor arguments have the same type
    dtype = next(x.get_dtype() for x in (a, b) if isinstance(x, ir.TensorBox))
    is_integer_pow = is_integer_dtype(dtype)

    # Optimize away small fixed powers, or for integers avoid falling back to ATen
    embed_exponent = isinstance(b, int) and (
        -32 < b < 32 or (is_integer_pow and b >= 0)
    )
    if embed_exponent:
        loader = a.make_loader()

        def fn(idx):
            return pow_recursive(loader(idx), b, a.get_dtype())

        return Pointwise.create(
            device=a.get_device(),
            dtype=a.get_dtype(),
            inner_fn=fn,
            ranges=a.get_size(),
        )

    if isinstance(a, Number):
        if a == 1:
            return full_like(b, 1)
        if a == 2 and is_float_dtype(b.get_dtype()):
            return exp2(b)

    if is_integer_pow:
        # ops.pow doesn't work for integers
        if isinstance(a, Number):
            return fallback_pow_scalar(a, b)
        elif isinstance(b, Number):
            return fallback_pow_tensor_scalar(a, b)
        else:
            return fallback_pow_tensor_tensor(a, b)

    return pow_native(a, b)


def mutate_to(changed, val, unsafe_alias=False):
    if isinstance(changed, TensorBox):
        changed_data = changed.data
    else:
        changed_data = changed
    if isinstance(val, TensorBox):
        val = val.data

    if not isinstance(val, ir.StorageBox):
        # introduce a copy to handle views
        val = Pointwise.create(
            device=changed.get_device(),
            dtype=changed.get_dtype(),
            inner_fn=val.make_loader(),
            ranges=changed.get_size(),
        ).data
        assert isinstance(val, ir.StorageBox)

    if isinstance(changed_data, ir.StorageBox) and not (
        changed_data.is_input_buffer()
        # In AOTI, module parameters and buffers are not lifted as graph inputs
        or changed_data.is_module_buffer()
        or isinstance(changed_data.data, ir.NopKernel)
    ):
        # Fast path, just swing the data pointer
        val.realize()
        changed_data.data = val.data
        return changed

    ir.MutationLayoutSHOULDREMOVE.realize_into(
        val, changed_data, unsafe_alias=unsafe_alias
    )
    return changed


@register_lowering(aten.fill_)
def fill_(x, fill_value):
    return mutate_to(x, full_like(x, fill_value))


@register_lowering(aten.copy_, type_promotion_kind=None)
def copy_(dst, src, non_blocking=False):
    if dst is src:
        # dst.copy_(dst) can happen from the reinplacing pass
        return dst
    src = to_device(src, dst.get_device())
    src = to_dtype(src, dst.get_dtype())
    src = expand(src, dst.get_size())
    return mutate_to(dst, src)


@make_pointwise
def floordiv(a, b):
    return ops.floordiv(a, b)


@make_pointwise
def truncdiv(a, b):
    return ops.truncdiv(a, b)


@register_lowering(aten.div, broadcast=True)
def div_mode(a, b, rounding_mode=None):
    both_integer = is_integer_type(a) and is_integer_type(b)
    both_boolean = is_boolean_type(a) and is_boolean_type(b)

    # floordiv and truncdiv need special handling for integer tensors on Triton,
    # see the discussion at https://github.com/openai/triton/issues/605
    if rounding_mode == "floor":
        assert not both_boolean, "floordiv operands can not be boolean at the same time"
        return floordiv(a, b) if both_integer else floor(div(a, b))
    if rounding_mode == "trunc":
        assert not both_boolean, "truncdiv operands can not be boolean at the same time"
        return truncdiv(a, b) if both_integer else trunc(div(a, b))
    return div(a, b)


@register_lowering([aten.mul], broadcast=True)
def mul(a, b):
    both_bool = is_boolean_type(a) and is_boolean_type(b)
    if both_bool:
        return logical_and(a, b)
    else:
        fn = ops_wrapper(aten.mul.__name__)
        return make_pointwise(fn)(a, b)


def get_constant_value(x: ir.IRNode) -> Optional[ir.Constant]:
    """Try convert an arbitrary IR node into an ir.Constant value"""

    # First try unwrapping the IRNode to see if it is already an ir.Constant
    # Optional step, but avoids unnecessary inner_fn evaluation.
    if isinstance(x, ir.MutableBox):
        return get_constant_value(x.data)
    if isinstance(x, ir.BaseView):
        return get_constant_value(x.unwrap_view())
    if isinstance(x, ir.Constant):
        return x

    # If the unwrapped node is not an ir.Constant, try evaluating inner_fn
    # to see if the returned value is from an `ops.constant` call
    if not isinstance(x, ir.Loops):
        return None

    handler = torch._inductor.ops_handler.ExtractConstantsHandler(x.get_device())
    with V.set_ops_handler(handler), patch.object(
        ir.FlexibleLayout, "allow_indexing", True
    ):
        out = x.inner_fn(*x.inner_fn_args())

    assert isinstance(out, torch._inductor.virtualized.OpsValue)
    if isinstance(out.value, ir.Constant):
        return out.value
    return None


# NOTE: prims.div maps to a / b in C, so performs truncation division on
#   integer inputs and true division for floating and complex inputs.
@register_lowering([prims.div], broadcast=True)
def div_prim(a, b):
    is_integral = all(is_boolean_type(x) or is_integer_type(x) for x in [a, b])

    if is_integral:
        return truncdiv(a, b)

    if (divisor := get_constant_value(b)) is not None:
        # Replace divide by constant with multiply by reciprocal
        if divisor.value == 0:
            reciprocal = math.copysign(float("inf"), divisor.value)
        else:
            reciprocal = 1.0 / divisor.value
        return mul(a, reciprocal)

    def fn(*args):
        return ops.truediv(*args)

    return make_pointwise(fn)(a, b)


@register_lowering(
    [aten.true_divide, aten.div.Tensor],
    broadcast=True,
    type_promotion_kind=ELEMENTWISE_TYPE_PROMOTION_KIND.INT_TO_FLOAT,
)
def div(a, b):
    a, b = promote_constants(
        (a, b), type_promotion_kind=ELEMENTWISE_TYPE_PROMOTION_KIND.INT_TO_FLOAT
    )
    return div_prim(a, b)


@register_lowering([aten.fmod, prims.fmod], broadcast=True)
def fmod(a, b):
    is_integral = is_boolean_type(a) or is_integer_type(a)

    if is_integral:

        def fn(a, b):
            return ops.mod(a, b)

    else:

        def fn(a, b):
            return ops.fmod(a, b)

    return make_pointwise(fn)(a, b)


@register_lowering([aten.sum, prims.sum])
def sum_(x, axis=None, keepdims=False, *, dtype=None):
    if (
        is_integer_dtype(x.get_dtype()) or is_boolean_dtype(x.get_dtype())
    ) and dtype is None:
        dtype = torch.int64

    fn = make_reduction("sum", override_return_dtype=dtype)
    return fn(x, axis, keepdims, dtype=dtype)


fallback_cumsum = fallback_handler(aten.cumsum.default)
fallback_cumprod = fallback_handler(aten.cumprod.default)
fallback_logcumsumexp = fallback_handler(aten.logcumsumexp.default)
fallback_cummax = fallback_handler(aten.cummax.default)
fallback_cummin = fallback_handler(aten.cummin.default)


@register_lowering(aten.cumsum)
def cumsum(x, axis=None, dtype=None):
    if (
        is_integer_dtype(x.get_dtype()) or is_boolean_dtype(x.get_dtype())
    ) and dtype is None:
        dtype = torch.int64

    if len(x.get_size()) == 0:
        assert axis in [0, -1]
        dtype = dtype or x.get_dtype()
        return to_dtype(x, dtype, copy=True)

    def combine_fn(a_tuple, b_tuple):
        (a,) = a_tuple
        (b,) = b_tuple
        return (ops.add(a, b),)

    kwargs = _make_scan_inner(x, axis=axis, dtype=dtype)
    (result,) = ir.Scan.create(**kwargs, combine_fn=combine_fn)
    if result is None:
        return fallback_cumsum(x, dim=axis, dtype=dtype)
    return result


@register_lowering(aten.cumprod)
def cumprod(x, axis=None, dtype=None):
    if (
        is_integer_dtype(x.get_dtype()) or is_boolean_dtype(x.get_dtype())
    ) and dtype is None:
        dtype = torch.int64

    if len(x.get_size()) == 0:
        assert axis in [0, -1]
        dtype = dtype or x.get_dtype()
        return to_dtype(x, dtype, copy=True)

    def combine_fn(a_tuple, b_tuple):
        (a,) = a_tuple
        (b,) = b_tuple
        return (ops.mul(a, b),)

    kwargs = _make_scan_inner(x, axis=axis, dtype=dtype)
    (result,) = ir.Scan.create(**kwargs, combine_fn=combine_fn)
    if result is None:
        return fallback_cumprod(x, dim=axis, dtype=dtype)
    return result


@register_lowering(aten.logcumsumexp)
def logcumsumexp(x, dim):
    def log_add_exp_helper(a_tuple, b_tuple):
        (a,) = a_tuple
        (b,) = b_tuple
        min_v = ops.minimum(a, b)
        max_v = ops.maximum(a, b)
        mask = (min_v != max_v) | (~ops.isinf(min_v))
        return (ops.where(mask, ops.log1p(ops.exp(min_v - max_v)) + max_v, a),)

    dtype = x.get_dtype()
    if len(x.get_size()) == 0:
        assert dim in [0, -1]
        return clone(x)

    kwargs = _make_scan_inner(x, axis=dim, dtype=dtype)
    (result,) = ir.Scan.create(**kwargs, combine_fn=log_add_exp_helper)
    if result is None:
        return fallback_logcumsumexp(x, dim=dim)
    return result


@register_lowering(aten.cummax, type_promotion_kind=None)
def cummax(x, axis=None):
    if len(x.get_size()) == 0:
        assert axis in [0, -1]
        return clone(x), empty_like(x, dtype=torch.int64)

    dtype = x.get_dtype()
    combine_fn = ir.get_reduction_combine_fn(
        "argmax", dtype=dtype, arg_break_ties_left=False
    )

    kwargs = _make_scan_inner(x, axis=axis, dtype=dtype)
    kwargs["dtypes"] = (dtype, torch.int64)
    kwargs["inner_fns"] = (x.make_loader(), lambda _: "rindex")
    values, indices = ir.Scan.create(**kwargs, combine_fn=combine_fn)  # type: ignore[arg-type]
    if values is None:
        return fallback_cummax(x, dim=axis)
    return values, indices


@register_lowering(aten.cummin, type_promotion_kind=None)
def cummin(x, axis=None):
    if len(x.get_size()) == 0:
        assert axis in [0, -1]
        return clone(x), empty_like(x, dtype=torch.int64)

    dtype = x.get_dtype()
    combine_fn = ir.get_reduction_combine_fn(
        "argmin", dtype=dtype, arg_break_ties_left=False
    )

    kwargs = _make_scan_inner(x, axis=axis, dtype=dtype)
    kwargs["dtypes"] = (dtype, torch.int64)
    kwargs["inner_fns"] = (x.make_loader(), lambda _: "rindex")
    values, indices = ir.Scan.create(**kwargs, combine_fn=combine_fn)  # type: ignore[arg-type]
    if values is None:
        return fallback_cummin(x, dim=axis)
    return values, indices


@register_lowering(aten.prod)
def prod(x, axis=None, keepdims=False, *, dtype=None):
    if (
        is_integer_dtype(x.get_dtype()) or is_boolean_dtype(x.get_dtype())
    ) and dtype is None:
        dtype = torch.int64

    fn = make_reduction("prod", override_return_dtype=dtype)
    return fn(x, axis, keepdims, dtype=dtype)


@register_lowering(aten.any)
def reduce_any(x, dim=None, keepdim=False):
    x = to_dtype(x, torch.bool)
    return make_reduction("any")(x, axis=dim, keepdims=keepdim)


@register_lowering(aten.max, type_promotion_kind=None)
def reduce_max(x, dim=None, keepdim=False):
    if dim is not None:
        return (
            reduce_amax(x, axis=dim, keepdims=keepdim),
            reduce_argmax(x, axis=dim, keepdims=keepdim),
        )

    return reduce_amax(x, axis=None, keepdims=keepdim)


@register_lowering(aten.min, type_promotion_kind=None)
def reduce_min(x, dim=None, keepdim=False):
    if dim is not None:
        return (
            reduce_amin(x, axis=dim, keepdims=keepdim),
            reduce_argmin(x, axis=dim, keepdims=keepdim),
        )

    return reduce_amin(x, axis=None, keepdims=keepdim)


register_lowering(prims.xor_sum)(make_reduction("xor_sum"))
reduce_amax = register_lowering(aten.amax)(make_reduction("max"))
reduce_amin = register_lowering(aten.amin)(make_reduction("min"))
reduce_argmax = register_lowering(aten.argmax)(
    make_reduction("argmax", override_return_dtype=torch.int64)
)
reduce_argmin = register_lowering(aten.argmin)(
    make_reduction("argmin", override_return_dtype=torch.int64)
)

add = register_pointwise(
    aten.add, allow_alpha=True, override_fn_when_input_bool="logical_or"
)

sort_fallback = fallback_handler(aten.sort.stable, add_to_fallback_set=False)


@register_lowering(aten.sort.stable, type_promotion_kind=None)
def sort_stable(x, *, stable=None, dim=-1, descending=False):
    if stable is None:
        stable = False

    shape = x.get_size()
    device = x.get_device()
    dim = canonicalize_dim(len(shape), dim)
    if len(shape) == 0:
        return clone(x), _full(0, device, torch.int64, shape)

    dim_size = shape[dim] if len(shape) else 1
    if not V.graph.sizevars.statically_known_lt(dim_size, torch.iinfo(torch.int16).max):
        return sort_fallback(x, stable=stable, dim=dim, descending=descending)

    indices = iota(
        dim_size, start=0, step=1, dtype=torch.int16, device=device, requires_grad=False
    )
    view_shape = [1] * len(shape)
    if len(shape):
        view_shape[dim] = dim_size
    indices = view(indices, view_shape)
    indices = expand(indices, shape)

    values, indices = ir.Sort.create(
        device=device,
        dtypes=(x.dtype, indices.dtype),
        inner_fns=(x.make_loader(), indices.make_loader()),
        size=shape,
        axis=dim,
        stable=stable,
        descending=descending,
    )
    if values is None:
        return sort_fallback(x, stable=stable, dim=dim, descending=descending)

    assert indices is not None
    return values, to_dtype(indices, torch.int64)


@register_lowering(aten.sort.default, type_promotion_kind=None)
def sort(x, dim=-1, descending=False):
    return sort_stable(x, stable=False, dim=dim, descending=descending)


def register_pointwise_numeric(op, name=None, triton_fallback=None):
    return register_pointwise(
        op,
        name=name,
        type_promotion_kind=ELEMENTWISE_TYPE_PROMOTION_KIND.INT_TO_FLOAT,
        triton_fallback=triton_fallback,
    )


def register_pointwise_numeric_ldf64(op):
    return register_pointwise(
        op,
        type_promotion_kind=ELEMENTWISE_TYPE_PROMOTION_KIND.INT_TO_FLOAT,
        use_libdevice_for_f64=True,
    )


rsqrt = register_pointwise_numeric(aten.rsqrt)
exp = register_pointwise_numeric_ldf64(aten.exp)
exp2 = register_pointwise_numeric(aten.exp2)
expm1 = register_pointwise_numeric(aten.expm1)
relu = register_pointwise(aten.relu)
sigmoid = register_pointwise_numeric_ldf64(aten.sigmoid)
sqrt = register_pointwise_numeric_ldf64(aten.sqrt)
square = register_pointwise(aten.square)
sub = register_pointwise(aten.sub, allow_alpha=True)
register_pointwise_numeric_ldf64(aten.cos)
register_pointwise_numeric_ldf64(aten.sin)
abs = register_pointwise(aten.abs)
bitwise_and = register_pointwise(aten.bitwise_and)
bitwise_left_shift = register_pointwise(aten.bitwise_left_shift)
bitwise_not = register_pointwise(
    aten.bitwise_not, override_fn_when_input_bool="logical_not"
)
bitwise_or = register_pointwise(aten.bitwise_or)
bitwise_right_shift = register_pointwise(aten.bitwise_right_shift)
bitwise_xor = register_pointwise(aten.bitwise_xor)
register_pointwise_numeric(aten.lgamma)
erf = register_pointwise_numeric(aten.erf)
register_lowering(
    aten.special_erf, type_promotion_kind=ELEMENTWISE_TYPE_PROMOTION_KIND.INT_TO_FLOAT
)(erf)

register_pointwise_numeric(aten.log1p)
register_pointwise_numeric(aten.tan)
register_pointwise_numeric(aten.tanh)
register_pointwise_numeric_ldf64(aten.log)
logical_and = register_pointwise(
    aten.logical_and,
    type_promotion_kind=None,
    convert_input_to_bool=True,
    override_return_dtype=torch.bool,
)
logical_not = register_pointwise(
    aten.logical_not,
    type_promotion_kind=None,
    convert_input_to_bool=True,
    override_return_dtype=torch.bool,
)
logical_or = register_pointwise(
    aten.logical_or,
    type_promotion_kind=None,
    convert_input_to_bool=True,
    override_return_dtype=torch.bool,
)
logical_xor = register_pointwise(
    aten.logical_xor,
    type_promotion_kind=None,
    convert_input_to_bool=True,
    override_return_dtype=torch.bool,
)
maximum = register_pointwise(aten.maximum)
minimum = register_pointwise(aten.minimum)
register_lowering(aten.clamp_min)(maximum)
register_lowering(aten.clamp_max)(minimum)
neg = register_pointwise(aten.neg)
abs = register_pointwise(aten.abs)
reciprocal = register_pointwise_numeric(aten.reciprocal)
register_pointwise(aten.remainder)
sign = register_pointwise(aten.sign, override_fn_when_input_bool="identity")
register_pointwise(aten.ceil)
register_pointwise(aten.signbit, override_return_dtype=torch.bool)

register_lowering(aten._neg_view)(neg)

register_pointwise(aten.le, override_return_dtype=torch.bool)
register_pointwise(aten.lt, override_return_dtype=torch.bool)
register_pointwise(aten.ge, override_return_dtype=torch.bool)
gt = register_pointwise(aten.gt, override_return_dtype=torch.bool)
register_pointwise(aten.eq, override_return_dtype=torch.bool)
register_pointwise(aten.ne, override_return_dtype=torch.bool)

register_pointwise_numeric(aten.cosh)
register_pointwise_numeric(aten.sinh)
register_pointwise_numeric(aten.acos)
register_pointwise_numeric(aten.acosh)
register_pointwise_numeric(aten.asin)
register_pointwise_numeric(aten.asinh)
register_pointwise_numeric(aten.atan2)
register_pointwise_numeric(aten.atan)
register_pointwise_numeric(aten.atanh)
register_pointwise_numeric(aten.copysign)
register_pointwise_numeric(aten.erfc)
register_pointwise_numeric(aten.erfinv)
register_pointwise_numeric(aten.hypot)
register_pointwise_numeric(aten.log10)
register_pointwise_numeric(aten.log2)
register_pointwise_numeric(aten.nextafter)

from .codegen.common import BackendFeature, pointwise_overrides_data


def _get_pointwise_overrides(ns, name):
    data = pointwise_overrides_data[name]
    op = getattr(ns, data.name, None)
    if op is None:
        return

    def make_triton_fallback(op):
        if data.triton is None:
            return fallback_handler(op)

    if isinstance(op, torch._ops.OpOverloadPacket):
        for olname in op.overloads():
            ol = getattr(op, olname)
            yield ol, data.type_promotion_kind, make_triton_fallback(ol)
    else:
        yield op, data.type_promotion_kind, make_triton_fallback(op)


for name in pointwise_overrides_data:
    for op, type_promotion_kind, triton_fallback in _get_pointwise_overrides(
        aten, name
    ):
        register_pointwise(
            op,
            name=name,
            type_promotion_kind=type_promotion_kind,
            triton_fallback=triton_fallback,
        )

    for op, type_promotion_kind, triton_fallback in _get_pointwise_overrides(
        prims, name
    ):
        register_pointwise(
            op,
            name=name,
            type_promotion_kind=type_promotion_kind,
            triton_fallback=triton_fallback,
        )


foreach_add_list = register_foreach_pointwise(
    aten._foreach_add.List, add, allow_alpha=True
)
foreach_add_scalar = register_foreach_pointwise(
    aten._foreach_add.Scalar, add, allow_alpha=True
)
register_foreach_pointwise(aten._foreach_add.Tensor, add, allow_alpha=True)
foreach_mul_list = register_foreach_pointwise(aten._foreach_mul.List, mul)
register_foreach_pointwise(aten._foreach_mul.Tensor, mul)
foreach_mul_scalar = register_foreach_pointwise(aten._foreach_mul.Scalar, mul)
register_foreach_pointwise(aten._foreach_sub.List, sub)
register_foreach_pointwise(aten._foreach_sub.Scalar, sub)
register_foreach_pointwise(aten._foreach_neg.default, neg)
register_foreach_pointwise(aten._foreach_abs.default, abs)
register_foreach_pointwise(aten._foreach_pow.Scalar, pow)
register_foreach_pointwise(aten._foreach_pow.List, pow)
register_foreach_pointwise(aten._foreach_pow.ScalarAndTensor, pow)
foreach_div_list = register_foreach_pointwise(aten._foreach_div.List, div)
register_foreach_pointwise(aten._foreach_div.Tensor, div)
foreach_div_scalar = register_foreach_pointwise(aten._foreach_div.Scalar, div)
register_foreach_pointwise(aten._foreach_sqrt, sqrt)
register_foreach_pointwise(aten._foreach_rsqrt, rsqrt)
register_foreach_pointwise(aten._foreach_maximum.List, maximum)
register_foreach_pointwise(aten._foreach_maximum.Scalar, maximum)
register_foreach_pointwise(aten._foreach_minimum.List, minimum)
register_foreach_pointwise(aten._foreach_minimum.Scalar, minimum)
register_foreach_pointwise(aten._foreach_clamp_min.List, maximum)
register_foreach_pointwise(aten._foreach_clamp_min.Scalar, maximum)
register_foreach_pointwise(aten._foreach_clamp_max.List, minimum)
register_foreach_pointwise(aten._foreach_clamp_max.Scalar, minimum)
register_foreach_pointwise(aten._foreach_reciprocal, reciprocal)
register_foreach_pointwise(aten._foreach_sign, sign)
register_foreach_pointwise(aten._foreach_copy, copy)


# these are only encountered as outputs of the graph
# reinplacing epilogue copies improves compile time
# by removing extra buffers sent to the scheduler.
def register_foreach_inplace(aten_op, outplace_aten_op, outplace_op):
    inplaceable_foreach_ops[outplace_aten_op] = aten_op
    inplace_foreach_ops.add(aten_op)

    def fn(*args, **kwargs):
        results = outplace_op(*args, **kwargs)
        mut_results = []
        for arg, result in zip(args[0], results):
            mut_results.append(mutate_to(arg, result, unsafe_alias=True))

        return mut_results

    _register_foreach_lowering(aten_op, fn)


register_foreach_inplace(
    aten._foreach_add_.List, aten._foreach_add.List, foreach_add_list
)
register_foreach_inplace(
    aten._foreach_add_.Scalar, aten._foreach_add.Scalar, foreach_add_scalar
)
register_foreach_inplace(
    aten._foreach_mul_.List, aten._foreach_mul.List, foreach_mul_list
)
register_foreach_inplace(
    aten._foreach_mul_.Scalar, aten._foreach_mul.Scalar, foreach_mul_scalar
)
register_foreach_inplace(
    aten._foreach_div_.List, aten._foreach_div.List, foreach_div_list
)
register_foreach_inplace(
    aten._foreach_div_.Scalar, aten._foreach_div.Scalar, foreach_div_scalar
)


def register_inplace(aten_op, outplace_op):
    @register_lowering(aten_op, type_promotion_kind=None)
    def fn(*args, **kwargs):
        result = outplace_op(*args, **kwargs)
        result = to_dtype(result, args[0].get_dtype())
        return mutate_to(args[0], result)

    return fn


register_inplace(aten.add_, add)
register_inplace(aten.bitwise_and_, bitwise_and)
register_inplace(aten.bitwise_left_shift_, bitwise_left_shift)
register_inplace(aten.bitwise_not_, bitwise_not)
register_inplace(aten.bitwise_or_, bitwise_or)
register_inplace(aten.bitwise_right_shift_, bitwise_right_shift)
register_inplace(aten.bitwise_xor_, bitwise_xor)
register_inplace(aten.mul_, mul)
register_inplace(aten.div_.Tensor, div)
register_inplace(aten.div_.Tensor_mode, div_mode)
register_inplace(aten.logical_and_, logical_and)
register_inplace(aten.logical_not_, logical_not)
register_inplace(aten.logical_or_, logical_or)
register_inplace(aten.logical_xor_, logical_xor)
register_inplace(aten.sub_, sub)
register_inplace(aten.relu_, relu)
register_inplace(aten.sigmoid_, sigmoid)


register_lowering(aten.__and__)(bitwise_and)
register_lowering(aten.__lshift__)(bitwise_left_shift)
register_lowering(aten.__or__)(bitwise_or)
register_lowering(aten.__rshift__)(bitwise_right_shift)
register_lowering(aten.__xor__)(bitwise_xor)

register_inplace(aten.__iand__, aten.__and__)
register_inplace(aten.__ilshift__, aten.__lshift__)
register_inplace(aten.__ior__, aten.__or__)
register_inplace(aten.__irshift__, aten.__rshift__)
register_inplace(aten.__ixor__, aten.__xor__)


@register_lowering(aten.sym_constrain_range)
def sym_constrain_range(a, min=None, max=None):
    return None


@register_lowering(aten.sym_size.int)
def sym_size(a, dim):
    val = V.graph.current_node.meta["val"]
    # Note [Can val be an int?]
    # ~~~~~~~~~~~~~~~~~~~~~~~~~
    # In principle, someone could construct an FX graph where
    # a call to size/stride has a val that is a plain int (not
    # SymInt).  However, we will maintain the invariant that
    # this is not possible: if you are constructing an FX graph
    # where there is a call to size/stride that returns an
    # int, but you KNOW that int must always be a constant,
    # then you do not need trace that call at all (and just
    # constant propagate the integer as is.)
    assert isinstance(val, torch.SymInt)
    return val.node.expr


@register_lowering(aten.sym_stride.int)
def sym_stride(a, dim):
    val = V.graph.current_node.meta["val"]
    # See Note [Can val be an int?]
    assert isinstance(val, torch.SymInt)
    return val.node.expr


@register_lowering(aten.sym_numel)
def sym_numel(a):
    return a.get_numel()


for method, func in magic_methods.items():
    register_lowering(method_to_operator(method))(func)  # type: ignore[arg-type]


@register_lowering(torch.sym_sum)
def sym_sum(args):
    return sympy.Add(*args)


@register_lowering(aten._foobar)
def foobar(self, *args, **kwargs):
    raise NotImplementedError("Helpful for debugging")


@register_lowering(torch.ops._inductor_test.realize)
def _realize(x):
    x.realize()
    return clone(x)


@register_lowering(torch.ops.inductor.resize_storage_bytes_)
def resize_storage_bytes_(variable, new_size):
    variable.realize()
    ir.ResizeStorageBytes(variable, new_size)
    return variable


@register_lowering(torch.ops.aten.set_.source_Tensor)
def set__source_tensor(self, source_tensor):
    self.realize()
    source_tensor.realize()
    return TensorBox.create(ir.SetSourceTensorKernel(self, source_tensor))


if hasattr(torch.ops.fsdp, "copy_"):

    @register_lowering(torch.ops.fsdp.copy_.default)
    def fsdp_copy_(dst, src):
        if dst is src:
            # dst.copy_(dst) can happen from the reinplacing pass
            return dst
        src = to_device(src, dst.get_device())
        src = to_dtype(src, dst.get_dtype())
        src = expand(src, dst.get_size())
        return mutate_to(dst, src)


@register_lowering(torch.ops.aten.resize)
def resize(x, size, *, memory_format=None):
    assert isinstance(x, TensorBox)
    assert isinstance(size, (list, tuple))

    if memory_format is None:
        memory_format = torch.contiguous_format
    if memory_format == torch.preserve_format:
        raise RuntimeError(f"unsupported memory format: {memory_format}")

    if memory_format == torch.channels_last:
        assert len(size) == 4
    if memory_format == torch.channels_last_3d:
        assert len(size) == 5

    old_numel = x.get_numel()
    dtype = x.get_dtype()
    device = x.get_device_or_error()

    if isinstance(x.data, ir.BaseView):
        x.data = x.data.unwrap_view()

    if (
        torch.are_deterministic_algorithms_enabled()
        and torch.utils.deterministic.fill_uninitialized_memory  # type: ignore[attr-defined]
    ):
        if is_float_dtype(dtype):
            uninitalized_val = float("nan")
        elif is_integer_dtype(dtype):
            uninitalized_val = torch.iinfo(dtype).max
        else:
            uninitalized_val = True
    else:
        # using zero as that is what empty does
        uninitalized_val = 0.0

    if V.graph.sizevars.statically_known_equals(old_numel, 0):  # type: ignore[arg-type]
        return full(size, uninitalized_val, dtype=dtype, device=device)

    x_flat = as_strided(
        x,
        [
            old_numel,
        ],
        [
            1,
        ],
    )
    flat_loader = x_flat.make_loader()
    out_stride = ir.FlexibleLayout.stride_ordered_for_memory_format(size, memory_format)
    out_indexer = ir.FixedLayout(device, dtype, size, out_stride).make_indexer()

    def inner_fn(idx):
        flat_index = out_indexer(idx)
        flat_index_expr = ops.index_expr(flat_index, torch.int64)
        limit = ops.index_expr(old_numel, torch.int64)
        mask = ops.lt(flat_index_expr, limit)
        return ops.masked(mask, lambda: flat_loader([flat_index]), uninitalized_val)

    out = Pointwise.create(
        device=device, dtype=dtype, inner_fn=inner_fn, ranges=list(size)
    )
    return out


from torch._higher_order_ops.auto_functionalize import auto_functionalized


make_fallback(auto_functionalized)


@register_lowering(triton_kernel_wrapper_mutation)
def triton_kernel_wrap_(
    *,
    kernel_idx,
    constant_args_idx,
    grid,
    tma_descriptor_metadata,
    kwargs,
):
    from torch._higher_order_ops.triton_kernel_wrap import kernel_side_table

    constant_args = kernel_side_table.get_constant_args(constant_args_idx)
    ir.UserDefinedTritonKernel(
        kernel_idx=kernel_idx,
        grid=grid,
        tma_descriptor_metadata=tma_descriptor_metadata,
        kernel_args={**kwargs, **constant_args},
    )
    return {key: val for key, val in kwargs.items() if isinstance(val, TensorBox)}


@register_lowering(torch.ops.higher_order.cond)
def cond(pred, true_fn, false_fn, operands):
    if any(isinstance(x, IRNode) and is_triton(x) for x in [pred, *operands]):
        msg = "control flow operator: torch.cond."
        if stack_trace := V.graph.current_node.meta.get("stack_trace", None):
            msg = f"{msg} Found from : \n {stack_trace}"
        V.graph.disable_cudagraphs_reason = msg

    result = ir.Conditional.create(pred, true_fn, false_fn, operands)
    return list(map(TensorBox.create, result))


@register_lowering(torch.ops.higher_order.while_loop)
def while_loop(cond_fn, body_fn, carried_inputs, additional_inputs):
    if any(
        isinstance(x, IRNode) and is_triton(x)
        for x in carried_inputs + additional_inputs
    ):
        msg = "control flow operator: torch.while_loop."
        if stack_trace := V.graph.current_node.meta.get("stack_trace", None):
            msg = f"{msg} Found from : \n {stack_trace}"
        V.graph.disable_cudagraphs_reason = msg

    result = ir.WhileLoop.create(cond_fn, body_fn, carried_inputs, additional_inputs)
    return list(map(TensorBox.create, result))


@register_lowering(torch.ops.higher_order.invoke_subgraph, type_promotion_kind=None)
def invoke_subgraph(subgraph_fn: ir.Subgraph, identifier: str, operands):
    result = ir.InvokeSubgraph.create(subgraph_fn, operands)
    return list(map(TensorBox.create, result))


@register_lowering(associative_scan_op, type_promotion_kind=None)
def associative_scan(combine_fn: ir.Subgraph, xs, dim: int):
    from .subgraph_lowering import InputDescriptor, lower_pointwise_subgraph

    subgraph_inputs = [
        InputDescriptor(dtype=x.get_dtype(), device=x.get_device())
        for x in itertools.chain(xs, xs)
    ]
    lowered_combine_fn = lower_pointwise_subgraph(combine_fn, subgraph_inputs)  # type: ignore[var-annotated]

    def wrapped_combine_fn(lhs, rhs):
        return lowered_combine_fn(
            *pytree.tree_leaves(lhs),
            *pytree.tree_leaves(rhs),
        )

    kwargs = _make_scan_inner(xs[0], axis=dim, dtype=None)
    kwargs["dtypes"] = tuple(x.get_dtype() for x in xs)
    kwargs["inner_fns"] = tuple(x.make_loader() for x in xs)
    result = ir.Scan.create(
        combine_fn=wrapped_combine_fn,
        can_fallback_to_aten=False,
        **kwargs,
    )
    if result[0] is None:
        raise RuntimeError("Unable to generate code for associative_scan op")
    return result


@register_lowering(torch.ops.prims._sink_tokens.default)
def _sink_tokens(tokens):
    return None


@register_lowering(torch.ops.higher_order.with_effects, type_promotion_kind=None)
def with_effects(token, op, *args, **kwargs):
    result = ir.EffectfulKernel.create(op, *args, **kwargs)

    from torch._higher_order_ops.effects import get_effect_key

    effect_type = get_effect_key(op, args, kwargs)
    assert effect_type is not None
    effectful_kernel = V.graph.effectful_ops[effect_type]

    if result is None:
        return (effectful_kernel,)

    result = pytree.tree_map_only(ir.MultiOutput, TensorBox.create, result)
    if not isinstance(result, (list, tuple)):
        return (effectful_kernel, result)
    else:
        return (effectful_kernel, *result)


from .comm_lowering import register_comm_lowerings


register_comm_lowerings()

# populate lowerings defined in kernel/*
from . import kernel


import_submodule(kernel)

from . import quantized_lowerings


quantized_lowerings.register_quantized_ops()
quantized_lowerings.register_woq_mm_ops()

from . import mkldnn_lowerings


mkldnn_lowerings.register_onednn_fusion_ops()

from . import jagged_lowerings


jagged_lowerings.register_jagged_ops()<|MERGE_RESOLUTION|>--- conflicted
+++ resolved
@@ -9,12 +9,8 @@
 import warnings
 from collections import defaultdict
 from collections.abc import Iterable
-<<<<<<< HEAD
-from typing import Any, Callable, Dict, List, Optional, Sequence, Union
-=======
-from typing import Any, Callable, Dict, List, Optional, Sequence, Tuple, TypeVar, Union
+from typing import Any, Callable, Dict, List, Optional, Sequence, TypeVar, Union
 from typing_extensions import ParamSpec
->>>>>>> 5ed56a8f
 from unittest.mock import patch
 
 import sympy
