import os  # noqa: C101
import sys
from typing import Any, Callable, Dict, List, Optional, TYPE_CHECKING, Union

import torch
import torch._inductor.custom_graph_pass
from torch._environment import is_fbcode
from torch.utils._config_module import get_tristate_env, install_config_module


def fx_graph_remote_cache_default() -> Optional[bool]:
    return get_tristate_env("TORCHINDUCTOR_FX_GRAPH_REMOTE_CACHE")


def autotune_remote_cache_default() -> Optional[bool]:
    return get_tristate_env("TORCHINDUCTOR_AUTOTUNE_REMOTE_CACHE")


def bundled_autotune_remote_cache_default() -> Optional[bool]:
    return get_tristate_env("TORCHINDUCTOR_BUNDLED_AUTOTUNE_REMOTE_CACHE")


def bundle_triton_into_fx_graph_cache_default() -> Optional[bool]:
    return get_tristate_env(
        "TORCHINDUCTOR_BUNDLE_TRITON_INTO_FX_GRAPH_CACHE",
        True if not is_fbcode() else None,
    )


# Enable auto_functionalized_v2 (enabled by default)
enable_auto_functionalized_v2 = (
    os.environ.get("TORCHDYNAMO_AUTO_FUNCTIONALIZED_V2", "1") == "1"
)

# add some debug printouts
debug = False

# Whether to disable a progress bar for autotuning
disable_progress = True

# Whether to enable printing the source code for each future
verbose_progress = False

# use fx aot graph codegen cache
fx_graph_cache = (
    os.environ.get("TORCHINDUCTOR_FX_GRAPH_CACHE", "0" if is_fbcode() else "1") == "1"
)

# use remote fx aot graph codegen cache
# False: Disables the cache
# True: Enables the cache
# None: Not set -- Off for OSS, JustKnobs based for internal
fx_graph_remote_cache: Optional[bool] = fx_graph_remote_cache_default()

# should we bundle triton caching into fx graph cache
bundle_triton_into_fx_graph_cache: Optional[
    bool
] = bundle_triton_into_fx_graph_cache_default()

# Enable autotune local cache.
#
# See bundled_autotune_remote_cache for the effect this flag has on the bundled
# remote cache.
autotune_local_cache: bool = True

# Enable autotune remote cache.
#
# Enables/disables the autotune remote cache regardless of the state of
# autotune_local_cache. If both local and remote are enabled then on write both
# are written and on read local is checked first and only on a cache miss is
# remote read.
#
# False: Disables the cache
# True: Enables the cache
# None: Not set -- Off for OSS, JustKnobs based for internal
autotune_remote_cache: Optional[bool] = autotune_remote_cache_default()

# Enable bundled autotune cache.
#
# Enables/disables the bundled autotune cache regardless of the state of
# autotune_remote_cache. However it does depend on the local cache for local
# state management - as a result if the local cache is disabled this will also
# disable the bundled autotune cache.
#
# False: Disables the cache
# True: Enables the cache (requires autotune_local_cache)
# None: Not set -- Off for OSS, JustKnobs based for internal
bundled_autotune_remote_cache: Optional[bool] = bundled_autotune_remote_cache_default()

# Force disabled all inductor level caching -- This will override any other caching flag
force_disable_caches = os.environ.get("TORCHINDUCTOR_FORCE_DISABLE_CACHES") == "1"

# sleep in inductor for testing
sleep_sec_TESTING_ONLY: Optional[int] = None

# The default layout constraint for custom operators.
# This must be the name of one of the layout constraint tags
# (that is, one of {"needs_fixed_stride_order", "flexible_layout"}),
# If the custom op does not have a layout constraint tag already
# then we assume the following applies.
custom_op_default_layout_constraint = "needs_fixed_stride_order"

# The default layout constraint for user-defined triton kernels.
# See "The default layout constraint for custom operators" for options.
triton_kernel_default_layout_constraint = "needs_fixed_stride_order"

# use cpp wrapper instead of python wrapper
cpp_wrapper = os.environ.get("TORCHINDUCTOR_CPP_WRAPPER", "0") == "1"

c_shim_version = os.environ.get("TORCHINDUCTOR_C_SHIM_VERSION", "2")

# dead code elimination
dce = False

# assume weight tensors are fixed size
static_weight_shapes = True

# put correctness assertions in generated code
size_asserts = os.environ.get("TORCHINDUCTOR_SIZE_ASSERTS", "1") == "1"
nan_asserts = os.environ.get("TORCHINDUCTOR_NAN_ASSERTS") == "1"

# enable loop reordering based on input orders
pick_loop_orders = True

# reuse a kernel input as the output
inplace_buffers = True

# reuse a buffer for an unrelated purpose
allow_buffer_reuse = True

# Enable pooled allocations for non-output tensors
memory_planning = os.environ.get("TORCHINDUCTOR_MEMORY_PLANNING", "0") == "1"

# How to organize memory under memory_planning=True:
# - "none": do not try to pool storage, just reuse
# - "intermediates": all non-outputs share storage, outputs each get unique storage
# - "outputs": two pools, one for intermediates (freed on return) and one for outputs
# - "combined": a single pool for both intermediates and outputs
memory_pool = os.environ.get("TORCHINDUCTOR_MEMORY_POOL", "intermediates")

# codegen benchmark harness
benchmark_harness = True

# fuse pointwise into templates epilogues
epilogue_fusion = True

# fuse pointwise into template prologues
prologue_fusion = False

# do epilogue fusions before other fusions
epilogue_fusion_first = False

# enable pattern match+replace optimizations
pattern_matcher = True

# set to True to enable the back-to-back GEMM pass
b2b_gemm_pass = False

# register custom graph optimization pass hook. so far, pre/post passes are
# only applied before/after pattern_matcher in post_grad_passes.
#
# Implement CustomGraphPass to allow Inductor to graph compiled artifacts
# to which your custom passes have been applied:
post_grad_custom_pre_pass: torch._inductor.custom_graph_pass.CustomGraphPassType = None
post_grad_custom_post_pass: torch._inductor.custom_graph_pass.CustomGraphPassType = None

# Registers a custom joint graph pass.
joint_custom_pre_pass: Optional[Callable[[torch.fx.Graph], None]] = None
joint_custom_post_pass: Optional[Callable[[torch.fx.Graph], None]] = None

# Registers a custom pregrad pass. Note that the pre-grad IR is 1.
# non-functional, 2. non-normalized, and 3. prone to change. Ideally we should
# use post-grad passes.
pre_grad_custom_pass: Optional[Callable[[torch.fx.graph.Graph], None]] = None

# Registers a custom pass to be run right before fusion in Inductor scheduler.
# WARNING: Inductor scheduler IR is at prototype stage and subject to change,
# hence custom IR passes built on top of it might break in the future.
_pre_fusion_custom_pass: Optional[
    Callable[
        [List["torch._inductor.scheduler.BaseSchedulerNode"]],
        List["torch._inductor.scheduler.BaseSchedulerNode"],
    ]
] = None

# Deprecated
split_cat_fx_passes = True

# Optimize conv-batchnorm if batchnorm is in eval mode. Slightly reduces numerical stability.
efficient_conv_bn_eval_fx_passes = False

# Enable predispatch aten IR for export
is_predispatch = False

# Deprecated
group_fusion = False

# Deprecated
batch_fusion = True

# Pre grad fusion and options in order, set to empty dict to disable fusion.
# Call `torch._inductor.fx_passes.group_batch_fusion.list_group_batch_fusions()` to see available fusions.
# batch fusion options:
# batch_linear
# batch_linear_lhs
# batch_layernorm
# batch_tanh
# batch_relu
# batch_sigmoid

# split cat fusion options:
# normalization_pass
# remove_split_with_size_one_pass
# merge_getitem_cat_pass
# merge_stack_tahn_unbind
# merge_splits_pass
# mutate_cat_pass
# split_cat_pass
pre_grad_fusion_options: Dict[str, Dict[str, Any]] = {}

# Post grad fusion and options, set to empty dict to disable fusion.
# Call `torch._inductor.fx_passes.group_batch_fusion.list_group_batch_fusions(False)` to see available fusions.
post_grad_fusion_options: Dict[str, Dict[str, Any]] = {}

# enable reordering pass for improving memory locality
reorder_for_locality = True

# Scale down Rn_BLOCK for better occupancy
dynamic_scale_rblock = os.environ.get("TORCHINDUCTOR_DYNAMIC_SCALE_RBLOCK", "1") == "1"

# this forces fusion for int_mm with mul. Needed when you want to avoid realizing the int32
# but the mul gets fused with other pointwise ops instead.
force_fuse_int_mm_with_mul = False

# for pattern torch.mm(a, b.to(dtype)) with cuda tensors,
# enable torch._inductor.kernel.mm.tuned_mixed_mm fused kernel.
# Autotune will compare perf with normal cast->then->mm option
use_mixed_mm = True

# enable runtime numeric check for pre/post grad fx passes
# floating point provides limited accuracy (about 7 decimal digits for single precision
# floating point numbers,about 16 decimal digits for double precision floating point numbers)
# according to PyTorch documentation.
# https://pytorch.org/docs/stable/notes/numerical_accuracy.html#batched-computations-or-slice-computations
fx_passes_numeric_check: Dict[str, Any] = {
    "pre_grad": False,
    "precision": 1e-4,
    "num_iterations": 1,
    "requires_optimizer": True,
}

# mixed_mm_choice can be used to control the behaviour for pattern torch.mm(a, b.to(dtype)) with cuda tensors.
# The fallback aten implementation is normal cast->then->mm option.
# If mixed_mm_choice is "default": this flag will be ignored.
# If mixed_mm_choice is "triton":
# - Always use torch._inductor.kernel.mm.tuned_mixed_mm's fused kernel.
# - Autotune will not compare with fallback.
# If mixed_mm_choice is "aten": always use the fallback aten implementation.
# If mixed_mm_choice is "heuristic":
# - Enables the heuristic.
# - If the heuristic decides to add a config, it will add the config as the first choice.
# - If autotune is disabled, this config will always be chosen.
# - If autotune is enabled, it will also compare with fallback aten implementation and fused kernel.
# The use_mixed_mm flag will be ignored if mixed_mm_choice != "default".
mixed_mm_choice = "heuristic"

# enable reordering pass for increasing overlap between compute and communication
reorder_for_compute_comm_overlap = False

# passes (in execution order) for increasing overlap between compute and communication
# for built-in passes, use string name; for user-defined passes, pass in the function handle
# WARNING: Inductor scheduler IR is at prototype stage and subject to change,
# hence custom IR passes built on top of it might break in the future.
reorder_for_compute_comm_overlap_passes = [
    "reorder_compute_for_overlap",
    "sink_waits",
    "raise_comms",
]

# enable operator reordering for peak memory optimization
reorder_for_peak_memory = True

# runtime estimation function for ops
# for built-in estimation function, pass in "default"; for user-defined estimation function, pass in the function handle
estimate_op_runtime = "default"

# unit: GB/s, uni-directional P2P bandwidth per card
# default value is NVLink
intra_node_bw = 300

# unit: GB/s, uni-directional P2P bandwidth per node
# default value is InfiniBand
inter_node_bw = 25

# enable slow autotuning passes to select algorithms
max_autotune = os.environ.get("TORCHINDUCTOR_MAX_AUTOTUNE") == "1"

# enable slow autotuning passes to select pointwise/reductions algorithms
max_autotune_pointwise = os.environ.get("TORCHINDUCTOR_MAX_AUTOTUNE_POINTWISE") == "1"

# enable slow autotuning passes to select gemm algorithms
max_autotune_gemm = os.environ.get("TORCHINDUCTOR_MAX_AUTOTUNE_GEMM") == "1"

# Modifies the number of autotuning choices displayed, set to None for all
autotune_num_choices_displayed = 10

# force cublas and triton to use the same precision; cublas supports TF32 for matmul operations
# when m, n, k are multiples of 16, 16, 8, whereas triton supports TF32 for matmul operations
# for any combinations of m, n, k, regardless of their alignment. setting this flag will ensure
# that triton does not use TF32 wherever cublas would not use TF32
force_same_precision = (
    True if is_fbcode() else os.environ.get("TORCHINDUCTOR_FORCE_SAME_PRECISION") == "1"
)

# Specify candidate backends for gemm autotune.
# Possible choices are combinations of: ATen, Triton, CUTLASS, CK, CPP.
# ATen: default Pytorch ATen kernels.
# Triton: Triton templates defined in torch inductor (AMD and NVidia GPUs).
# CUTLASS: Cutlass templates and kernels (NVidia GPUs only).
# CK: Composable Kernel templates and kernels (AMD Instinct GPUs only).
# CPP: CPP templates and kernels for CPU.
max_autotune_gemm_backends = os.environ.get(
    "TORCHINDUCTOR_MAX_AUTOTUNE_GEMM_BACKENDS", "ATEN,TRITON,CPP"
).upper()

# As above, specify candidate backends for conv autotune.
# NB: in some cases for 1x1 convs we emit as matmul,
# which will use the backends of `max_autotune_gemm_backends`
max_autotune_conv_backends = os.environ.get(
    "TORCHINDUCTOR_MAX_AUTOTUNE_CONV_BACKENDS", "ATEN,TRITON"
).upper()


# Specify the size of the search space for GEMM autotuning.
# DEFAULT     - balance between compile time overhead and performance
# EXHAUSTIVE  - maximize performance
max_autotune_gemm_search_space = os.environ.get(
    "TORCHINDUCTOR_MAX_AUTOTUNE_GEMM_SEARCH_SPACE", "DEFAULT"
).upper()

# Whether we fall back to ATen or hard error when no matches are found during autotuning
autotune_fallback_to_aten = (
    os.environ.get("TORCHINDUCTOR_AUTOTUNE_FALLBACK_TO_ATEN", "1") == "1"
)

# the value used as a fallback for the unbacked SymInts
# that can appear in the input shapes (e.g., in autotuning)
unbacked_symint_fallback = 8192

# enable searching global and local cache regardless of `max_autotune`
search_autotune_cache = os.environ.get("TORCHINDUCTOR_SEARCH_AUTOTUNE_CACHE") == "1"

save_args = os.environ.get("TORCHINDUCTOR_SAVE_ARGS") == "1"

# We will disable creating subprocess for autotuning if this is False
autotune_in_subproc = os.environ.get("TORCHINDUCTOR_AUTOTUNE_IN_SUBPROC") == "1"

# The following three timeouts are applicable if autotune_in_subproc is True:

# Max time that a a valid benchmark result may take during autotuning
max_autotune_subproc_result_timeout_seconds = 60.0
# Additional time we allow subprocesses to terminate gracefully after the timeout until we send a SIGTERM
max_autotune_subproc_graceful_timeout_seconds = 1.0
# Additional time that we grant after a SIGTERM until we do a hard SIGKILL of subprocesses
max_autotune_subproc_terminate_timeout_seconds = 2.0

# If autotuning in subprocess, whether to use multiple devices
autotune_multi_device = os.environ.get("TORCHINDUCTOR_AUTOTUNE_MULTI_DEVICE") == "1"

coordinate_descent_tuning = (
    os.environ.get("TORCHINDUCTOR_COORDINATE_DESCENT_TUNING") == "1"
)
coordinate_descent_check_all_directions = (
    os.environ.get("TORCHINDUCTOR_COORDINATE_DESCENT_CHECK_ALL_DIRECTIONS") == "1"
)
coordinate_descent_search_radius = int(
    os.environ.get("TORCHINDUCTOR_COORDINATE_DESCENT_RADIUS", "1")
)

# AutoHeuristic is a framework that allows one to collect data from autotuning, use the data to learn a heuristic, and
# generate the learned heursitic to code which is shipped with the compiler
# Specify a list of comma separated optimizations to collect data for
autoheuristic_collect = os.environ.get("TORCHINDUCTOR_AUTOHEURISTIC_COLLECT", "")
# Specify a list of comma separated optimizations to use learned heuristics for
autoheuristic_use = os.environ.get("TORCHINDUCTOR_AUTOHEURISTIC_USE", "mixed_mm")


def run_autoheuristic(name: str) -> bool:
    return collect_autoheuristic(name) or use_autoheuristic(name)


def collect_autoheuristic(name: str) -> bool:
    return name in torch._inductor.config.autoheuristic_collect.split(",")


def use_autoheuristic(name: str) -> bool:
    return name in torch._inductor.config.autoheuristic_use.split(",")


# If set to "DEFAULT", this will use the default log path specified in autoheuristic.py.
# If set to another path, autoheuristic will instead log results to the given path.
autoheuristic_log_path = os.environ.get(
    "TORCHINDUCTOR_AUTOHEURISTIC_LOG_PATH", "DEFAULT"
)

# Disabled by default on ROCm, opt-in if model utilises NHWC convolutions
layout_opt_default = "1" if not torch.version.hip else "0"
layout_optimization = (
    os.environ.get("TORCHINDUCTOR_LAYOUT_OPTIMIZATION", layout_opt_default) == "1"
)

force_layout_optimization = os.environ.get("TORCHINDUCTOR_FORCE_LAYOUT_OPT", "0") == "1"


# Whether to keep the output strides the same as eager after layout optimization.
keep_output_stride = os.environ.get("TORCHINDUCTOR_KEEP_OUTPUT_STRIDE", "1") == "1"

# Enabling this will let compiler print warning messages if a generated triton
# kernel has inputs with mixed layouts.  This is helpful for perf debugging
# since kernel with mixed layout inputs may run much slower then one whose inputs
# have uniform layouts.
warn_mix_layout = os.environ.get("TORCHINDUCTOR_WARN_MIX_LAYOUT") == "1"

# control store vs recompute heuristic
# For fanouts, rematerialization can lead to exponential blowup. So, have
# smaller threshold
realize_reads_threshold = 4
realize_opcount_threshold = 30

# Threshold to prevent excessive accumulation of ops in one buffer during lowering
realize_acc_reads_threshold = 8

# fallback to eager for random/dropout, this is slow but useful for debugging
fallback_random = False

# automatically create fallbacks when encountering an unhandled op
implicit_fallbacks = True

# fuse even in cases without common reads
aggressive_fusion = False

# For each fused kernel in the wrapper, comment with the nodes that get fused.
# Useful for debugging fusion.
debug_fusion = os.environ.get("TORCHINDUCTOR_DEBUG_FUSION") == "1"
benchmark_fusion = os.environ.get("TORCHINDUCTOR_BENCHMARK_FUSION") == "1"
enabled_metric_tables = os.environ.get("TORCHINDUCTOR_ENABLED_METRIC_TABLES", "")
loop_ordering_after_fusion = (
    os.environ.get("TORCHINDUCTOR_LOOP_ORDERING_AFTER_FUSION", "0") == "1"
)

# If fusing two nodes only save less then score_fusion_memory_threshold memory,
# we should not bother fusing the nodes.
#
# This is especially helpful to resolve https://github.com/pytorch/pytorch/issues/133242
# Previously we fuse two nodes because of common read of a scalar tensor.
# If we skip it, the loop ordering after fusion mechanism kicks in and can
# brings more savings.
#
# For the cases loop ordering after fusion does not help, we don't lose much.
score_fusion_memory_threshold = 10

# For Triton Templates, select fastest of best template + epilogue vs best template + separate epilogue kernel
benchmark_epilogue_fusion = (
    os.environ.get("TORCHINDUCTOR_BENCHMARK_EPILOGUE_FUSION", "1") == "1"
)

# Take how many of the top triton kernels to benchmark epilogue
max_epilogue_benchmarked_choices = 1

# how many nodes to allow into a single fusion
max_fusion_size = 64

# max number of inputs to generate cat as a pointwise op with masked laods
max_pointwise_cat_inputs = 8

# force concat to be generated as a pointwise op with masked loads
force_pointwise_cat = False

# replace small reductions with pointwise, disable with `= 1`
unroll_reductions_threshold = 8

# Add extra comments to output code (causes compile cache misses)
comment_origin = False

# Convert 1x1 convs into matmuls
conv_1x1_as_mm = False

# For reductions with a small output size (usually 1, e.g. x.sum()) there is not enough
# parallelism to saturate the GPU.  We have two ways of handling this, either `split_reductions`
# or `triton.cooperative_reductions` which are mutually exclusive.
#   split_reductions: uses multiple kernels to gain more parallelism
#   triton.cooperative_reductions: uses cross thread-block synchronization to gain more parallelism
# enabling both of these will implicitly disable split_reductions
split_reductions = True

benchmark_kernel = os.environ.get("TORCHINDUCTOR_BENCHMARK_KERNEL", "0") == "1"

# Enable constant and index_expr folding
constant_and_index_propagation = True

# we always add constants into graph.constants without
# performing any constant-inlining optimization
always_keep_tensor_constants = False

# assert that indirect indexing does not read / write out of bounds
assert_indirect_indexing = True

# compute CSE bounds on variables that do not appear in the FX graph
compute_all_bounds = False

# enable the combo kernel that combines data-independent kernels (additional
# to foreach kernels) into a single one (Experimental)
combo_kernels = False
# benchmark combo kernels and only allow ones with perf gains
benchmark_combo_kernel = False
# combo_kernel autotuning options: 0 - disable, 1 - enable except for foreach,
# 2 - enable for all
combo_kernels_autotune = 1
# Enable masking for combining kernels of mixed sizes: 0 - disable, 1 - enable
# for all except for foreach, 2 - enable for all
combo_kernel_allow_mixed_sizes = 1
# Enable dynamic shapes for foreach kernels
combo_kernel_foreach_dynamic_shapes = False

# constant folding on the joint graph
joint_graph_constant_folding = True

# Enable indirect_indexing asserts for decompositions and lowerings
debug_index_asserts = False

# Mode to emulate pytorch eager numerics for lower precision (fp16, bf16)
# Pytorch eager computes bf16/fp16 by upcasting inputs to fp32 and downcasting after
# For multiple, fused pointwise nodes, inductor will elide the intermediary upcasts and downcasts
# Typically this should be closer to fp64 ref numerics. However, it can be useful for debugging
# to emulate the eager numerics.
emulate_precision_casts = False

# warnings intended for PyTorch developers, disable for point releases
is_nightly_or_source = "dev" in torch.__version__ or "git" in torch.__version__
developer_warnings = is_fbcode() or is_nightly_or_source

# This pattern matches a special usage of scatter
# 1. It's applied to a constant tensor
# 2. The index tensor has size 1 in the scatter dimension
# Such pattern generates a sparse matrix when the const tensor is all-zero.
# We can lower this pattern to a pointwise kernel for more fusion opportunities
# and saving memory footprint.
optimize_scatter_upon_const_tensor = (
    os.environ.get("TORCHINDUCTOR_OPTIMIZE_SCATTER_UPON_CONST_TENSOR", "1") == "1"
)

# Deprecated. This setting does nothing.
worker_start_method: Optional[str] = None

# Flags to turn on all_reduce fusion. These 2 flags should be automaticaly turned
# on by DDP and should not be set by the users.
_fuse_ddp_communication = False
_fuse_ddp_bucket_size = 25

# Flag to control which fusion passes to apply. Functions in the list will
# be applied in order. There are two different different fusion passes
# --"fuse_ddp_with_concat_op" and "fuse_ddp_with_coalesced_op". The default
# one is "fuse_ddp_with_concat_op". Users can also change this to a customized
# fusion function.
#
# The fusion currently does not support multiple DDP with different PG or
# data type. This feature will be added in the future PRs.
#
# "schedule_comm_wait" is used to delay the wait ops to maximize comm/comp
# overlapping. At this moment, this pass performs better than
# reorder_for_compute_comm_overlap_passes but we will add the logic of
# "schedule_comm_wait" in the future and remove the one here.
_fuse_ddp_communication_passes: List[Union[Callable[..., None], str]] = [
    "fuse_ddp_with_concat_op",
    "schedule_comm_wait",
]

_micro_pipeline_tp: bool = False


class _collective:
    auto_select: bool = False
    one_shot_all_reduce_threshold_bytes: int = 128 * 1024


def parallel_compile_enabled_internally() -> bool:
    """
    TODO: Remove when parallel compiled is fully enabled internally. For rollout, use a
    knob to enable / disable. The justknob should not be performed at import, however.
    So for fbcode, we assign compile_threads to 'None' below and initialize lazily in
    async_compile.py.
    """
    ENABLE_PARALLEL_COMPILE_VERSION = 1

    jk_name = "pytorch/inductor:enable_parallel_compile_version"
    version = torch._utils_internal.justknobs_getval_int(jk_name)
    return ENABLE_PARALLEL_COMPILE_VERSION >= version


def decide_compile_threads() -> int:
    """
    Here are the precedence to decide compile_threads
    1. User can override it by TORCHINDUCTOR_COMPILE_THREADS.  One may want to disable async compiling by
       setting this to 1 to make pdb happy.
    2. Set to 1 if it's win32 platform
    3. decide by the number of CPU cores
    """
    import logging

    # Defined locally so install_config_module doesn't try to parse
    # as a config option.
    log = logging.getLogger(__name__)

    if "TORCHINDUCTOR_COMPILE_THREADS" in os.environ:
        compile_threads = int(os.environ["TORCHINDUCTOR_COMPILE_THREADS"])
        log.info("compile_threads set to %d via env", compile_threads)
    elif sys.platform == "win32":
        compile_threads = 1
        log.info("compile_threads set to 1 for win32")
    elif is_fbcode() and not parallel_compile_enabled_internally():
        compile_threads = 1
        log.info("compile_threads set to 1 in fbcode")
    else:
        cpu_count = (
            len(os.sched_getaffinity(0))
            if hasattr(os, "sched_getaffinity")
            else os.cpu_count()
        )
        assert cpu_count
        compile_threads = min(32, cpu_count)
        log.info("compile_threads set to %d", compile_threads)

    return compile_threads


# TODO: Set directly after internal rollout.
compile_threads: Optional[int] = None if is_fbcode() else decide_compile_threads()

# gemm autotuning global cache dir
if is_fbcode():
    try:
        from libfb.py import parutil

        if __package__:
            global_cache_dir = parutil.get_dir_path(
                os.path.join(__package__.replace(".", os.sep), "fb/cache")
            )
        else:
            global_cache_dir = parutil.get_dir_path("fb/cache")
    except (ValueError, ImportError):
        global_cache_dir = None

else:
    global_cache_dir = None

# If kernel is fused, the name is generated from the origin node op names
# for larger kernels limit this
kernel_name_max_ops = 10

# Pad input tensors of matmul/bmm/addmm to leverage Tensor Cores in NVIDIA GPUs
shape_padding = os.environ.get("TORCHINDUCTOR_SHAPE_PADDING", "1") == "1"

# Control if we will do padding for pointwise/reductions
comprehensive_padding = (
    os.environ.get("TORCHINDUCTOR_COMPREHENSIVE_PADDING", "1") == "1"
)
pad_channels_last = False

# Disable comprehensive padding on the CPU
disable_padding_cpu = True

# The width of comprehensive padding, in bytes.
# CUDA max memory transaction size is 128 bytes for a warp.
padding_alignment_bytes = 128

# Threshold on the minimum stride that will be padded.
#
# Don't align a too small stride since that causes too much memory increase.
# Pad too small stride may also cause perf loss. We may result in many tiny data blocks
# with gaps in between. That causes less coalesced GPU memory access!
#
# Initially we pick 320 as the threshold since for alignement=16,
# that results in at most 5% memory cost.
#
# But later on we raise the threshold to 1024 to avoid interfere with persistent reduction.
# Let's say an inner reduction has a row size 513. Inductor will generate
# persistent reduction code.
# If we do padding, the strides are not contiguous any more. Inductor
# uses a much smaller threshold for persistent reduction in this case and
# generates potentially worse non-persistent reduction code.
#
# This change turns HF AllenaiLongformerBase amp training from a loss of 1.09x to a win of 1.05x.
# (baseline: 71.09ms, padding w/o this change: 77.38ms, padding with this change: 67.77ms)
padding_stride_threshold = 1024

# Enable padding outputs, even if they would not be padded in eager mode.
# By default, we use the same strides as eager mode.
pad_outputs = False

# Whether to treat output of the backward graph as user visible.
# For user visible outputs, inductor will make sure the stride matches with eager.
bw_outputs_user_visible = True

# Whether to always use shape padding if it is enabled and possible
force_shape_pad: bool = False

# Fx-based linear/matmul/bmm + permute/transpose vertical fusion
permute_fusion = os.environ.get("TORCHINDUCTOR_PERMUTE_FUSION", "0") == "1"

# Mark the wrapper call in PyTorch profiler
profiler_mark_wrapper_call = False

# Generate hook calls to torch._inductor.hooks.run_intermediate_hooks for
# every intermediate for which we can correlate it with an intermediate
# from the original FX graph
generate_intermediate_hooks = False

# Populate traceback field on IRNode; good for debugging why origin_node is
# not populated, or finding out where an IRNode was constructed
debug_ir_traceback = False

# used for debugging to make sure config is properly set
_raise_error_for_testing = False

_profile_var = os.environ.get("TORCHINDUCTOR_PROFILE", "")
profile_bandwidth = _profile_var != ""
profile_bandwidth_regex = "" if _profile_var == "1" else _profile_var
# Specify a file where we print out the profiling results.
# None means we do not dump results to a file.
profile_bandwidth_output = os.environ.get("TORCHINDUCTOR_PROFILE_OUTPUT", None)
# Switch to do_bench_using_profiling to exclude the CPU overheads
profile_bandwidth_with_do_bench_using_profiling = (
    os.environ.get("TORCHINDUCTOR_PROFILE_WITH_DO_BENCH_USING_PROFILING") == "1"
)


# TODO: remove later
disable_cpp_codegen = False


# Freezing will attempt to inline weights as constants in optimization
# and run constant folding and other optimizations on them. After freezing, weights
# can no longer be updated.
freezing: bool = os.environ.get("TORCHINDUCTOR_FREEZING", "0") == "1"

# Make freezing invalidate the eager Parameters of nn modules, to avoid memory overhead
# of potentially keeping multiple copies of weights.
freezing_discard_parameters: bool = False

# Kill switch for allowing temporary tensors to be allocated as stack arrays. Tests
# should be run with this flag both on and off to make sure we have coverage.
allow_stack_allocation: bool = False

# Enables an alternate DSO interface (the "minimal ArrayRef interface") intended
# to maximize performance for use cases that it can accommodate at the expense of
# generality. In brief:
# - inputs and outputs are ArrayRefTensor<T> (note that strides are required, but the
#   tensor must be contiguous)
# - constant handling is unchanged because it is not a per-inference-iteration bottleneck
#
# When the DSO is generated in this mode, the usual interface will also be supported,
# but performance for that interface may be degraded.
use_minimal_arrayref_interface: bool = False

# decompose some memory bound matmul/bmm to mul
decompose_mem_bound_mm: bool = False

# assume_aligned_inputs means that we assume that inputs will be aligned; we generate
# code using this assumption, and clone tensors before use if they aren't aligned.
# In the common case, most inputs will be aligned.
assume_aligned_inputs: bool = False

# For the user-written Triton kernels compiled with the model, ignore the unsupported
# arguments passed to the @triton.autotune in the user's code; this is unsafe, as
# ignoring the unsupported args may lead to unexpected autotuning behavior: don't
# set unless you know what you're doing.
unsafe_ignore_unsupported_triton_autotune_args: bool = False

# When True, we will check in scheduler.py _codegen that there are no "loops"
# in the call stack; that is to say, the same frame multiple times.  This
# ensures that a cProfile trace to this frame will be a straight line without
# any cycles.
check_stack_no_cycles_TESTING_ONLY: bool = False

# When True, complex_memory_overlap always reports True
always_complex_memory_overlap_TESTING_ONLY: bool = False

# enable linear binary folding
enable_linear_binary_folding = (
    os.environ.get("TORCHINDUCTOR_ENABLE_LINEAR_BINARY_FOLDING", "0") == "1"
)


# Adds NVTX annotations aroung training phases
annotate_training: bool = os.environ.get("TORCHINDUCTOR_ANNOTATE_TRAINING", "0") == "1"


# config specific to codegen/cpp.py
class cpp:
    # set to torch.get_num_threads()
    threads = -1

    # Do not generate loops when the condition doesn't hold, like:
    # for(long i0=4096; i0<4096; i0+=1)
    no_redundant_loops = (
        os.environ.get("TORCHINDUCTOR_CPP_NO_REDUNDANT_LOOPS", "1") == "1"
    )

    # Assume number of threads is dynamic, don't specialize thread number.
    # Kernels don't recompile on thread number changes with this flag on.
    # For single-threaded workload, turning it on would incur a slight
    # performance degradation.
    dynamic_threads = os.environ.get("TORCHINDUCTOR_CPP_DYNAMIC_THREADS", "0") == "1"

    simdlen: Optional[int] = None
    min_chunk_size = int(os.environ.get("TORCHINDUCTOR_CPP_MIN_CHUNK_SIZE", "4096"))
    cxx = (
        None,  # download gcc12 from conda-forge if conda is installed
        # "g++-12",
        # "g++-11",
        # "g++-10",
        # "clang++",
        os.environ.get("CXX", "clang++" if sys.platform == "darwin" else "g++"),
        # "g++.par",
    )
    # Allow kernel performance profiling via PyTorch profiler
    enable_kernel_profile = (
        os.environ.get("TORCHINDUCTOR_CPP_ENABLE_KERNEL_PROFILE", "0") == "1"
    )

    # enable weight prepacking to get a better performance; may lead to large memory footprint
    weight_prepack = os.environ.get("TORCHINDUCTOR_CPP_WEIGHT_PREPACK", "1") == "1"

    # Inject a bug into our relu implementation; useful for testing our repro
    # extraction and minification functionality.
    # Valid values: "compile_error", "runtime_error", "accuracy"
    inject_relu_bug_TESTING_ONLY: Optional[str] = None
    inject_log1p_bug_TESTING_ONLY: Optional[str] = None

    # If None, autodetect whether or not AVX512/AVX2 can be used.  Otherwise,
    # force usage as specified, without testing.
    vec_isa_ok: Optional[bool] = None

    # similar to config.triton.descriptive_names
    descriptive_names = "original_aten"

    # how many nodes to allow into a single horizontal fusion
    max_horizontal_fusion_size = int(
        os.environ.get("TORCHINDUCTOR_CPP_MAX_HORIZONTAL_FUSION_SIZE", "16")
    )

    # Make scatter_reduce fallback when reduce is sum to avoid performance regression
    # using atomic_add.
    fallback_scatter_reduce_sum = (
        os.environ.get("TORCHINDUCTOR_CPP_FALLBACK_SCATTER_REDUCE_SUM", "1") == "1"
    )

    # Use funsafe-math-optimizations when compiling
    enable_unsafe_math_opt_flag = (
        os.environ.get("TORCHINDUCTOR_CPP_ENABLE_UNSAFE_MATH_OPT_FLAG", "0") == "1"
    )

    # Use ffp-contract when compiling
    # Options: "off" (default), "on", "fast"
    # Per https://godbolt.org/z/bf4bvfc9r , clang/gcc has different behavior for "fast"
    enable_floating_point_contract_flag = os.environ.get(
        "TORCHINDUCTOR_CPP_ENABLE_FLOATING_POINT_CONTRACT_FLAG", "off"
    )

    # Disable the tiling select heuristic
    enable_tiling_heuristics = (
        os.environ.get("TORCHINDUCTOR_CPP_ENABLE_TILING_HEURISTIC", "1") == "1"
    )

    # Maximal allowed number of slices on K-dim for a GEMM kernel. This controls
    # the maximal parallelism of K-slicing. Since K-slicing requires extra thread
    # synchronization and buffers,  the maximal number of slices is limited to
    # mitigate the sync overhead and memory usage.
    # When set to 0, the number of slices is unlimited.
    gemm_max_k_slices = int(os.environ.get("TORCHINDUCTOR_CPP_GEMM_MAX_K_SLICES", "1"))

    # For perf tuning and debugging purpose, configure the pre-defined cache blocking for
    # MxNxK dims respectively. The blockings are separated by comma and the unit is
    # the number of register blocks.
    # For example, "4,1,10" means 4 register blocks on M, 1 on N and 10 on K respectively.
    gemm_cache_blocking = os.environ.get("TORCHINDUCTOR_CPP_GEMM_CACHE_BLOCKING", None)

    # For perf tuning and debugging purpose, configure the pre-defined thread blocking factors for
    # MxNxK dims respectively. The factors are separated by comma and their product
    # should be the same as the total number of threads.
    # For example, if the total number of threads is 56, "7,4,2" means the work is
    # decomposed into 7x4x2 thread blocks along MxNxK of a GEMM.
    gemm_thread_factors = os.environ.get("TORCHINDUCTOR_CPP_GEMM_THREAD_FACTORS", None)

    # Whether to enable masked vectorization for the tail_loop.
    enable_loop_tail_vec = True

    # Whether to enable concat linear for cpu device
    # Currently concat linear on CPU not always have benefit, depends on linear'shape or
    # computing resource. We set this default to False to avoid regressions. User and
    # enable this feature by their need.
    enable_concat_linear = False


# config specific to codegen/triton.py
class triton:
    # Use cudagraphs on output code
    cudagraphs = os.environ.get("TORCHINDUCTOR_CUDAGRAPHS") == "1"

    # Use cudagraph trees for memory pooling if `cudagraphs` is True
    cudagraph_trees = True

    # Should we skip cudagraphing graphs with dynamic shape inputs
    # If False, we will re-record a graph for each unique set of shape inputs
    cudagraph_skip_dynamic_graphs = False

    # assertions not on the fast path, steady state
    slow_path_cudagraph_asserts = True

    # TODO - need to debug why this prevents cleanup
    cudagraph_trees_history_recording = False

    # Enable cudagraph support for mutated inputs from prior cudagraph pool
    cudagraph_support_input_mutation = False if is_fbcode() else True

    # Maximal number of allowed cudagraph re-record for a function and
    # a cudagraph node due to static input tensor address changes or
    # cudagraph managed tensor data pointer changed.
    # i.e., allow num_recording <= cudagraph_unexpected_rerecord_limit
    # note: we are conservative here and choose a large limit.
    cudagraph_unexpected_rerecord_limit = 128

    # Warn loudly when the number of cudagraphs due to dynamic shape
    # exceeds this limit
    cudagraph_dynamic_shape_warn_limit: Optional[int] = 50

    # synchronize after cudagraph invocation
    force_cudagraph_sync = False

    # always run cudagraphs in the eager warmup stage
    # instead of recording and executing cudagraphs
    force_cudagraphs_warmup = False

    # assertions on the fast path
    fast_path_cudagraph_asserts = False

    # skip warmup for cudagraph trees
    skip_cudagraph_warmup = False

    # Synchronize before and after every compiled graph.
    debug_sync_graph = False

    # Synchronize after every kernel launch, to help pinpoint bugs
    debug_sync_kernel = False

    # Always load full blocks (rather than broadcasting inside the block)
    dense_indexing = False

    # limit tiling dimensions
    #   - max_tiles=1 disables tiling
    #   - max_tiles=2 is the default
    #   - max_tiles=3 is experimental and may have bugs
    # higher values are unsupported
    max_tiles = 2

    # Prefer higher dimensional tilings. This simplifies indexing expressions, making
    # it easier to identify block pointers.
    prefer_nd_tiling: bool = False

    # use triton.autotune for pointwise ops with complex layouts
    # this should only be disabled for debugging/testing
    autotune_pointwise = True

    # max autotune gemm with cublasLt
    autotune_cublasLt = True

    # Tune the generated Triton kernels at compile time instead of first time they run
    # Setting to None means uninitialized
    autotune_at_compile_time: Optional[bool] = None

    # Allows tiling reductions into multiple dimensions.
    # For best results, this should be used with prefer_nd_tiling.
    tile_reductions: bool = False

    # should we stop a fusion to allow better tiling?
    tiling_prevents_pointwise_fusion = True
    tiling_prevents_reduction_fusion = True

    # should we give different names to kernels
    # Note: This is orthogonal to descriptive_names - this is deciding whether
    # our triton kernel names should all be `triton_` (to maximize caching) or
    # whether they should be unique.
    unique_kernel_names = (
        os.environ.get("TORCHINDUCTOR_UNIQUE_KERNEL_NAMES", "1") == "1"
    )

    # should we put op names in kernel names
    # False: No special names (just triton__1, triton__2, etc.)
    # "torch": Maps to the fx op in the Dynamo graph (module name, method name, etc.)
    # "original_aten": Maps to the highest-level aten op (i.e. pre-decompositions)
    # "inductor_node": Maps to the node name in the FX graph passed to Inductor
    descriptive_names = "original_aten"

    # use alternate codegen for smaller reductions
    persistent_reductions = (
        os.environ.get("TORCHINDUCTOR_PERSISTENT_REDUCTIONS", "1") == "1"
    )

    # For small output size reductions uses cross thread-block synchronization to gain more parallelism
    cooperative_reductions = (
        os.environ.get("TORCHINDUCTOR_COOPERATIVE_REDUCTIONS", "0") == "1"
    )

    # used for debugging cooperative reduction codegen, always generate cooperative_reductions
    force_cooperative_reductions = False

    # 0/False: disable
    # 1/True: enable, use tuning to pick between different subkernels
    # 2: enable, force using persistent reduction (for debugging)
    # 3: enable, force using non-persistent reduction (for debugging)
    multi_kernel = int(os.environ.get("TORCHINDUCTOR_MULTI_KERNEL", "0"))

    # hint to Triton when arguments are divisible by 16
    divisible_by_16 = True

    # Minimum R0_BLOCK to be used for a TritonSplitScanKernel
    # NOTE: This also indirectly controls the size of workspace buffer required
    min_split_scan_rblock = 256

    # Store the generated cubin files for cpp wrapper code to load
    store_cubin = False

    # the max number of spills we allow for the configs we benchmark.
    # Setting this to 0 means we skip a config if it spills even a single
    # register.
    # Setting it to a larger value allows a config spilling a small amount
    # of registers being benchmarked.
    #
    # NOTE: triton will always report >0 register spills for kernels using sin/cos.
    # (check this issue https://github.com/openai/triton/issues/1756 )
    # So far we see a fixed 8 spilled registers for kernels using sin/cos.
    # Raise the threshold to 16 to be safe.
    # We should revisit this once we understand more of the source of register spills.
    spill_threshold: int = 16

    # Generate code containing the newer tl.make_block_ptr() API for loads/store
    use_block_ptr = False

    # Inject a bug into our relu implementation; useful for testing our repro
    # extraction and minification functionality.
    # Valid values: "compile_error", "runtime_error", "accuracy"
    inject_relu_bug_TESTING_ONLY: Optional[str] = None

    # Whether to upcast float16 / bfloat16 to float32 in triton codegen (Experimental)
    codegen_upcast_to_fp32 = True

    # Whether persistent matmul kernels should be enabled this flag only has effect when on h100
    # with a verison of triton new enough to support TMA
    enable_persistent_tma_matmul = (
        os.environ.get("ENABLE_PERSISTENT_TMA_MATMUL", "0") == "1"
    )


class aot_inductor:
    # AOTInductor output path
    # If an absolute path is specified, the generated lib files will be stored under the directory;
    # If a relative path is specified, it will be used as a subdirectory under the default caching path;
    # If not specified, a temp directory will be created under the default caching path.
    # If the specified path contains something like "model.so", the sub-string will be used
    # to name the generated library.
    output_path = ""

    debug_compile = os.environ.get("AOT_INDUCTOR_DEBUG_COMPILE", "0") == "1"

    # option for debug printing/saving for intermediate tensor values for aot inductor
    # 0: disable debug dumping
    # 1: enable saving intermediate tensor values
    # 2: enable printing intermediate tensor values
    # 3: enable printing kernel names only (useful for pinpointing troublesome kernels)
    debug_intermediate_value_printer = os.environ.get(
        "AOT_INDUCTOR_DEBUG_INTERMEDIATE_VALUE_PRINTER", "0"
    )

    # filtered nodes to be printed for debug values. Specify this option when debug_intermediate_value_printer is set to 2
    filtered_kernel_names = os.environ.get(
        "AOT_INDUCTOR_FILTERED_KERNELS_TO_PRINT", None
    )

    # Serialized tree spec for flattening inputs
    # TODO: Move this into metadata
    serialized_in_spec = ""

    # Serialized tree spec for flattening outputs
    # TODO: Move this into metadata
    serialized_out_spec = ""

    # flag to decide whether to create a submodule for constant graph.
    use_runtime_constant_folding: bool = False

    # flag to force weight to be appened to the shared library and mmaped  by the runtime
    # rather than embedded into the data section. Needed to support 1B+ parameter models
    force_mmap_weights: bool = False

    package: bool = False
    package_cpp_only: bool = False

    # Dictionary of metadata users might want to save to pass to the runtime.
    # TODO: Move this somewhere else, since it's no longer really a config
    metadata: Dict[str, str] = {}

    # fbcode only. Whether to raise error if C++ codegen is too big to optimize
    raise_error_on_ignored_optimization: bool = (
        os.environ.get("AOTINDUCTOR_RAISE_ERROR_ON_IGNORED_OPTIMIZATION", "1") == "1"
    )

    # dump an aoti minifier if program errors
    dump_aoti_minifier: bool = os.environ.get("DUMP_AOTI_MINIFIER", "0") == "1"

    # Dictionary of presets that can be passed in
    presets: Dict[str, Any] = {}

<<<<<<< HEAD
=======
    # Kill switch for allowing temporary tensors to be allocated as stack arrays. Tests
    # should be run with this flag both on and off to make sure we have coverage.
    allow_stack_allocation: bool = False

    # Enables an alternate DSO interface (the "minimal ArrayRef interface") intended
    # to maximize performance for use cases that it can accommodate at the expense of
    # generality. In brief:
    # - inputs and outputs are ArrayRefTensor<T> (note that strides are required, but the
    #   tensor must be contiguous)
    # - constant handling is unchanged because it is not a per-inference-iteration bottleneck
    #
    # When the DSO is generated in this mode, the usual interface will also be supported,
    # but performance for that interface may be degraded.
    use_minimal_arrayref_interface: bool = False

    # Experimental. Flag to control whether to include weight in .so
    package_constants_in_so: bool = True

>>>>>>> d0f5df83

class cuda:
    # CUDA arch to use for CUDA template kernel compilation.
    # e.g. "70", "75", "80", "90", etc.
    # When arch is None, Inductor uses torch.cuda.get_device_capability(0).
    arch: Optional[str] = None

    # CUDA version to use for CUDA template kernel compilation.
    # e.g. "11.4", "12.1", etc.
    # When version is None, Inductor uses torch.version.cuda.
    version: Optional[str] = None

    # Optimization level for the host compiler.
    compile_opt_level = "-O1"

    # Whether to enable device LTO (link-time-optimization).
    enable_cuda_lto = False

    # Whether to keep intermediate files dring compilation.
    enable_ptxas_info = False

    # Whether to enable debug info, e.g. line number, cutlass debug info.
    enable_debug_info = False

    # Whether to use fast math.
    use_fast_math = False

    # Path to the CUTLASS repo root directory.
    # The default path only works under PyTorch local development environment.
    cutlass_dir = os.environ.get(
        "TORCHINDUCTOR_CUTLASS_DIR",
        os.path.abspath(
            os.path.join(os.path.dirname(torch.__file__), "../third_party/cutlass/")
        ),
    )

    # Configures the maximum number of CUTLASS configs to profile in max_autotune.
    # By default it's None, so that all CUTLASS configs are tuned.
    # This is mainly used to reduce test time in CI.
    cutlass_max_profiling_configs: Optional[int] = None

    # Path to CUDA NVCC.
    # NVCC search order:
    # 1) cuda_cxx set in this config
    # 2) CUDACXX environment variable
    # 3) CUDA_HOME environment variable
    # 4) default system search PATH.
    cuda_cxx: Optional[str] = None

    # Minimum value of M*N*K to consider the CUTLASS backend for GEMM ops.
    cutlass_backend_min_gemm_size: int = 1

    # enable generation of inline standalone runner in CUDA CPP generated code
    # which allows to compile the generated code into a standalone executable.
    generate_test_runner: bool = (
        os.environ.get("INDUCTOR_CUDA_BACKEND_GENERATE_TEST_RUNNER_CODE", "0") == "1"
    )

    # Keep only Cutlass op configs which contain this regular expression pattern
    # Set this to "warpspecialized_cooperative_epi_tma" to enable only SM90 TMA Cutlass Kernels for large GEMMs
    cutlass_op_allowlist_regex: Optional[str] = None

    # Note: Names of Cutlass ops names can be obtained by calling
    # op.configuration_name() on a Cutlass op instance, for example those
    # returned from cutlass_utils.gen_ops() or the op argument passed to
    # CUTLASSGemmTemplate.render(...)

    # Filter Cutlass configs which contain this regular expression pattern
    # Set this to "pingpong" to avoid numerical issues
    # caused by the op ordering of the "pingpong" memory access
    # pattern used by some Cutlass Kernels.
    cutlass_op_denylist_regex: Optional[str] = "pingpong"


class rocm:
    # Offload arch list for device code compilation, e.g. ["gfx941", "gfx942"].
    # If empty, the `native` arch is used
    arch: List[str] = []

    # Enable the CK backend for CDNA2 and CDNA3 only (for now)
    # Processor name reference: https://llvm.org/docs/AMDGPUUsage.html#processors
    ck_supported_arch: List[str] = ["gfx90a", "gfx940", "gfx941", "gfx942"]

    # Optimization level, use to balance compilation speed and runtime performance
    compile_opt_level = "-O2"

    # Flag to keep debug information in compiled objects
    is_debug = False

    # Flag to keep intermediate files (assembly listings, preprocessed sources, etc.)
    save_temps = False

    # Flag to add `-ffast-math`` to compile flags
    use_fast_math = True

    # Flag to add `-fgpu-flush-denormals-to-zero` to compile flags
    flush_denormals = True

    # Flag to print register and LDS usage during compilation
    print_kernel_resource_usage = False

    # Path to ROCm installation, if None, use env variable ROCM_HOME.
    # In fbcode see triton/fb/TARGETS for how ROCM_HOME gets set.
    rocm_home: Optional[str] = None

    # Path to Composable Kernel library.
    # Install with `pip install git+https://github.com/rocm/composable_kernel@develop`.
    ck_dir = os.environ.get("TORCHINDUCTOR_CK_DIR")

    # generate standalone executables for instances generated with the CK backend
    generate_test_runner: bool = (
        os.environ.get("INDUCTOR_CK_BACKEND_GENERATE_TEST_RUNNER_CODE", "0") == "1"
    )

    # Number of op instance choices to trade off between runtime perf and compilation time
    n_max_profiling_configs: Optional[int] = None

    # Flag to use a short list of CK instances which perform well across a variety of shapes.
    # Currently RCR and F16 only
    use_preselected_instances: bool = False


# Backend to use for CPU codegen either "cpp" or "triton" (experimental) or "halide" (experimental)
cpu_backend = "cpp"

# Backend to use for CUDA codegen either "triton" or "halide" (experimental)
cuda_backend = "triton"


class halide:
    # Base halide target to use for CPU devices
    cpu_target = "host"

    # Base halide target to use for CUDA devices
    gpu_target = "host-cuda"

    # Halide autoscheduler to use, choices are:
    # "Anderson2021" (gpu-only), "Li2018", "Adams2019" (cpu-only), or "Mullapudi2016" (cpu-only)
    scheduler_cuda = "Anderson2021"
    scheduler_cpu = "Adams2019"

    # Controls `no_asserts` flag passed to Halide target (warning: can false positive)
    asserts = False

    # Controls `debug` flag passed to Halide target
    debug = False

    # Enable (or fallback on) scan kernels such as cumsum
    # Halide autoschedulers struggle with these kernels
    scan_kernels = False


# create a directory containing lots of debug information
class trace:
    # master switch for all debugging flags below
    enabled = os.environ.get("TORCH_COMPILE_DEBUG", "0") == "1"

    # save real tensors
    save_real_tensors = os.environ.get("TORCH_COMPILE_DEBUG_SAVE_REAL", "0") == "1"

    # Save debug information to a temporary directory
    # If not specified, a temp directory will be created by system
    debug_dir: Optional[str] = None

    # Save python logger call >=logging.DEBUG
    debug_log = False

    # Save python logger call >=logging.INFO
    info_log = False

    # Save input FX graph (post decomps, pre optimization)
    fx_graph = True

    # Save FX graph after transformations
    fx_graph_transformed = True

    # Save TorchInductor IR before fusion pass
    ir_pre_fusion = True

    # Save TorchInductor IR after fusion pass
    ir_post_fusion = True

    # Copy generated code to trace dir
    output_code = True

    # SVG figure showing post-fusion graph
    graph_diagram = os.environ.get("INDUCTOR_POST_FUSION_SVG", "0") == "1"

    # SVG figure showing fx with fusion
    draw_orig_fx_graph = os.environ.get("INDUCTOR_ORIG_FX_SVG", "0") == "1"

    # We draw our fx graphs with the "record" shape attribute by default.
    # Sometimes, when the graph is very complex, we may hit dot errors like below:
    #   "flat edge between adjacent nodes one of which has a record shape -
    #    replace records with HTML-like labels"
    # and thus fail to generate a graph. So, let's give the user an option
    # to specify the shape attribute for the dot graph. For example, passing
    # INDUCTOR_DOT_GRAPH_SHAPE_SVG = "none" would let us generate HTML-like lables
    # to workaround the above failure.
    dot_graph_shape = os.environ.get("INDUCTOR_DOT_GRAPH_SHAPE_SVG", None)

    # If not None, this is the URL that saves the SVG files of the input/output
    # graph of each pass that changed the graph
    # The nodes that are being transformed in each pass will be colored in yellow
    # URL only supports local directory for now
    log_url_for_graph_xform = os.environ.get("INDUCTOR_LOG_URL_FOR_GRAPH_XFORM", None)

    # Store cProfile (see snakeviz to view)
    compile_profile = False

    # Upload the .tar.gz file
    # Needs to be overriden based on specific environment needs
    upload_tar: Optional[Callable[[str], None]] = None

    log_autotuning_results: bool = False

    # Save mapping info from inductor generated triton kernel to post_grad fx nodes
    log_inductor_triton_kernel_to_post_grad_node_info: bool = True


_save_config_ignore = [
    # workaround: "Can't pickle <function ...>"
    "trace.upload_tar",
    "joint_custom_pre_pass",
    "joint_custom_post_pass",
    "pre_grad_custom_pass",
]

_cache_config_ignore_prefix = [
    # trace functions are not relevant to config caching
    "trace",
    # uses absolute path
    "cuda.cutlass_dir",
    # not relevant
    "worker_start_method",
    "compile_threads",
    # see CustomGraphPass; these are handled specially
    "post_grad_custom_post_pass",
    "post_grad_custom_pre_pass",
    # tests assume that changes here don't invalidate cache
    "always_complex_memory_overlap_TESTING_ONLY",
]

# External callable for matmul tuning candidates
external_matmul: List[Callable[[torch.Tensor, torch.Tensor, torch.Tensor], None]] = []


class test_configs:
    force_extern_kernel_in_multi_template: bool = False

    max_mm_configs: Optional[int] = None

    runtime_triton_dtype_assert = False

    # regex to control the set of considered autotuning
    # choices (aka configs) by name and / or description
    autotune_choice_name_regex: Optional[str] = None
    autotune_choice_desc_regex: Optional[str] = None


if TYPE_CHECKING:
    from torch.utils._config_typing import *  # noqa: F401, F403


# adds patch, save_config, etc
install_config_module(sys.modules[__name__])<|MERGE_RESOLUTION|>--- conflicted
+++ resolved
@@ -747,21 +747,6 @@
 # of potentially keeping multiple copies of weights.
 freezing_discard_parameters: bool = False
 
-# Kill switch for allowing temporary tensors to be allocated as stack arrays. Tests
-# should be run with this flag both on and off to make sure we have coverage.
-allow_stack_allocation: bool = False
-
-# Enables an alternate DSO interface (the "minimal ArrayRef interface") intended
-# to maximize performance for use cases that it can accommodate at the expense of
-# generality. In brief:
-# - inputs and outputs are ArrayRefTensor<T> (note that strides are required, but the
-#   tensor must be contiguous)
-# - constant handling is unchanged because it is not a per-inference-iteration bottleneck
-#
-# When the DSO is generated in this mode, the usual interface will also be supported,
-# but performance for that interface may be degraded.
-use_minimal_arrayref_interface: bool = False
-
 # decompose some memory bound matmul/bmm to mul
 decompose_mem_bound_mm: bool = False
 
@@ -1119,8 +1104,6 @@
     # Dictionary of presets that can be passed in
     presets: Dict[str, Any] = {}
 
-<<<<<<< HEAD
-=======
     # Kill switch for allowing temporary tensors to be allocated as stack arrays. Tests
     # should be run with this flag both on and off to make sure we have coverage.
     allow_stack_allocation: bool = False
@@ -1139,7 +1122,6 @@
     # Experimental. Flag to control whether to include weight in .so
     package_constants_in_so: bool = True
 
->>>>>>> d0f5df83
 
 class cuda:
     # CUDA arch to use for CUDA template kernel compilation.
