"""
CUDA graph trees are a safety abstraction over CUDAGraphs, similar to make_graph_callables,
which share the same memory pool.  Sharing a memory pool is an extremely
important optimization when chaining multiple CUDA graphs together, as it
prevents you from needing to copy intermediate tensors from one graph to the
next, and reduces overall memory usage by allowing dead memory from the first
pool to be reused in the second.

The standard graph/make_graph_callables support sharing memory pool, but
with a lot of caveats.  CUDA graph trees remove these restrictions:

* Previously, if you recorded graphs A, B, you had to replay A, B in that
  order.  With CUDA graph trees, after replaying A, you can change your
  mind and record/replay a different graph B'; we will support efficient
  execution of both A, B and A, B', using only max(mem(A, B), mem(A, B')).  In
  other words: we support arbitrary trees of CUDA graph operations, not just
  sequences (this is why this feature is called CUDA graph trees.)

* Previously, if you executed graph A, some non-CUDA graph code, and then
  graph B, after executing graph B, it was not safe to retain any references
  to intermediates produced by A.  With CUDA graph trees, we track if any
outputs of graph A are still live by the time graph B is run, and make
  sure graph B doesn't clobber there memory when reusing the CUDA graphs
  pool.  You'll get a separate recording of B depending on what tensors
  stay live or dead.

CUDA graph trees are flexible enough to be used in Dynamo across graph breaks,
which is their primary use case.

The ability to switch from replay to record is fairly nontrivial: remember that
when you replay a CUDA graph, you only replay CUDA operations; no CPU side state
is updated.  In particular, the CPU-side book-keeping for the allocator is not
reconstructed.  However, to record a new child CUDA graph, we must restore this
book-keeping.  This is what checkpoint pool state is used for.
"""

from __future__ import annotations

import contextlib
import dataclasses
import functools
import gc
import itertools
import operator
import sys
import threading
import traceback
import warnings
import weakref
from collections import defaultdict

from enum import auto, Enum
from typing import (
    Any,
    Callable,
    cast,
    Dict,
    Iterator,
    List,
    Optional,
    Set,
    Tuple,
    Union,
)

import torch.fx
from torch import Tensor
from torch._dynamo.mutation_guard import GenerationTracker
from torch._dynamo.utils import preserve_rng_state
from torch._inductor.compile_fx import (
    align_inputs_from_check_idxs,
    copy_misaligned_inputs,
    get_expanded_dims,
    get_input_idxs_to_check,
    index_expanded_dims,
    remove_unaligned_input_idxs,
    static_input,
)
from torch._inductor.cudagraph_utils import (
    check_for_mutation,
    FunctionID,
    WrappedFunction,
)
from torch.multiprocessing.reductions import StorageWeakRef
from torch.storage import UntypedStorage
from torch.types import _bool
from torch.utils import _pytree as pytree
from torch.utils.weak import TensorWeakRef

StorageWeakRefPointer = int
StorageDataPtr = int
NBytes = int

if torch.backends.cuda.is_built():
    from torch._C import (
        _cuda_CUDAAllocator_AllocatorState as AllocatorState,
        _set_cached_tensors_enabled as _set_cached_tensors_enabled,
    )
else:

    class AllocatorState:  # type: ignore[no-redef]
        pass

    def _set_cached_tensors_enabled(enabled: _bool) -> None:
        pass


log = torch._logging.getArtifactLogger(__name__, "cudagraphs")


from . import config


perf_hint_log = torch._logging.getArtifactLogger(__name__, "perf_hints")


@dataclasses.dataclass(frozen=True)
class GraphID:
    "Unique counter of a cuda graph recording"
    id: int


<<<<<<< HEAD
@dataclasses.dataclass(frozen=True)
class WrappedFunction:
    """
    Represents a function that you want to record for CUDA graph replay,
    with a little more metadata so we can identify if we have an applicable
    CUDA graph in our CUDA graph tree for it.
    """

    model: Callable[..., Any]
    static_input_idxs: List[int]
    id: FunctionID
    constants: Tuple[torch.Tensor, ...]


=======
>>>>>>> f34905f6
def clear_cublass_cache():
    """
    Cublas keeps a persistent workspace allocation for running matmuls. This poses a problem for
    doing warmup within a CUDAGraph private pool because we do not want persistent allocations from
    one one run to the next. When we begin a new run of a cudagraphs path (generation), all tensors
    from the previous generation are freed. This frees them the memory pool, but not elsewhere.
    A tensor in the cublas workspace would continue to be in use the workspace but would also get allocated
    in the next run. The memory would be in use in two places.

    To solve this, we clear cublas caches before and after warming up or recording. If a workspace is required
    it will be allocated to the cudagraph private pool and accounted for in the allocator for the duration of the
    program. There is no overhead to this on replay since cudagraphs removes allocation overhead.
    """
    torch._C._cuda_clearCublasWorkspaces()


@contextlib.contextmanager
def clear_cublas_manager():
    "Context manager around clearing cublas caches that will clear on enter and exit"
    clear_cublass_cache()
    try:
        yield
    finally:
        clear_cublass_cache()


@contextlib.contextmanager
def disable_conv_cache_emptying():
    prev = torch._C._cuda_get_conv_benchmark_empty_cache()
    torch._C._cudnn_set_conv_benchmark_empty_cache(False)
    try:
        yield
    finally:
        torch._C._cudnn_set_conv_benchmark_empty_cache(prev)


@contextlib.contextmanager
def enable_history_recording():
    "Turns on history recording in the CUDA Caching Allocator"
    enabled = torch._C._cuda_isHistoryEnabled()
    try:
        if not enabled:
            torch.cuda.memory._record_memory_history()
        yield
    finally:
        if not enabled:
            torch.cuda.memory._record_memory_history(None)


def get_history_recording():
    # TODO - remove, prevents cleanup
    if not config.triton.cudagraph_trees_history_recording:
        return contextlib.nullcontext()
    return enable_history_recording()


class TreeManagerContainer:
    """
    Manages the lifetime of the tree manager. Like `PrivatePool` in cuda caching allocator,
    the tree and its corresponding memory pool should be kept alive as long as any outstanding
    graph or tensor which is an output of a graph remains alive.

    There is a single tree manager container per device.

    The lifecycle of a tree_manager is:
    -  Is constructed, no graph, no fns, no tensors
    -  Tree manager is fetched, resulting in tree manager being allocated
    -  We generate a bunch of functions, calling add_strong_reference
    -  These functions die, calling finalize_reference
    -  When all the functions die, we finalize_tree_manager.

    TODO: in the future, we would like to do the following once storage weak refs land
    -  We look for all the live storages and add references to THOSE
    -  We count as storages die
    -  All the storages are dead, we deallocate the tree manager
    """

    def __init__(self, device_index):
        # This class keeps a strong reference to tree_manager,
        # but upon all other strong references to the tree_manager will reset it to None.
        # We need a strong reference so that we can still access its attributes upon cleanup.
        self.tree_manager: Optional[CUDAGraphTreeManager] = None

        # Number of outstanding references to the current tree manager
        self.live_cudagraphify_fns = 0

        self.device_index = device_index

        # Following two objects are only set in the case that Tensor outputs outlive
        # the cudagraphify_fns. Reference to the Graph is needed to keep the private pool from
        # deallocation.
        self.live_storages_count = 0
        self.graph: Optional[torch.cuda.CUDAGraph] = None

        self.lock = threading.Lock()

    def _finalize_tensor(self):
        with self.lock:
            self.live_storages_count -= 1
            if self.live_storages_count == 0:
                self.graph = None

                # manager was used again after existing cleanup,
                # we shouldnt set it to None
                if self.live_cudagraphify_fns == 0:
                    self.tree_manager = None

    def finalize_cudagraphify_fn(self):
        with self.lock:
            self.live_cudagraphify_fns -= 1
            if self.live_cudagraphify_fns == 0:
                self._finalize_tree_manager()

    def _finalize_tree_manager(self):
        assert self.lock.locked()
        self.tree_manager = None

        # TODO - when issue #91395 is landed, we can set a weakref on
        # storages and trigger a deallocation when all outputs of the
        # cudagraph are dead.

        # live_storages = list(
        #     tree_manager.live_cudagraph_pool_storages_in_curr_execution()
        # )

        # # Maintain reference to graph to keep tensors alive
        # assert len(tree_manager.roots) > 0, "expected at least one use"
        # root = next(tree_manager.get_roots())
        # self.graph = root.graph
        # seen_storages = set()
        # for stor in live_storages:
        #     if stor in seen_storages:
        #         continue
        #     seen_storages.add(stor)
        #     self.live_storages_count += 1
        # .   weakref.finalize(stor, self._finalize_tensor)

    def add_strong_reference(self, fn: Callable[..., Any]):
        with self.lock:
            self.live_cudagraphify_fns += 1

        weakref.finalize(fn, self.finalize_cudagraphify_fn)

    def get_tree_manager(self) -> CUDAGraphTreeManager:
        with self.lock:
            if self.tree_manager is None:
                self.tree_manager = CUDAGraphTreeManager(self.device_index)
            return self.tree_manager


local = threading.local()

# one tree manager per device
local.tree_manager_containers = {}
local.tree_manager_locks = defaultdict(threading.Lock)


# only incremented by user call of mark_step_begin
class MarkStepBox:
    mark_step_counter = 0


# We need to register this as an object that will be copied over as TLS when new
# threads are created in autograd
torch._C._stash_obj_in_tls("tree_manager_containers", local.tree_manager_containers)
torch._C._stash_obj_in_tls("tree_manager_locks", local.tree_manager_locks)


def mark_step_begin():
    "Indicates that a new iteration of inference or training is about to begin."

    # iterate down to distinguish from GenerationTracking counter
    MarkStepBox.mark_step_counter -= 1


def reset_cudagraph_trees():
    "Clear all cudagraph trees"
    # see shutdown below for why this is necessary
    container_dict = get_obj(local, "tree_manager_containers")
    locks_dict = get_obj(local, "tree_manager_locks")
    for device, lock in locks_dict.items():
        with lock:
            container = container_dict.get(device)
            if not container or not container.tree_manager:
                continue

            container.tree_manager.shutdown()

    _set_cached_tensors_enabled(False)
    container_dict.clear()

    MarkStepBox.mark_step_counter = 0


def get_obj(local, attr_name):
    if hasattr(local, attr_name):
        return getattr(local, attr_name)
    else:
        assert torch._C._is_key_in_tls(attr_name)
        return torch._C._get_obj_in_tls(attr_name)


def get_container(device_index: int):
    container_dict = get_obj(local, "tree_manager_containers")
    lock = get_obj(local, "tree_manager_locks")[device_index]

    with lock:
        if device_index not in container_dict:
            container_dict[device_index] = TreeManagerContainer(device_index)

        return container_dict[device_index]


def get_manager(
    device_index: int, create_if_none_exists=True
) -> Optional[CUDAGraphTreeManager]:
    if create_if_none_exists:
        return get_container(device_index).get_tree_manager()
    return get_container(device_index).tree_manager


def cudagraphify_impl(model, inputs, static_input_idxs, *args, **kwargs):
    fn_cache: Dict[Tuple[int, ...], Callable[..., Any]] = {}

    # Detect int inputs: we need to index on these
    int_key = [i for i, v in enumerate(inputs) if isinstance(v, int)]
    get_ints: Any = operator.itemgetter(*int_key) if int_key else lambda _: None

    del inputs

    def deferred_cudagraphify(inputs):
        int_key = get_ints(inputs)
        fn = fn_cache.get(int_key)
        if fn is not None:
            return fn(inputs)

        if int_key is None:
            log.info("recording cudagraph tree for graph without symints")
        else:
            log.info("recording cudagraph tree for symint key %s", int_key)

        # first get indices we need to check to align, then update our static inputs,
        # and finally copy
        check_input_idxs = get_input_idxs_to_check(inputs, static_input_idxs)
        new_static_input_idxs = remove_unaligned_input_idxs(inputs, static_input_idxs)
        copy_misaligned_inputs(inputs, check_input_idxs)

        fn, out = cudagraphify(model, inputs, new_static_input_idxs, *args, **kwargs)
        fn = align_inputs_from_check_idxs(fn, inputs_to_check=check_input_idxs)
        fn_cache[int_key] = fn

        return out

    return deferred_cudagraphify


def cudagraphify(
    model,
    inputs,
    static_input_idxs=(),
    *,
    device_index: int,
    is_backward: bool,
    is_inference: bool,
    stack_traces: Optional[StackTraces] = None,
    constants: Tuple[torch.Tensor, ...] = (),
    placeholders: Tuple[torch.fx.Node, ...] = (),
    mutated_input_idxs: Tuple[int, ...] = (),
):
    manager = get_container(device_index).get_tree_manager()
    assert not (is_backward and is_inference)
    mode = (
        CompilationMode.BACKWARD
        if is_backward
        else (CompilationMode.INFERENCE if is_inference else CompilationMode.FORWARD)
    )

    return manager.add_function(
        model,
        inputs,
        static_input_idxs,
        stack_traces,
        mode,
        constants,
        placeholders,
        mutated_input_idxs,
    )


class StorageWeakRefWrapper:
    """
    Wrapper around a storage weak ref. Will deallocate it upon expiration if invoked.
    """

    __slots__ = ["ref", "_data_ptr", "extra_ref_check"]

    storage_ref: Optional[StorageWeakRef]

    def __init__(
        self,
        inp: Union[Tensor, UntypedStorage],
        extra_ref_check: Optional[Callable[[], None]] = None,
    ):
        """
        extra_ref_check is an additional check we need to run to check if the
        weak ref has expired. in checking storage use count we assume extra_ref_check
        will hold an additional reference to the storage.
        """
        if isinstance(inp, Tensor):
            stor = inp.untyped_storage()
        else:
            assert isinstance(inp, UntypedStorage)
            stor = inp
        self.ref = StorageWeakRef(stor)
        self._data_ptr = stor.data_ptr()
        self.extra_ref_check = extra_ref_check

    @classmethod
    def from_weakref_and_data_ptr(cls, cdata, data_ptr, extra_ref_check=None):
        instance = cls.__new__(cls)
        instance._data_ptr = data_ptr
        instance.ref = StorageWeakRef.from_weakref(cdata)
        instance.extra_ref_check = extra_ref_check
        return instance

    def __call__(self) -> Optional[StorageWeakRefPointer]:
        if self.expired():
            return None

        return self.ref.cdata

    def swap_weakref(self, cdata):
        self.ref.__del__()
        self.ref.cdata = cdata

    def data_ptr(self) -> int:
        "NB: returns the data ptr even if the storage has expired"
        return self._data_ptr

    def remove_extra_reference(self):
        self.extra_ref_check = None

    def expired(self):
        if self.extra_ref_check is not None and not self.extra_ref_check():
            return False

        # if extra_ref_check is not None we expect an additional reference
        stor_count = torch._C._storage_Use_Count(self.ref.cdata)
        return (stor_count - (self.extra_ref_check is not None)) == 0

    def __repr__(self):
        if self.ref is None or self.ref.expired():
            return f"StorageWeakRefWrapper to {self.data_ptr()}; dead"
        else:
            return f"StorageWeakRefWrapper to {self.data_ptr()}; alive"


def is_live(weak_ref: Optional[StorageWeakRefWrapper]) -> bool:
    return maybe_deref(weak_ref) is not None


def maybe_deref(
    weak_ref: Optional[StorageWeakRefWrapper],
) -> Optional[Tuple[StorageWeakRefPointer, int]]:
    if weak_ref is None:
        return None
    r = weak_ref()
    if r is None:
        return None
    # NB: r.data_ptr() does not necessarily equal weak_ref.data_ptr()
    return r, weak_ref.data_ptr()


@contextlib.contextmanager
def _use_cuda_memory_pool_manager(device, mem_pool, stream):
    """
    Context manager to use cuda graph pool for new allocations. If you use this manager
    all cudagraph tensors in use should be reflected in the allocator or they will be overwritten.
    existing_graph should already have been used in a capture, and the mem_pool must already exist,
    because this manager will not preserve a reference to the pool which keeps it alive.
    """
    torch.cuda.synchronize()
    stream.wait_stream(torch.cuda.current_stream())

    with torch.cuda.stream(stream), torch.device(device):
        torch._C._cuda_beginAllocateCurrentStreamToPool(device, mem_pool)
        try:
            yield
        finally:
            torch._C._cuda_endAllocateCurrentStreamToPool(device, mem_pool)
            torch._C._cuda_releasePool(device, mem_pool)

    torch.cuda.current_stream().wait_stream(stream)


def map_to_ref(t: Optional[Tensor]) -> Optional[StorageWeakRefWrapper]:
    if not isinstance(t, torch.Tensor):
        assert t is None
        return None
    return StorageWeakRefWrapper(t)


# A path index of (depth, offset) indices into a graph that is `depth`` number of nodes from the root
# at graph output offset
PathOutputIndex = Tuple[int, int]

# For each node in the path, for each output, is the output alive
PathLiveness = List[List[bool]]

StackTraces = List[Optional[str]]


class CUDAWarmupNode:
    """
    Simplified Wrapper around A CUDA Model that wraps outputs in storage refs and exposes
    apis to get the live storages in the current chain of warmup.

    A CUDAWarmupNode may have either CUDAGraphNode or CUDAWarmupNode as a parent, but may only have
    CUDAWarmupNode as children, because we cannot record or execute with tensors which do not have stable
    memory addresses.

    CUDAWarmupNode and CUDAGraphNode have a number of differences that make it easier to use separate classes.
    - Much of the CUDAGraphNode logic & initialization is based on the tensor properties of first recording. In the
    first instance of warmup, these are not finalized yet.
    - All Inputs to the RecordedFunction must be copied over to the cuda graph memory pool, this is unnecessary in warmup.
    - CUDAWarmup is only used once and so does not need to optimize as much bookkeeping. It is much simpler.

    NB: this class and CUDAGraphNode need to expose `path_live_weakrefs`, `all_outputs_are_dead`, and
    `self.outputs_weakrefs`, `stack_traces`, and `tensor_weakrefs` for compatibility.
    """

    def __init__(
        self,
        wrapped_function: WrappedFunction,
        parent,
        cuda_graphs_pool: Tuple[int, int],
        existing_cuda_graph: Optional[torch.cuda.CUDAGraph],
        device_index: int,
        stack_traces: Optional[StackTraces],
        stream: torch.cuda.Stream,
        already_warm: bool,
        id: GraphID,
    ):
        self.wrapped_function = wrapped_function
        self.parent = parent
        self.cuda_graphs_pool = cuda_graphs_pool
        self.outputs_weakrefs: List[Optional[StorageWeakRefWrapper]] = []
        self.tensor_weakrefs: List[Optional[TensorWeakRef]] = []
        self.existing_cuda_graph = existing_cuda_graph
        self.has_run = False
        self.device_index = device_index
        self.stack_traces = stack_traces
        self.stream = stream
        self.already_warm = already_warm
        self.id = id

    def run(self, new_inputs):
        assert not self.has_run, "Wrapped function should never be run twice"

        # See: output_is_alias_of_persistent_static_inputs below. We should only be returning freshly created
        # storages in path_live_weakrefs.
        existing_path_data_ptrs = {
            t.data_ptr() for t in self.path_live_weakrefs() if t()
        }

        def get_non_cudagraph_inps():
            non_cudagraph_inps = set()
            for t in itertools.chain(new_inputs, self.wrapped_function.constants):
                if (
                    isinstance(t, torch.Tensor)
                    and t.untyped_storage().data_ptr() not in existing_path_data_ptrs
                ):
                    non_cudagraph_inps.add(t.untyped_storage().data_ptr())
            return non_cudagraph_inps

        non_cudagraph_inps = get_non_cudagraph_inps()

        if config.triton.slow_path_cudagraph_asserts and not self.already_warm:
            refs = list(self.path_live_weakrefs())
            check_memory_pool(self.device_index, self.cuda_graphs_pool, refs)

        with torch.cuda.device(
            self.device_index
        ), disable_conv_cache_emptying(), clear_cublas_manager(), _use_cuda_memory_pool_manager(
            self.device_index, self.cuda_graphs_pool, self.stream
        ), get_history_recording():
            out = self.wrapped_function.model(new_inputs)

        assert len(new_inputs) == 0

        # sdpa returns cpu tensors when not recording cuda graph
        def add_ref(o):
            return (
                o is not None
                and isinstance(o, torch.Tensor)
                and o.is_cuda
                and o.untyped_storage().data_ptr() not in non_cudagraph_inps
                and o.untyped_storage().data_ptr() != 0
            )

        self.outputs_weakrefs.extend(
            [map_to_ref(o) if add_ref(o) else None for o in out]
        )
        self.tensor_weakrefs.extend(
            [TensorWeakRef(o) if add_ref(o) else None for o in out]
        )

        if config.triton.slow_path_cudagraph_asserts and not self.already_warm:
            out_refs = self.path_live_weakrefs()
            new_storages = [
                t for t in out_refs if t.data_ptr() not in non_cudagraph_inps
            ]
            check_memory_pool(self.device_index, self.cuda_graphs_pool, new_storages)

        return out

    @property
    def _path_from_root(self):
        nodes = []
        node = self
        while node:
            nodes.append(node)
            node = node.parent

        yield from reversed(nodes)

    def path_live_weakrefs(self) -> Iterator[StorageWeakRefWrapper]:
        "Returns all live storages weakrefs that created by nodes in this path"
        for node in self._path_from_root:
            for output in node.outputs_weakrefs:
                if is_live(output):
                    yield output

    def all_outputs_are_dead(self):
        return not list(self.path_live_weakrefs())

    def _is_cuda_graph_recorded_tensor(self, t: torch.Tensor):
        for storage_weak_ref in self.path_live_weakrefs():
            if t.untyped_storage().data_ptr() == storage_weak_ref.data_ptr():
                return True
        return False


# Aliases for List that say what the indices denote
InputList = List  # input indexes
OutputList = List  # output indexes
LevelList = List  # levels (distance from root of tree)


class OutputAliasInfo:
    pass


class _UnaliasedStorage(OutputAliasInfo):
    "Singleton to mark that the graph output constructs a new alias or is None"
    pass


UnaliasedStorage = _UnaliasedStorage()


class AliasesPriorGraphOutput(OutputAliasInfo):
    "Marks that the graph output aliases an output of a prior graph"
    __slots__ = ["index"]

    index: PathOutputIndex

    def __init__(self, index: PathOutputIndex):
        assert isinstance(index, tuple)
        self.index = index


class AliasesNewOutput(OutputAliasInfo):
    "Marks that the graph output aliases an index in the new, returned outputs"

    __slots__ = ["index"]

    index: int

    def __init__(self, index):
        assert isinstance(index, int)
        self.index = index


class CUDAGraphNode:
    """
    A single recording of a function into a CUDA Graph. Recordings of CUDA Graphs share a single memory pool
    and are structured into a tree, where there is a single recording that can precede it (parent) and multiple
    subsequent recordings that may follow (children). A node will have no parent if it is the first recording
    in a tree; i.e., when it is first recorded, there are no live tensors from a previous recording which
    would force a dependency.

    On first recording, all of the live tensors in the current CUDA Graph Node path will be
    reflected in the corresponding private pool. On subsequent executions, the caching allocator
    is unaffected when the graph is replayed.

    In order to support recording a subsequent cuda graph recording after execution of this graph,
    we checkpoint the state of the memory pool so that it may later be resumed.

    WrappedFunction should have already been warmed up prior to invocation.

    See [setCheckpointPoolState] for further explanation, as well as
    https://user-images.githubusercontent.com/13564/222815509-374f3400-f83d-4f7d-8fa6-4a092b3250bb.png
    """

    def __init__(
        self,
        wrapped_function: WrappedFunction,
        id: GraphID,
        parent: Optional[CUDAGraphNode],
        inputs: List[Tensor],
        cuda_graphs_pool: Tuple[int, int],
        device_index: int,
        stack_traces: Optional[StackTraces],
        stream: torch.cuda.Stream,
    ):
        assert isinstance(inputs, (list, tuple))

        self.wrapped_function = wrapped_function
        self.id = id
        self.device = device_index
        self.stack_traces = stack_traces
        self.stream = stream

        # if this is a root parent will be None. use weakref to prevent reference cycle
        self._parent = weakref.ref(parent) if parent is not None else None
        # reference to the shared memory pool for the entire cuda graphs tree
        self.cuda_graphs_pool = cuda_graphs_pool

        # A single wrapped function may be recorded multiple times if memory patterns or
        # invariants change from one execution to the next
        self.children: Dict[FunctionID, List[CUDAGraphNode]] = defaultdict(list)

        # StorageWeakRef maintains whether the Storage C++ object remains allocated,
        # not whether the corresponding memory has been deallocated. In order
        # to use them to track memory deallocations we must maintain a single StorageWeakRef
        # for all Storages that reference that memory (even if we are constructing Storages
        # that do not have a deallocator function). We maintain one single storage_cache
        # as we execute any tree path. When we retrieve a storage from the cache we
        # check that it is still alive, and we hash based on observed recording data ptr
        # and storage cdata.

        # we preserve a single reference to executed outputs that is then referenced
        # in children to avoid children having to chase parent pointers in the hot path
        # DO NOT reassign output_weakrefs, only call `clear()`
        # Path is a series of nodes from root to the current node
        self.outputs_weakrefs: OutputList[Optional[StorageWeakRefWrapper]] = []
        self.path_weakrefs: LevelList[OutputList[Optional[StorageWeakRefWrapper]]] = [
            node.outputs_weakrefs for node in self._path_from_root
        ]
        self.path_stacktraces: LevelList[StackTraces] = [
            node.stack_traces for node in self._path_from_root
        ]
        self.tensor_weakrefs: OutputList[Optional[TensorWeakRef]] = []

        # tensors which are outputs of previous graphs in the tree
        self.cudagraph_managed_idxs: List[int] = [
            idx
            for idx, t in enumerate(inputs)
            if isinstance(t, torch.Tensor) and self._is_cuda_graph_recorded_tensor(t)
        ]

        self.static_input_idxs: List[int] = list(
            set(wrapped_function.static_input_idxs) | set(self.cudagraph_managed_idxs)
        )

        self.non_static_input_idx: LevelList[int] = [
            i for i in range(len(inputs)) if i not in self.static_input_idxs
        ]

        self.non_managed_static_input_idxs: LevelList[int] = [
            i
            for i in wrapped_function.static_input_idxs
            if i not in self.cudagraph_managed_idxs
        ]

        self.static_input_data_ptrs: InputList[Optional[int]] = [
            (
                inputs[i].data_ptr()
                if isinstance(inputs[i], torch.Tensor) and i in self.static_input_idxs
                else None
            )
            for i in range(len(inputs))
        ]

        # When we checkpoint, and free generations, we will be manually freeing the outputs
        # of CUDAGraphNodes. We should not be freeing parameters, not do we need to account for
        # their liveness (they are static), so we need to compute which outputs are aliases of
        # parameters. Some static inputs are saved tensors from the forward that die in the backward.
        # Their locations are static but lifetimes are not. We only include the persistent static
        # data ptrs below because the non persistent data ptrs may be outputs of this record and
        # fresh allocations.

        # precompute expanded dims to avoid computing in the hot path
        self.expanded_dims: List[List[int]] = [
            get_expanded_dims(x)
            if isinstance(x, torch.Tensor) and idx not in self.static_input_idxs
            else []
            for idx, x in enumerate(inputs)
        ]

        # For each node in path, which outputs were observed to be live
        # before invoking graph recording, and after graph recording
        self.recorded_liveness_before_graph: LevelList[OutputList[bool]] = []
        self.recorded_liveness_after_graph: LevelList[OutputList[bool]] = []

        # List of Tuples of (depth, output_index) that index into node at depth
        # number of nodes from root and output_index of outputs. Will index into
        # path_weakrefs.
        self.expected_dead_indices_before_graph: List[PathOutputIndex] = []
        self.expected_dead_indices_after_graph: List[PathOutputIndex] = []

        # all live indices after graph recording
        self.live_indices_after_graph: List[PathOutputIndex] = []

        if self.parent is not None:
            previous_liveness = self.parent.recorded_liveness_after_graph
            curr_liveness = self._get_liveness(self.path_weakrefs)

            different_indices = self._get_different_indices(
                previous_liveness, curr_liveness
            )

            self.recorded_liveness_before_graph = curr_liveness
            self.expected_dead_indices_before_graph = different_indices

        recording_inputs = self._allocate_and_copy_recording_inputs(inputs)
        # recording inputs will copy over memory, so we can free non recording inputs
        inputs.clear()
        del inputs

        # graph used for recording model invocation
        self.graph: Optional[torch.cuda.CUDAGraph] = torch.cuda.CUDAGraph()

        # we allocate non-static inputs within the same memory pool as the CUDAGraph
        # which we will record the model with. For memory efficiency, it is important
        # to reclaim the input memory when the inputs are no longer live. To accomplish this,
        # we reconstruct tensors at the correct data pointers of our inputs which are
        # non owning and do not prevent deallocation. On subsequent executions, input values
        # will be copied over to these tensors.
        self.reconstructed_inputs: InputList[Union[Tensor, int]] = [
            self._reconstruct_from_tensor_metadata(self._tensor_metadata(x))
            if isinstance(x, torch.Tensor)
            else x
            for x in recording_inputs
        ]

        # DO THE RECORDING!!!
        # We record the CUDA graph in the constructor of CUDAGraphNode, which
        # gives you what the CPU side compute of the function would do.  We
        # don't throw the recording outputs away: their memory is
        # correctly accounted for in the CUDAGraphs caching allocator.  This
        # means on the very FIRST run of the CUDA graph node, we can directly
        # do more recording, because we have a valid caching allocator state.
        # NB: This relies on run() being called immediately after the
        # constructor, otherwise this optimization would not be valid.

        # initialized below in _record

        self.checkpointed_caching_state: Optional[AllocatorState] = None

        # Output Storage Alias information, can be:
        # - A new, unaliased storage, or the output is None
        # - An alias of an output of a prior graph
        # - An alias of an output already created in the reconstructed outputs
        # This is None if the output in question is an int
        self.output_storage_alias: OutputList[Optional[OutputAliasInfo]] = []

        # is the output Storage unaliased in subsequent outputs, of all subsequent paths
        # if it is, we cached the output tensor and adjust storage liveness tracking to also
        # check if the output tensor does not have an additional python reference.
        # If a descendent node discovers it has an alias of a prior output, then the output
        # will no longer be cached in the ancestor.
        # The large majority of tensors are unaliased, and preserving aliased output tensors would add
        # significant additional complexity with marginal gains
        # The cached tensor outputs are added on the first execution, and cleared whenever we need
        # to do subsequent recording
        self.unaliased_in_all_paths: OutputList[bool] = []
        self.cached_tensor_outputs: OutputList[Optional[Tensor]] = []

        # if an output aliases a static, persistent input then the corresponding Tensor will
        # be set here. These are different than cached tensors, because they are tensors that
        # are aliases of parameters that are always live.
        self.static_output_tensors: OutputList[Optional[Tensor]] = []

        # Cleared after recording
        self.recording_outputs: Optional[
            OutputList[Union[torch.Tensor, int]]
        ] = self._record(wrapped_function.model, recording_inputs)
        self.outputs_metadata: OutputList[Union[Dict[str, Any], int, None]] = []

        # As with inputs, we do not want to keep the outputs permanently alive because that would prevent
        # their memory being reclaimed in subsequent cuda graph recordings. We record the tensor metadata
        # needed to reconstruct instead.
        assert self.recording_outputs is not None
        for out in self.recording_outputs:
            if isinstance(out, torch.Tensor):
                self.outputs_metadata.append(
                    self._tensor_metadata(out, ignore_storage_offset=False)
                )
            else:
                assert isinstance(out, (int, type(None))), type(out)
                self.outputs_metadata.append(out)

        self.graph.replay()

    def _copy_inputs_and_remove_from_src(self, dsts, srcs):
        dst_tensors = []
        src_tensors = []
        for idx in self.non_static_input_idx:
            if not isinstance(srcs[idx], torch.Tensor):
                continue
            expanded_dims = self.expanded_dims[idx]
            dst_tensors.append(index_expanded_dims(dsts[idx], expanded_dims))
            src_tensors.append(index_expanded_dims(srcs[idx], expanded_dims))
            srcs[idx] = None
        # Fails on empty lists
        if dst_tensors:
            torch._foreach_copy_(dst_tensors, src_tensors)

    def check_static_inputs_are_stable(self, new_inputs):
        # avoid checking managed tensor static points since we already checked those in check_invariants
        if not torch._C._tensors_data_ptrs_at_indices_equal(
            new_inputs, self.static_input_data_ptrs, self.non_managed_static_input_idxs
        ):
            # this should error
            static_tensors = [new_inputs[i] for i in self.non_managed_static_input_idxs]
            data_ptrs = [
                self.static_input_data_ptrs[i]
                for i in self.non_managed_static_input_idxs
            ]
            for t, data_ptr in zip(static_tensors, data_ptrs):
                torch._check(
                    t.data_ptr() == data_ptr,
                    lambda: f"static input data pointer changed from {data_ptr} to {t.data_ptr()}",
                )

    def check_static_inputs_are_stable(self, new_inputs):
        # avoid checking managed tensor static points since we already checked those in check_invariants
        if not torch._C._tensors_data_ptrs_at_indices_equal(
            new_inputs, self.static_input_data_ptrs, self.non_managed_static_input_idxs
        ):
            # this should error
            static_tensors = [new_inputs[i] for i in self.non_managed_static_input_idxs]
            data_ptrs = [
                self.static_input_data_ptrs[i]
                for i in self.non_managed_static_input_idxs
            ]
            for t, data_ptr in zip(static_tensors, data_ptrs):
                torch._check(
                    t.data_ptr() == data_ptr,
                    lambda: f"static input data pointer changed from {data_ptr} to {t.data_ptr()}",
                )

    def run_first_inputs(self, new_inputs):
        if config.triton.fast_path_cudagraph_asserts:
            self.debug_check_invariants_before_invocation()

        # graph is already invoked in the __init__
        # inputs are copied over in _allocate_recording_inputs and subsequently cleared
        assert len(new_inputs) == 0
        outputs = self.recording_outputs
        self.recording_outputs = None
        return outputs

    def run(self, new_inputs):
        self.check_static_inputs_are_stable(new_inputs)
<<<<<<< HEAD

        for idx in self.non_static_input_idx:
            if not isinstance(new_inputs[idx], torch.Tensor):
                continue

            # non-static input, need to copy it into CUDA graph
            self._copy_input(idx, self.reconstructed_inputs[idx], new_inputs[idx])
=======
>>>>>>> f34905f6

        self._copy_inputs_and_remove_from_src(self.reconstructed_inputs, new_inputs)
        new_inputs.clear()

        self.run_graph()

        outputs = self.reconstruct_outputs()

        if config.triton.fast_path_cudagraph_asserts:
            self.debug_check_invariants_after_invocation()
<<<<<<< HEAD
=======

        if config.triton.force_cudagraph_sync:
            torch.cuda.synchronize()
>>>>>>> f34905f6

        return outputs

    def reconstruct_outputs(self):
        "Reconstruct output tensors according to their saved metadata and alias information"

        # Cached tensors will not yet be set on the first execution
        # They are also cleared in checkpointing, so if we checkpoint this node
        # and then execute it again we will need to repopulate cached tensors
        if not self.cached_tensor_outputs:
            self._initialize_cached_tensors()

        outputs: List[Optional[Union[int, torch.Tensor]]] = []

        for i, (storage_info, metadata) in enumerate(
            zip(self.output_storage_alias, self.outputs_metadata)
        ):
            if not isinstance(metadata, dict):  # tensor metadata
                assert isinstance(metadata, (int, type(None)))
                outputs.append(metadata)
                continue

            cached_t = self.cached_tensor_outputs[i]
            if cached_t is not None:
                # No need to update weakrefs, already correctly initialized
                outputs.append(cached_t)
                continue

            static_t = self.static_output_tensors[i]
            if static_t is not None:
                assert self.outputs_weakrefs[i] is None
                outputs.append(static_t)
                continue

            storage = self.prepare_alias_info_for_tensor_construction(
                storage_info, metadata
            )

            if isinstance(storage, UntypedStorage) or storage is None:
                out = self._reconstruct_from_tensor_metadata(metadata, storage)
            else:
                assert isinstance(storage, int)
                out = self._reconstruct_from_tensor_metadata(
                    metadata, cast(torch.Tensor, outputs[storage]).untyped_storage()
                )

            outputs.append(out)
            w = self.outputs_weakrefs[i]
            assert w is not None
            w.swap_weakref(out.untyped_storage()._weak_ref())

        return outputs

    def prepare_alias_info_for_tensor_construction(
        self,
        out_alias_info: Optional[OutputAliasInfo],
        metadata: Union[Dict[str, Any], int, None],
    ) -> Union[UntypedStorage, None, int]:
        if (
            isinstance(metadata, (int, type(None)))
            or out_alias_info is UnaliasedStorage
        ):
            return None

        if isinstance(out_alias_info, AliasesPriorGraphOutput):
            depth, existing_output_index = out_alias_info.index
            ref = self.path_weakrefs[depth][existing_output_index]
            assert ref is not None
            return torch.UntypedStorage._new_with_weak_ptr(ref())

        assert isinstance(out_alias_info, AliasesNewOutput)
        return out_alias_info.index

    def prepare_storages_for_construction(
        self,
    ) -> List[Union[UntypedStorage, None, int]]:
        output_storages = []
        for output_storage_alias, metadata in zip(
            self.output_storage_alias, self.outputs_metadata
        ):
            output_storages.append(
                self.prepare_alias_info_for_tensor_construction(
                    output_storage_alias, metadata
                )
            )

        return output_storages

    def run_graph(self):
        assert self.graph is not None
        self.graph.replay()

    def all_outputs_are_dead(self):
        "All outputs of the path from this node to its root are dead"
        for depth, output_index in self.live_indices_after_graph:
            if is_live(self.path_weakrefs[depth][output_index]):
                return False
        return True

    def _record(self, model, inputs):
        "Record the model"

        def static_input_iter():
            for i in self.wrapped_function.static_input_idxs:
                if isinstance(
                    inputs[i], torch.Tensor
                ) and not self._is_cuda_graph_recorded_tensor(inputs[i]):
                    yield inputs[i]

        # see: output_is_alias_of_persistent_static_inputs above
        static_input_persistent_storage_ptrs: Dict[int, StorageWeakRefWrapper] = {
            inp.untyped_storage().data_ptr(): StorageWeakRefWrapper(inp)
            for inp in itertools.chain(
                static_input_iter(), self.wrapped_function.constants
            )
        }

        if config.triton.slow_path_cudagraph_asserts:
            # need to use parent live weakrefs because live_indices isnt set yet
            memory = (
                [] if self.parent is None else list(self.parent.path_live_weakrefs())
            )
            memory += [
                StorageWeakRefWrapper(elem)
                for i, elem in enumerate(inputs)
                if isinstance(elem, torch.Tensor)
                and i not in self.wrapped_function.static_input_idxs
                and elem.untyped_storage().data_ptr() != 0
            ]
            check_memory_pool(self.device, self.cuda_graphs_pool, memory)

        with preserve_rng_state(), torch.cuda.device(
            self.device
        ), clear_cublas_manager(), torch.cuda.graph(
            self.graph,
            stream=self.stream,
            pool=self.cuda_graphs_pool,
            capture_error_mode="thread_local",
        ), get_history_recording():
            static_outputs = model(inputs)

        # running model should reclaim memory
        assert len(inputs) == 0

        if not isinstance(static_outputs, (list, tuple)):
            static_outputs = (static_outputs,)

        self._add_first_outputs(static_outputs, static_input_persistent_storage_ptrs)

        return static_outputs

    def _add_first_outputs(
        self,
        outputs,
        static_input_persistent_storage_ptrs: Dict[int, StorageWeakRefWrapper],
    ):
        "Add the outputs from the first invocation of the node and set up metadata"

        # getting liveness before we have added the outputs to path, so the length
        # of the two lists is equal
        prev_liveness = self.recorded_liveness_before_graph
        curr_liveness = self._get_liveness(self.path_weakrefs)

        delta = self._get_different_indices(prev_liveness, curr_liveness)
        self.expected_dead_indices_after_graph = delta

        assert len(self.outputs_weakrefs) == 0
        # index from data pointer to index in outputs
        output_new_storages_index: Dict[StorageDataPtr, int] = {}

        self.unaliased_in_all_paths = [False for _ in range(len(outputs))]
        self.static_output_tensors = [None for _ in range(len(outputs))]

        for i, o in enumerate(outputs):
            if o is None or not isinstance(o, torch.Tensor):
                self.output_storage_alias.append(UnaliasedStorage)
                continue

            torch._check(
                o.is_cuda or o.untyped_storage().data_ptr() == 0,
                lambda: (
                    "Expected all cuda outputs in cuda graph recording. Non cuda output "
                    f"from {self.stack_traces[i] if self.stack_traces else '(unknown)'}"
                ),
            ),

            ref = static_input_persistent_storage_ptrs.get(
                o.untyped_storage().data_ptr(), None
            )
            # also treat empty storages as static outputs because we do not need to manage their lifetime
            # and they should not participate in checkpointing
            is_empty_storage = o.untyped_storage().data_ptr() == 0
            if (ref and ref() is not None) or is_empty_storage:
                self.output_storage_alias.append(None)
                self.static_output_tensors[i] = o
                continue

            path_ref = self._is_alias_of_live_recorded_tensor(o)
            if path_ref is not None:
                self._mark_prior_graph_output_as_aliased(path_ref)
                self.output_storage_alias.append(AliasesPriorGraphOutput(path_ref))
                continue

            if o.untyped_storage().data_ptr() in output_new_storages_index:
                index = output_new_storages_index[o.untyped_storage().data_ptr()]
                self.unaliased_in_all_paths[index] = False
                self.output_storage_alias.append(AliasesNewOutput(index))
                continue

            output_new_storages_index[o.untyped_storage().data_ptr()] = i
            self.output_storage_alias.append(UnaliasedStorage)
            self.unaliased_in_all_paths[i] = True

        if self.stack_traces is None:
            self.stack_traces = [None for _ in range(len(outputs))]
        else:
            assert len(self.stack_traces) == len(
                outputs
            ), "Wrong number of stack traces passed in"

        assert not self.outputs_weakrefs
        for out, static_output_tensor in zip(outputs, self.static_output_tensors):
            if not isinstance(out, torch.Tensor) or static_output_tensor is not None:
                self.outputs_weakrefs.append(None)
                self.tensor_weakrefs.append(None)
            else:
                self.outputs_weakrefs.append(StorageWeakRefWrapper(out))
                self.tensor_weakrefs.append(TensorWeakRef(out))

        self.recorded_liveness_after_graph = self._get_liveness(self.path_weakrefs)
        self.checkpointed_caching_state = torch._C._cuda_getCheckpointState(
            self.device, self.cuda_graphs_pool
        )

        # now, get liveness with outputs added
        for depth in range(len(self.path_weakrefs)):
            for output_index in range(len(self.path_weakrefs[depth])):
                if is_live(self.path_weakrefs[depth][output_index]):
                    self.live_indices_after_graph.append((depth, output_index))

        self.debug_check_invariants_after_invocation()
        if config.triton.slow_path_cudagraph_asserts:
            check_memory_pool(
                self.device, self.cuda_graphs_pool, list(self.path_live_weakrefs())
            )

    def _mark_prior_graph_output_as_aliased(self, index: PathOutputIndex):
        "Remove a graph output from the unaliased, cached tensors in an ancestor node"
        depth, output_index = index
        node = list(self._path_from_root)[depth]
        node.unaliased_in_all_paths[output_index] = False
        x = self.path_weakrefs[depth][output_index]
        assert x is not None
        x.remove_extra_reference()

    def _initialize_cached_tensors(self):
        # we should not be clearing output_weakrefs, and they should be set in the first
        # record run
        assert len(self.outputs_weakrefs) == len(self.outputs_metadata)

        for i, (storage_info, metadata, make_cached) in enumerate(
            zip(
                self.output_storage_alias,
                self.outputs_metadata,
                self.unaliased_in_all_paths,
            )
        ):
            if not make_cached:
                self.cached_tensor_outputs.append(None)
                continue

            assert storage_info is UnaliasedStorage
            assert isinstance(metadata, dict)
            s = self.create_storage(metadata)
            out = self._reconstruct_from_tensor_metadata(metadata, storage=s)

            # XXX: let autograd know that there will be an additional reference to the tensor
            # that can be ignored when deciding whether to do gradient buffer inplacing.
            # Otherwise, inplacing could differ between tracing and subsequent execution.
            # For some models we tested this led to inputs no longer being in cudagraph pools,
            # leading to spurious re-recordings.
            # It also tells AMP cache that even though the tensor impls cannot be cached
            # in dtype conversions.

            torch._C._add_cached_tensor(out)

            self_ref = weakref.ref(self)

            # one reference in our array, and calling sys.getrefcount bumps the refcount by one
            def check_refcount(i):
                self_loc = self_ref()
                if self_loc is None:
                    return False
                return self_loc.get_output_refcount(i) == 2

            check = functools.partial(check_refcount, i=i)

            self.outputs_weakrefs[i] = StorageWeakRefWrapper(out, extra_ref_check=check)
            self.cached_tensor_outputs.append(out)

    def get_output_refcount(self, index):
        return sys.getrefcount(self.cached_tensor_outputs[index])

    @property
    def parent(self):
        "unwraps the weakref to _parent"
        return self._parent() if self._parent is not None else None

    @property
    def _path_to_root(self):
        "Returns all nodes in the path starting at self and ending at root"
        node = self
        while node:
            yield node
            node = node.parent

    @property
    def _path_from_root(self):
        "Returns all nodes in the path starting at the root and ending at self"
        nodes = reversed(list(self._path_to_root))
        yield from nodes

    def _is_cuda_graph_recorded_tensor(self, t: torch.Tensor):
        "Is this tensor an output of a node in this path"
        for output_refs in self.path_weakrefs:
            for storage_weak_ref in output_refs:
                if storage_weak_ref is None:
                    continue
                # don't need to check liveness of storage since the cuda graph managed
                # memory is never released.
                data_ptr = storage_weak_ref.data_ptr()
                if t.untyped_storage().data_ptr() == data_ptr:
                    return True

        return False

    def _is_alias_of_live_recorded_tensor(
        self, t: torch.Tensor
    ) -> Optional[PathOutputIndex]:
        for depth, output_refs in enumerate(self.path_weakrefs):
            for output_index, storage_ref in enumerate(output_refs):
                if (storage_and_ptr := maybe_deref(storage_ref)) is not None:
                    storage, ptr = storage_and_ptr
                    if ptr == t.untyped_storage().data_ptr():
                        return (depth, output_index)

        return None

    @staticmethod
    def _check_liveness(
        indices: List[PathOutputIndex],
        output_refs: List[List[Optional[StorageWeakRefWrapper]]],
    ):
        "Check that all of the indices specified are dead references"
        for depth, output_index in indices:
            w = output_refs[depth][output_index]
            assert w is not None
            if w() is not None:
                return False
        return True

    def add_child(self, function_id: FunctionID, node: CUDAGraphNode):
        "Adds node as a a child of self"
        self.children[function_id].append(node)

    @staticmethod
    def _get_different_indices(
        prev: List[List[bool]], curr: List[List[bool]]
    ) -> List[PathOutputIndex]:
        "Find indices where the two lists differ."
        dead_indices = []
        assert len(prev) <= len(curr)
        for i, (outputs1, outputs2) in enumerate(zip(prev, curr)):
            assert len(outputs1) == len(outputs2)
            for j, (output1, output2) in enumerate(zip(outputs1, outputs2)):
                if output1 != output2:
                    dead_indices.append((i, j))

        return dead_indices

    @staticmethod
    def _get_liveness(
        weakrefs: List[List[Optional[StorageWeakRefWrapper]]],
    ) -> List[List[bool]]:
        "Maps weakrefs to true if the reference is alive and false otherwise"
        if len(weakrefs) == 0:
            return []

        return [pytree.tree_map(is_live, outputs) for outputs in weakrefs]

    def debug_assert_invariants(
        self, expected_liveness: List[List[bool]], newly_dead: List[PathOutputIndex]
    ):
        if not config.triton.fast_path_cudagraph_asserts:
            return

        for i, node in enumerate(self._path_from_root):
            assert self.path_weakrefs[i] is node.outputs_weakrefs

        nodes = list(self._path_from_root)

        live_blocks = get_block_addrs(self.cuda_graphs_pool)

        live_storage_data_ptrs = set()
        live_storage_weak_ptrs = set()

        for depth, outputs_liveness in enumerate(expected_liveness):
            for output_idx, output_liveness in enumerate(outputs_liveness):
                # tensor can die early, but it can't be alive when it should be dead
                w = self.path_weakrefs[depth][output_idx]
                if (stor_weak_ptr_and_data_ptr := maybe_deref(w)) is not None:
                    assert output_liveness
                    stor_weak_ptr, stor_data_ptr = stor_weak_ptr_and_data_ptr
                    assert (stor_data_ptr in live_storage_data_ptrs) == (
                        stor_weak_ptr in live_storage_weak_ptrs
                    )
                    live_storage_data_ptrs.add(stor_data_ptr)
                    live_storage_weak_ptrs.add(stor_weak_ptr)

                    is_persistent_alias = (
                        nodes[depth].static_output_tensors[output_idx] is not None
                    )

                    if is_persistent_alias:
                        assert stor_data_ptr not in live_blocks

        for depth, output_index in newly_dead:
            assert not is_live(self.path_weakrefs[depth][output_index])

    def debug_check_invariants_before_invocation(self):
        self.debug_assert_invariants(
            self.recorded_liveness_before_graph, self.expected_dead_indices_before_graph
        )

    def debug_check_invariants_after_invocation(self):
        self.debug_assert_invariants(
            self.recorded_liveness_before_graph, self.expected_dead_indices_after_graph
        )

    def data_ptrs_dead_since_invocation(self) -> List[int]:
        """
        Since this node was invoked, return data ptrs of all tensor outputs that have died
        in the current executing tree path.
        """
        curr_liveness = self._get_liveness(self.path_weakrefs)
        _get_different_indices = self._get_different_indices(
            self.recorded_liveness_after_graph, curr_liveness
        )

        path = list(self._path_from_root)
        ptrs_to_deallocate = []
        for depth, output_index in _get_different_indices:
            ptrs_to_deallocate.append(
                path[depth].outputs_metadata[output_index]["data_ptr"]
            )

        return ptrs_to_deallocate

    def path_live_weakrefs(self) -> Iterator[StorageWeakRefWrapper]:
        for i, j in self.live_indices_after_graph:
            out = self.path_weakrefs[i][j]
            if out is not None and is_live(out):
                yield out

    def remove_node_cached_tensors(self):
        for t in self.cached_tensor_outputs:
            if t is not None:
                torch._C._remove_cached_tensor(t)
        self.cached_tensor_outputs.clear()

        for i, unaliased in enumerate(self.unaliased_in_all_paths):
            if unaliased:
                n = self.outputs_weakrefs[i]
                assert n is not None
                n.remove_extra_reference()

    def remove_path_cached_tensors(self):
        for node in self._path_from_root:
            node.remove_node_cached_tensors()

    def clear_path_state(self):
        "Clear the path state in this current executing node"
        # this doesnt actually do anything right now, leaving it as placeholder
        pass

    @staticmethod
    def _tensor_metadata(x, ignore_storage_offset=True):
        assert isinstance(x, torch.Tensor)
        # We ignore the storage offset for inputs, but not for outputs
        # TODO: - should we make the storage resizable ?
        return {
            "nbytes": x.untyped_storage().nbytes(),
            "data_ptr": x.untyped_storage().data_ptr(),
            "size": x.shape,
            "stride": x.stride(),
            "dtype": x.dtype,
            "device": x.device,
            "storage_offset": x.storage_offset() if not ignore_storage_offset else 0,
        }

    def _reconstruct_from_tensor_metadata(
        self, metadata: Dict[str, Any], storage=None
    ) -> Tensor:
        s = self.create_storage(metadata) if storage is None else storage
        return torch._C._construct_CUDA_Tensor_From_Storage_And_Metadata(metadata, s)

    def create_storage(self, metadata):
        return torch._C._construct_storage_from_data_pointer(
            metadata["data_ptr"], metadata["device"], metadata["nbytes"]
        )

    def _allocate_and_copy_recording_inputs(
        self, inputs
    ) -> List[Union[torch.Tensor, int]]:
        """
        Allocate inputs for non static, non cudagraph managraphed managed tensors in the memory pool
        and copy over the tensor values.
        """

        torch.cuda.synchronize()
        self.stream.wait_stream(torch.cuda.current_stream())
        recording_inputs: List[Union[Tensor, int]] = []

        with warnings.catch_warnings(record=True), torch.cuda.device(
            self.device
        ), _use_cuda_memory_pool_manager(
            self.device,
            mem_pool=self.cuda_graphs_pool,
            stream=self.stream,
        ):
            for i, inp in enumerate(inputs):
                if not isinstance(inp, torch.Tensor):
                    assert isinstance(inp, int)
                    recording_inputs.append(inp)
                elif i not in self.static_input_idxs:
                    # static_input does an allocation!
                    recording_inputs.append(static_input(inp))
                else:
                    recording_inputs.append(inp)

            self._copy_inputs_and_remove_from_src(recording_inputs, inputs)

        return recording_inputs

    def check_invariants(self, inputs: List[Tensor]) -> bool:
        """
        Checks if this node can be run. The same pattern of tensor liveness and tensors
        managed in the cudagraph private pool must remain stable.
        """

        # previously managed data pointers remain stable
        # this is on the hot path so moved to C++. equivalent to:
        # return all(t.data_ptr() == data_ptr for (t, data_ptr) in zip(tensors, data_ptrs))
        if not torch._C._tensors_data_ptrs_at_indices_equal(
            inputs, self.static_input_data_ptrs, self.cudagraph_managed_idxs
        ):
            return False

        if not self._check_liveness(
            self.expected_dead_indices_before_graph, self.path_weakrefs
        ):
            return False

        # the cudagraph managed tensors which died upon recording must also die upon
        # this invocation. it is too late to check after we've replayed the graph,
        # because we would have already written over their memory.
        for idx in self.cudagraph_managed_idxs:
            inputs[idx] = None  # type: ignore[call-overload]

        torch._check(
            self._check_liveness(
                self.expected_dead_indices_after_graph, self.path_weakrefs
            ),
            lambda: "TODO: graph recording observed an input tensor deallocate during graph "
            " recording that did not occur during replay. Please file an issue.",
        )
        return True

    def num_descendants(self) -> int:
        "Total number of descendents of this node"
        num_desc = 0
        for children in self.children.values():
            for child in children:
                num_desc += 1
                num_desc += child.num_descendants()
        return num_desc


def get_cudagraph_segments(pool_id):
    segments = torch.cuda.memory_snapshot()
    return [segment for segment in segments if segment["segment_pool_id"] == pool_id]


def get_block_addrs(pool_id, live_only=True):
    blocks = []

    for segment in get_cudagraph_segments(pool_id):
        addr = segment["address"]
        for block in segment["blocks"]:
            if block["state"] == "active_allocated" or not live_only:
                blocks.append(addr)

            addr += block["size"]

    return blocks


def format_tb(frames):
    formatted_traceback = []

    for entry in frames:
        formatted_traceback.append(
            traceback.FrameSummary(entry["filename"], entry["line"], entry["name"])
        )

    return "".join(traceback.format_list(formatted_traceback))


def check_memory_pool(device, pool_id, live_storages_ptrs: List[StorageWeakRefWrapper]):
    assert all(
        isinstance(elem, StorageWeakRefWrapper) for elem in live_storages_ptrs
    )  # noqa: C419
    unique_storages = {stor.data_ptr() for stor in live_storages_ptrs if stor()}

    # check if there is a divergence first, then do the expensive snapshot call after
    # we know it will error
    if torch._C._cuda_checkPoolLiveAllocations(device, pool_id, unique_storages):
        return

    # at this point we are past the fast-path. we have seen rare cases where a dead tensor is dead,
    # but hasn't been gc'd yet, and gives false positive for allocated_not_in_live_storages
    gc.collect()

    segments = get_cudagraph_segments(pool_id)

    allocated_not_in_live_storages = {}

    for segment in segments:
        addr = segment["address"]
        for block in segment["blocks"]:
            if block["state"] == "active_allocated":
                if addr not in unique_storages:
                    allocated_not_in_live_storages[addr] = block
                else:
                    unique_storages.remove(addr)

            addr += block["size"]

    torch._check(
        len(unique_storages) == 0,
        lambda: f"These storage data ptrs are not allocated in pool {pool_id} but should be {unique_storages}",
    )

    if allocated_not_in_live_storages != 0:
        formatted = []
        for dp, block in allocated_not_in_live_storages.items():
            trace = format_tb(block.get("frames", []))
            formatted.append(f"Data Pointer: {dp}, history: \n{trace}")
        formatted_s = "\n".join(formatted)
        msg = (
            f"These live storage data ptrs are in the cudagraph pool but not "
            f"accounted for as an output of cudagraph trees: \n\n{formatted_s}"
        )
        raise RuntimeError(msg)


class ExecutionState(Enum):
    """
    Represents the state of the CUDAGraph Tree. Will be None if there is no live current memory allocated
    in the cuda graph pool. Otherwise will reflect the state of the most recently executed node.
    """

    NONE = auto()
    WARMUP = auto()
    RECORDING = auto()
    EXECUTION = auto()


class CompilationMode(Enum):
    FORWARD = auto()
    BACKWARD = auto()
    INFERENCE = auto()


class CUDAGraphTreeManager:
    """
    Groups individual recordings or executions of cuda graphs into a tree of recordings,
    and checks required invariants, and manages warmups of graphs.

    When graphs are recorded in the same tree, it enforces subsequent execution
    to follow the same order and have the same output tensor livespans. To remove
    unnecessary coupling of cuda graphs (and additional imposed invariants),
    the tree manager will end a currently recording tree whenever it is valid - when
    the memory pool no longer has any live allocations.

    We ignore outputs from a previous generation that correspond to prior model outputs.
    Currently this is hardcoded `GenerationTracker.generation` tracked in torch dynamo.
    # TODO: make generation increment configurable, warn on overwrite.

    We run graph warmups in the cudagraph memory pool and return the result on the first invocation
    of a function. For many models it is important to reclaim activations as you run the backward.
    If we were to warm up the model and keep an extra copy of the inputs around to subsequently
    use for recording, we would incur a memory penalty. Additionally, if we are part way through training
    your model and need to recompile, memory will be allocated to the cuda graph pool, so we run this
    warmup run in the cuda graph memory pool. As for recording, warm up needs the state of live tensors
    to be accurately reflected so we checkpoint the allocator state if we need to warm up following graph
    replay.
    """

    def __init__(self, device_index: int):
        # roots are functions which have no dependencies on an other node. I.e.,
        # when they are first invoked, none of their inputs are outputs are outputs
        # of another node, nor are there any live outputs of another node whose
        # liveness would create a dependency.
        self.roots: Dict[FunctionID, List[CUDAGraphNode]] = defaultdict(list)

        # mapping from function id to wrapped function
        self.ids_to_funcs: Dict[FunctionID, WrappedFunction] = {}

        self.ids_to_stack_traces: Dict[FunctionID, StackTraces] = {}

        self.warmed_up_functions: Set[FunctionID] = set()
        # if we fail to increment generation, and are stuck warming up,
        # only warn on each function once
        self.warned_functions: Set[FunctionID] = set()
        torch._C._set_cached_tensors_enabled(True)

        # warn only once if a function mutates inputs
        self.warned_mutation: Set[FunctionID] = set()

        # NB: cuda caching allocator will remember the stream a segment is allocated to
        # and only allocate that segment to the same stream. we need to use a single stream
        # for all allocations to the memory pool, otherwise the allocations to separate streams
        # will not be reused; separate recordings would have use the same memory pool, but not
        # the same memory.

        with torch.cuda.device(device_index):
            torch.cuda.synchronize()
            self.stream = torch.cuda.Stream()
            self.stream.wait_stream(torch.cuda.current_stream())

            # Keeps Memory Pool Alive
            self.graph: Optional[torch.cuda.CUDAGraph] = torch.cuda.CUDAGraph()
            self.cuda_graphs_thread_pool = torch.cuda.graph_pool_handle()

            with warnings.catch_warnings(record=True), torch.cuda.graph(
                self.graph,
                pool=self.cuda_graphs_thread_pool,
                stream=self.stream,
                capture_error_mode="thread_local",
            ):
                pass

        self.graph_counter = itertools.count(0)
        self.func_counter = itertools.count(0)

        # mapping from graph_id to (function id to mutation type hint) since we are
        # specializing on a particular combination of Parent Node -> Function ID.
        self.non_cudagraph_managed_mutation_hint: Dict[
            Optional[GraphID], Dict[FunctionID, bool]
        ] = defaultdict(dict)
        self.warmup_node_counter = itertools.count(start=-1, step=-1)

        # whether we the current node is in a state of warmup, recording, execution. If
        # there is no current node the state will be ExecutionState.None.
        self.path_state = ExecutionState.NONE
        self.device_index = device_index

        # the most recently invoked cudagraph wrapping of a function. Will be None
        # when there is no output from a previous recording or execution whose memory
        # we need to respect in the cuda caching allocation. If you incremented generation,
        # this will also be none, as ignore those allocations.
        self.current_node: Optional[CUDAGraphNode] = None

        # current generation of cudagraph invocations. when torch.compile is run
        # we increment the current generation. are willing to ignore live outputs
        # of a previous generation in checking liveness.
        self.current_gen: int = -1

        # number of instances we are in execution and failed to match to an
        # existing child
        self.debug_fail_counter = 0
        # number of instances we had to checkpoint the function
        self.debug_checkpointing_counter = 0

        self.id_to_mode: Dict[FunctionID, CompilationMode] = {}

        # Note: [Backward Generation Handling]
        # We generally perform a sequence of forward executions followed by backward executions.
        # If multiple torch.compile wrapped forwards are executed with their backwards pending,
        # we should not disregard the outputs from a prior torch.compile since the entire training
        # loop hasn't completed.  Occasionally, a backward pass corresponding to a forward pass may
        # not be executed, so we cannot wait for all pending forward pass backward completions, so
        # we cannot wait for all backwards to have been invoked. Instead we wait for a single backward
        # invocation. Triggering a backward pass typically doesn't lead to another torch.compile
        # invocation, making it less likely for the generation to increase between multiple
        # backward calls. The following use case is covered by this approach:
        # mod1 = torch.compile(...)
        # mod2 = torch.compile(...)
        # mod2(mod1(x)).sum().backward()

        self.running_forwards_with_pending_backwards = False

    def run(self, new_inputs: List[Tensor], function_id: FunctionID):
        assert self.graph is not None, "Running CUDAGraph after shutdown"
        out = self._run(new_inputs, function_id)

        # The forwards are only pending following invocation, not before
        mode = self.id_to_mode[function_id]
        if mode == CompilationMode.FORWARD:
            self.running_forwards_with_pending_backwards = True
        elif mode == CompilationMode.BACKWARD:
            self.running_forwards_with_pending_backwards = False

        return out

    def set_to_running_backward(self):
        self.running_forwards_with_pending_backwards = False

    def _get_cuda_graph_recorded_tensor_checker(self) -> Callable[[Tensor], bool]:
        return (
            self.current_node._is_cuda_graph_recorded_tensor
            if isinstance(self.current_node, (CUDAGraphNode, CUDAWarmupNode))
            else lambda _: False
        )

    def new_warmup_node_id(self) -> GraphID:
        return GraphID(next(self.warmup_node_counter))

    def _update_non_cudagraph_managed_mutation(
        self, function_id: FunctionID, inputs: List[Tensor]
    ):
        node_id = self._get_node_id()
        if has_mutation_str := check_for_mutation(
            self.ids_to_funcs[function_id],
            inputs,
            self._get_cuda_graph_recorded_tensor_checker(),
        ):
            self.non_cudagraph_managed_mutation_hint[node_id][function_id] = True
            # warn once per function_id
            if function_id in self.warned_mutation:
                return
            self.warned_mutation.add(function_id)
            perf_hint_log.warning(has_mutation_str)
        else:
            self.non_cudagraph_managed_mutation_hint[node_id][function_id] = False

    def _get_node_id(self) -> Optional[GraphID]:
        if self.current_node is None:
            return None
        elif isinstance(self.current_node, (CUDAGraphNode, CUDAWarmupNode)):
            return self.current_node.id
        else:
            raise RuntimeError(f"Unknown node type {type(self.current_node)}")

    def _run(self, new_inputs: List[Tensor], function_id: FunctionID):
        # we will try to end the current execution lazily, since
        # we dont want to do unnecessary checking of the existing outputs
        # on the hot path, but both recording and warmup only happen once
        # so we check up front
        if self.in_recording:
            self.try_end_curr_recording(function_id)

        if self.in_warmup:
            self.try_end_curr_warmup(function_id)

        node_id = self._get_node_id()
        if function_id not in self.non_cudagraph_managed_mutation_hint[node_id]:
            self._update_non_cudagraph_managed_mutation(function_id, new_inputs)

        # Early exit if the function mutates inputs which are neither parameters/buffers nor
        # cudagraph recorded tensors. This check should happen after `try_end_curr_recording`
        # and `try_end_curr_warmup` which may change self.current_node.
        if self.non_cudagraph_managed_mutation_hint[node_id][function_id]:
            return self.ids_to_funcs[function_id].model(new_inputs)

        # warming up a function and subsequentally recording may use different memory addresses
        # because both depend on the state of the caching allocator. if we warm up graph A,
        # then warm up graph B and make more allocations, the subsequent recording of A will not
        # necessarily use the same addresses as in the warm up. Thus any warm up of a node can only
        # be followed by warm up runs.
        if (
            (
                not (
                    function_id in self.warmed_up_functions
                    or config.triton.skip_cudagraph_warmup
                )
            )
            or self.in_warmup
            or config.triton.force_cudagraphs_warmup
        ):
            # If we are in the middle of executing cuda graphs, then we need to checkpoint memory state.
            # Both Recording and Warmup will be reflected in the allocator and dont need changes
            if self.path_state == ExecutionState.EXECUTION:
                self.apply_checkpoint_execution_state_in_allocator()

            return self.run_eager(new_inputs, function_id)

        child_nodes = (
            self.roots if self.current_node is None else self.current_node.children
        )

        if not self.in_recording:
            for child in child_nodes[function_id]:
                # here we are checking memory consistency between recording and execution,
                # as well as things like stability of tensor locations, etc
                # and other
                if child.check_invariants(new_inputs):
                    return self.execute_node(child, new_inputs)

            # now that we know the new function can't be run as a child of the
            # current node, if it is a root, try to end the current execution.
            # as noted above, we want to do this lazily to avoid having to
            # check all existing outputs
            if self.current_node is not None and function_id in self.roots:
                self.try_end_curr_execution()

                # run again to hit the root matching case which must succeed
                if self.current_node is None:
                    return self.run(new_inputs, function_id)

            if len(self.ids_to_funcs[function_id].mutated_input_idxs) > 0:
                self._update_non_cudagraph_managed_mutation(function_id, new_inputs)
                if self.non_cudagraph_managed_mutation_hint[self._get_node_id()][
                    function_id
                ]:
                    return self.ids_to_funcs[function_id].model(new_inputs)

            # at this point, we necessarily will do a new recording
            self.debug_fail_counter += 1

            self.try_end_curr_execution()
            if self.current_node is not None:
                self.apply_checkpoint_execution_state_in_allocator()

        # now, we are in a recording state !
        return self.record_function(new_inputs, function_id)

    def shutdown(self):
        """
        Remove all cached tensors in all nodes. Because cached tensors can hold gradients which in turn
        might reference a backward which invokes a CUDA Graph Node, we have to manually clear them on shutdown
        to avoid a reference cycle.
        """
        nodes = []
        for roots in self.roots.values():
            nodes.extend(roots)

        while nodes:
            node = nodes.pop()
            for children in node.children.values():
                nodes.extend(children)
            node.remove_node_cached_tensors()
            node.graph = None

        self.graph = None
        self.roots = None  # type: ignore[assignment]
        self.current_node = None

    def record_function(self, new_inputs, function_id) -> List[Optional[Tensor]]:
        graph_id = self.new_graph_id()
        log.debug(
            "Recording function %d of graph recording id %d",
            function_id.id,
            graph_id.id,
        )
        torch.cuda.synchronize()
        node = CUDAGraphNode(
            self.ids_to_funcs[function_id],
            graph_id,
            self.current_node,
            new_inputs,
            self.cuda_graphs_thread_pool,
            self.device_index,
            self.ids_to_stack_traces[function_id],
            self.stream,
        )
        if self.current_node is None:
            self.roots[function_id].append(node)
        else:
            self.current_node.add_child(function_id, node)
        self.current_node = node
        self.path_state = ExecutionState.RECORDING
        self.update_generation()
        torch.cuda.synchronize()
        return node.run_first_inputs(new_inputs)

    def execute_node(self, node: CUDAGraphNode, new_inputs) -> List[Optional[Tensor]]:
        self.current_node = node
        self.path_state = ExecutionState.EXECUTION
        self.update_generation()
        return node.run(new_inputs)

    def run_eager(self, new_inputs, function_id: FunctionID):
        # this is only stored on current node, because when we start a new path,
        # we will deallocate it
        already_warm = function_id in self.warmed_up_functions
        if not already_warm:
            log.debug("Running warmup of function %d", function_id.id)
        else:
            log.debug(
                "Running eager of function %d because ancestor needed to warm up",
                function_id.id,
            )
        self.warmed_up_functions.add(function_id)
        node = CUDAWarmupNode(
            self.ids_to_funcs[function_id],
            self.current_node,
            self.cuda_graphs_thread_pool,
            self.graph,
            self.device_index,
            self.ids_to_stack_traces[function_id],
            self.stream,
            already_warm,
            self.new_warmup_node_id(),
        )
        self.current_node = node
        self.path_state = ExecutionState.WARMUP
        self.update_generation()
        return node.run(new_inputs)

    def new_graph_id(self) -> GraphID:
        return GraphID(next(self.graph_counter))

    def new_func_id(self) -> FunctionID:
        return FunctionID(next(self.func_counter))

    def add_function(
        self,
        model,
        inputs,
        static_input_idxs,
        stack_traces,
        mode,
        constants,
        placeholders,
        mutated_input_idxs,
    ) -> Tuple[Callable[..., Any], List[Optional[Tensor]]]:
        id = self.new_func_id()
        self.ids_to_stack_traces[id] = stack_traces
        self.ids_to_funcs[id] = WrappedFunction(
            model,
            list(static_input_idxs),
            id,
            tuple(t for t in constants if isinstance(t, torch.Tensor) and t.is_cuda),
            placeholders,
            mutated_input_idxs,
        )
        self.id_to_mode[id] = mode
        fn = functools.partial(self.run, function_id=id)

        # container needs to set clean up when fn dies
        get_container(self.device_index).add_strong_reference(fn)
        return fn, fn(inputs)

    @property
    def in_recording(self):
        return self.path_state == ExecutionState.RECORDING

    @property
    def in_warmup(self):
        return self.path_state == ExecutionState.WARMUP

    def get_roots(self) -> Iterator[CUDAGraphNode]:
        for nodes in self.roots.values():
            yield from nodes

    @property
    def current_node(self):
        return self._current_node

    @current_node.setter
    def current_node(self, value):
        self._current_node = value
        if value is None:
            self.path_state = ExecutionState.NONE

    def update_generation(self):
        self.current_gen = self.get_curr_generation()

    @staticmethod
    def get_curr_generation() -> int:
        if MarkStepBox.mark_step_counter != 0:
            return MarkStepBox.mark_step_counter

        return GenerationTracker.generation

    @staticmethod
    def user_invoked_mark_step():
        return MarkStepBox.mark_step_counter != 0

    def can_start_new_generation(self) -> bool:
        if not self.in_new_torch_compile_invocation():
            return False

        if self.user_invoked_mark_step():
            return True

        return not self.running_forwards_with_pending_backwards

    def in_new_torch_compile_invocation(self):
        return self.current_gen != self.get_curr_generation()

    def try_end_curr_recording(self, function_id: FunctionID) -> None:
        """
        Check if the current recording can be terminated, either because all outputs of the
        previously recorded node are dead or because it was executed in a different
        generation. Will set current_node to None and in_recording to False if successful.
        """
        assert self.in_recording
        assert self.current_node is not None

        # multiple invocations, allow overwriting the previous generation
        if self.can_start_new_generation():
            self.dealloc_current_path_weakrefs()
            self.clear_current_path_state_and_set_to_none()
            return

        if self.current_node.all_outputs_are_dead():
            self.clear_current_path_state_and_set_to_none()
            return

        self.check_warn_on_unable_to_start_executing(function_id)

    def try_end_curr_execution(self) -> None:
        """
        Check if the current executing node can be terminated, either because all outputs of the
        previously executed node are dead or because it was executed in a different generation.
        Will set current_node to None if successful.
        """

        assert not self.in_recording
        if self.current_node is None:
            return

        if self.can_start_new_generation():
            self.clear_current_path_state_and_set_to_none()
            return

        if self.current_node.all_outputs_are_dead():
            self.clear_current_path_state_and_set_to_none()

    def try_end_curr_warmup(self, function_id: FunctionID):
        if self.can_start_new_generation():
            self.dealloc_current_path_weakrefs()
            self.current_node = None
            return

        if self.current_node.all_outputs_are_dead():
            self.current_node = None
            return

        self.check_warn_on_unable_to_start_executing(function_id)

    def check_warn_on_unable_to_start_executing(self, function_id: FunctionID):
        "Warn if we in a potential loop where we are unable to hit fast path"
        if (
            function_id in self.warned_functions
            or not self.in_new_torch_compile_invocation()
        ):
            return

        existing_nodes = [
            node
            for node in self.current_node._path_from_root
            if node.wrapped_function.id == function_id
        ]

        if len(existing_nodes) <= 1:
            return

        # repeated same pattern
        parents = {
            n.parent.wrapped_function.id
            for n in itertools.chain(existing_nodes, (self.current_node,))
            if n.parent is not None
        }
        if len(parents) == len(existing_nodes):
            return

        self.warned_functions.add(function_id)
        warnings.warn(
            "Unable to hit fast path of CUDAGraphs because of pending, uninvoked backwards. "
            "Consider running with torch.no_grad() or using torch.compiler.cudagraph_mark_step_begin() "
            "before each model invocation"
        )

    def dealloc_current_path_weakrefs(self):
        # TODO: we could also allow the these weak refs to continue to be allocated,
        # but that adds some complications.
        for node in self.current_node._path_from_root:
            assert len(node.tensor_weakrefs) == len(node.stack_traces)
            for t, stack_trace in zip(node.tensor_weakrefs, node.stack_traces):
                ten = None if t is None else t()
                if ten is None:
                    continue

                stack_trace = (
                    stack_trace.strip()
                    if stack_trace
                    else "[Could not find stack trace]"
                )
                msg = (
                    "Error: accessing tensor output of CUDAGraphs that has been overwritten by a subsequent run. "
                    f"Stack trace: {stack_trace}. "
                    "To prevent overwriting, clone the tensor outside of torch.compile() "
                    "or call torch.compiler.cudagraph_mark_step_begin() before each model invocation."
                )
                torch._C._set_storage_access_error_msg(ten, msg)

        deleted = set()
        for storage_ref in self.current_node.path_live_weakrefs():
            if storage_ref() and storage_ref.data_ptr() not in deleted:
                deleted.add(storage_ref.data_ptr())
                torch._C._free_And_Remove_DeleterFn(storage_ref())

    def clear_current_path_state_and_set_to_none(self):
        self.current_node.clear_path_state()
        self.current_node = None

    def apply_checkpoint_execution_state_in_allocator(self):
        """
        Checkpoint the current execution state in the caching allocator so that
        additional cudagraph recordings can be made respecting existent live storages.
        """
        self.debug_checkpointing_counter += 1
        log.debug(
            "Checkpointing cuda caching allocator state. Number of checkpoints %d",
            self.debug_checkpointing_counter,
        )

        state = self.current_node.checkpointed_caching_state
        device = self.current_node.device
        assert state is not None and device is not None

        # currently we deallocate on instead of allowing stale recordings
        stale_storages: List[int] = []

        # remove cached tensors, otherwise they would prevent memory from being
        # reclaimed in subsequent recordings
        self.current_node.remove_path_cached_tensors()
        live_storages_wrappers = list(self.current_node.path_live_weakrefs())

        live_storages_weak_refs = [t() for t in live_storages_wrappers]
        ptrs_to_deallocate = self.current_node.data_ptrs_dead_since_invocation()
        torch._C._cuda_setCheckpointPoolState(
            device, state, stale_storages, live_storages_weak_refs
        )

        # NB: deduplicate aliased outputs
        for ptr in set(ptrs_to_deallocate):
            torch._C._cuda_cudaCachingAllocator_raw_delete(ptr)

        # Now the live blocks should be exactly equal to the live storages in private pool
        if config.triton.slow_path_cudagraph_asserts:
            check_memory_pool(
                self.device_index, self.cuda_graphs_thread_pool, live_storages_wrappers
            )
            for wrapper in live_storages_wrappers:
                assert wrapper()
                assert torch._C._has_Standard_Deleter(wrapper())
                assert wrapper.data_ptr() not in ptrs_to_deallocate

    def live_cudagraph_pool_storages_in_curr_execution(
        self,
    ) -> List[StorageWeakRefPointer]:
        if self.current_node is None:
            return []
        # explicitly ignoring previous recorded outputs from past path
        return [t() for t in self.current_node.path_live_weakrefs()]<|MERGE_RESOLUTION|>--- conflicted
+++ resolved
@@ -120,23 +120,6 @@
     id: int
 
 
-<<<<<<< HEAD
-@dataclasses.dataclass(frozen=True)
-class WrappedFunction:
-    """
-    Represents a function that you want to record for CUDA graph replay,
-    with a little more metadata so we can identify if we have an applicable
-    CUDA graph in our CUDA graph tree for it.
-    """
-
-    model: Callable[..., Any]
-    static_input_idxs: List[int]
-    id: FunctionID
-    constants: Tuple[torch.Tensor, ...]
-
-
-=======
->>>>>>> f34905f6
 def clear_cublass_cache():
     """
     Cublas keeps a persistent workspace allocation for running matmuls. This poses a problem for
@@ -974,23 +957,6 @@
                     lambda: f"static input data pointer changed from {data_ptr} to {t.data_ptr()}",
                 )
 
-    def check_static_inputs_are_stable(self, new_inputs):
-        # avoid checking managed tensor static points since we already checked those in check_invariants
-        if not torch._C._tensors_data_ptrs_at_indices_equal(
-            new_inputs, self.static_input_data_ptrs, self.non_managed_static_input_idxs
-        ):
-            # this should error
-            static_tensors = [new_inputs[i] for i in self.non_managed_static_input_idxs]
-            data_ptrs = [
-                self.static_input_data_ptrs[i]
-                for i in self.non_managed_static_input_idxs
-            ]
-            for t, data_ptr in zip(static_tensors, data_ptrs):
-                torch._check(
-                    t.data_ptr() == data_ptr,
-                    lambda: f"static input data pointer changed from {data_ptr} to {t.data_ptr()}",
-                )
-
     def run_first_inputs(self, new_inputs):
         if config.triton.fast_path_cudagraph_asserts:
             self.debug_check_invariants_before_invocation()
@@ -1004,16 +970,6 @@
 
     def run(self, new_inputs):
         self.check_static_inputs_are_stable(new_inputs)
-<<<<<<< HEAD
-
-        for idx in self.non_static_input_idx:
-            if not isinstance(new_inputs[idx], torch.Tensor):
-                continue
-
-            # non-static input, need to copy it into CUDA graph
-            self._copy_input(idx, self.reconstructed_inputs[idx], new_inputs[idx])
-=======
->>>>>>> f34905f6
 
         self._copy_inputs_and_remove_from_src(self.reconstructed_inputs, new_inputs)
         new_inputs.clear()
@@ -1024,12 +980,9 @@
 
         if config.triton.fast_path_cudagraph_asserts:
             self.debug_check_invariants_after_invocation()
-<<<<<<< HEAD
-=======
 
         if config.triton.force_cudagraph_sync:
             torch.cuda.synchronize()
->>>>>>> f34905f6
 
         return outputs
 
