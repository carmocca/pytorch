--- conflicted
+++ resolved
@@ -286,65 +286,30 @@
         reindexers: List[Optional[Callable[[List[Any]], List[Any]]]],
         output_names: List[str],
     ) -> str:
-<<<<<<< HEAD
-        assert isinstance(dst, Iterable)
-        ref_dst = next(iter(dst))
-=======
         ref_dst = dst[0]
->>>>>>> 418ba3a3
         var_sizes = (tuple(ref_dst.get_size()), ())
         var_ranges = {
             sympy_index_symbol_with_prefix(SymT.INDEX, i): sz
-            for i, sz in enumerate(next(iter(var_sizes)))
+            for i, sz in enumerate(var_sizes[0])
         }
         assert offsets, "offsets should be set outside"
-        assert all(len(offset) == len(next(iter(var_sizes))) for offset in offsets)
+        assert all(len(offset) == len(var_sizes[0]) for offset in offsets)
         output_index = ref_dst.get_layout().make_indexer()([*var_ranges.keys()])
         kernel_group = KernelGroup()
         kernel_group.args = self.args
         cpp_kernel_proxy = CppKernelProxy(kernel_group)
         bodies = []
         var_sizes_list = []
-<<<<<<< HEAD
         for i, node in enumerate(nodes):
             output_name = output_names[i]
             node = node.data if isinstance(node, ir.ComputedBuffer) else node
             assert isinstance(node, ir.Pointwise), node
-=======
-        assert isinstance(nodes[0], Iterable)
-        grouped_gemm_number = len(nodes)
-        epilogue_nodes = nodes[0]
-        assert isinstance(epilogue_nodes, Iterable)
-        for i, _ in enumerate(epilogue_nodes):
-            output_names = []
-            gemm_nodes = []
-            for gemm_idx in range(grouped_gemm_number):
-                single_gemm_nodes = nodes[gemm_idx]
-                assert isinstance(dst, Iterable)
-                single_gemm_dst = dst[gemm_idx]
-                assert isinstance(single_gemm_nodes, Iterable)
-                assert isinstance(single_gemm_dst, ir.IRNode)
-                gemm_nodes.append(single_gemm_nodes[i])
-                output_names.append(
-                    single_gemm_nodes[i].get_name()
-                    if i < len(single_gemm_nodes) - 1
-                    else single_gemm_dst.get_name()
-                )
-                _node = gemm_nodes[gemm_idx]
-                gemm_nodes[gemm_idx] = (
-                    _node.data if isinstance(_node, ir.ComputedBuffer) else _node
-                )
->>>>>>> 418ba3a3
 
             def fn(*args):
                 assert len(args) == 2
                 assert len(args[0]) == len(var_sizes[0])
                 assert len(args[1]) == 0
-<<<<<<< HEAD
-                new_args = [arg + offset for arg, offset in zip(next(iter(args)), offsets[i])]  # type: ignore[arg-type]
-=======
-                new_args = [arg + offset for arg, offset in zip(args[0], offsets)]  # type: ignore[arg-type]
->>>>>>> 418ba3a3
+                new_args = [arg + offset for arg, offset in zip(args[0], offsets[i])]  # type: ignore[arg-type]
                 if reindexers[i] is not None:
                     new_args = reindexers[i](new_args)  # type: ignore[misc]
                 V.ops.store(
@@ -510,13 +475,7 @@
                             self.remove_buffer(multi_output_name)
                 return res
         else:
-<<<<<<< HEAD
-            assert isinstance(src, Iterable)
-            assert isinstance(dst, Iterable)
-            if next(iter(dst)).get_name() != next(iter(src)).get_name():
-=======
             if dst[0].get_name() != src[0].get_name():
->>>>>>> 418ba3a3
                 copy_list = []
                 with LocalBufferContext(self.args) as scope:
                     for _src, _dst in zip(src, dst):
