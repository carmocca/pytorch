# mypy: allow-untyped-defs
import functools
import logging
import os
import pathlib
from typing import Any, List

from torch._inductor.metrics import get_metric_table, is_metric_table_enabled
from torch.utils._ordered_set import OrderedSet

from .. import config
from ..codecache import code_hash, get_path, TritonFuture
from ..runtime.benchmarking import benchmarker
from ..runtime.triton_heuristics import (
    cooperative_reduction_grid,
    grid,
    maybe_cooperative_reduction_grid,
)
from ..utils import cache_on_self, IndentedBuffer
from ..virtualized import V
from .common import TensorArg, WorkspaceArg


log = logging.getLogger(__name__)


def get_kernel_argdefs(kernel):
    arg_defs, _, _, _ = kernel.args.python_argdefs()
    return arg_defs


def _get_all_args(args_list, arg_types_list=None):
    all_args = max(args_list, key=len)[:]
    arg_types = max(arg_types_list, key=len)[:] if arg_types_list is not None else None
    for args in args_list:
        assert OrderedSet(args).issubset(
            OrderedSet(all_args)
        ), f"{args} v.s. {all_args}"

    return all_args, arg_types


def get_all_kernel_argdefs(kernels):
    """
    The logic here must match with `get_all_call_args`, except no need to get arg_types here
    """
    argdefs_list = [get_kernel_argdefs(kernel) for kernel in kernels]

    return _get_all_args(argdefs_list)[0]


def get_all_call_args(call_args_list, arg_types_list):
    """
    Passed in the call_args for each subkernel and return the call_args for the
    combined multi-kernel.

    Note an algorithm as follows does not always work:
    ```
        all_call_args: Dict[
            Any, None
        ] = {}  # use a dict rather than set to maintain insertion order
        for call_args in call_args_list:
            all_call_args.update({arg: None for arg in call_args})

        all_call_args = list(all_call_args.keys())
    ```
    It will fail if any kernel has the same argument passed in multiple times.
    Check test_pass_same_arg_multi_times in test_multi_kernel.py

    Instead, we pick the longest call args and assert that other call args are
    a subset of it.
    """
    return _get_all_args(call_args_list, arg_types_list)


def get_numel_argdefs(kernel):
    numel_argdefs = [
        f"{tree.prefix}numel"
        for tree in kernel.range_trees
        if not tree.is_reduction or kernel.inside_reduction
    ]

    return numel_argdefs


class MultiKernelState:
    """
    Maintain state of multi-kernel compilation so we don't define duplicated
    multi-kernel for the same set of sub-kernels.

    V.graph.wrapper_code has a reference to MultiKernelState instance.
    """

    def __init__(self):
        self.subkernel_to_kernel_name = {}

    def define_kernel(self, kernels):
        """
        Previously we name the multi kernel as "multi_kernel_{kernel_names[0]}".
        This has some minor issue.

        E.g. for persistent reduction https://gist.github.com/shunting314/39e7c00ff8bb2055942ed5a3255d61ca ,
        there are 2 flavors of non-persistent reduction:
          https://gist.github.com/shunting314/056d43d35907e87efb883970b35c17d4
        and
          https://gist.github.com/shunting314/02ee753b65c513c54e695626afe682bd

        The only different is cache eviction policy.

        We should name the multi-kernel differently in these 2 cases.
        """
        kernel_names = tuple(k.kernel_name for k in kernels)
        if kernel_names in self.subkernel_to_kernel_name:
            return self.subkernel_to_kernel_name[kernel_names]

        # name the multi kernel based on the first kernel
        multi_kernel_name = f"multi_kernel_{len(self.subkernel_to_kernel_name)}"
        self.subkernel_to_kernel_name[kernel_names] = multi_kernel_name

        if V.graph.cpp_wrapper and not config.triton.autotune_at_compile_time:
            # we should not generate any python code for multi-kernel during
            # the second pass of cpp-wrapper.
            return multi_kernel_name

        buf = IndentedBuffer()
        buf.writeline("")
        buf.writeline(
            f"{multi_kernel_name} = async_compile.multi_kernel({multi_kernel_name!r}, ["
        )
        with buf.indent():
            for name in kernel_names:
                buf.writeline(f"{name},")
        buf.writeline("])")

        wrapper = V.graph.wrapper_code
        if config.triton.autotune_at_compile_time:
            wrapper.kernel_autotune_defs.splice(buf)
            wrapper.src_to_kernel["\n".join(kernel_names)] = multi_kernel_name
        else:
            wrapper.header.splice(buf)

        return multi_kernel_name


class MultiKernel:
    """
    This class maintains the compile time state for multi kernels.

    Assume we do codegen for a MultiKernel encapsulating kernel1 and kernel2.
    The generated definition for the multi-kernel will looks like:
    ```
    multi_kernel_kernel1 = MultiKernelCall([kernel1, kernel2], multi_kernel_definition_code)
    ```

    Here is an concrete example: https://gist.github.com/shunting314/d9f3fb6bc6cee3dbae005825ca196d39
    """

    def __init__(self, kernels):
        assert len(kernels) >= 2

        self.kernels = kernels
        self.kernel_name = V.graph.wrapper_code.multi_kernel_state.define_kernel(
            kernels
        )

        # need this since some code in inductor check if the kernel object has an args
        # attribute to decide if it's a non-null kernel.
        self.args = object()

    @staticmethod
    def _merge_workspace_args(left: List[WorkspaceArg], right: List[WorkspaceArg]):
        if left == right:
            return left
        result = {x.inner_name: x for x in left}
        for arg in right:
            if arg.inner_name in result:
                result[arg.inner_name] = WorkspaceArg.maximum(
                    result[arg.inner_name], arg
                )
            else:
                result[arg.inner_name] = arg
        return [*result.values()]

    @staticmethod
    def merge_workspaces_inplace(kernels):
        if len(kernels) < 2:
            return
        # All kernels must share the same workspace
        workspace_args = functools.reduce(
            MultiKernel._merge_workspace_args,
            [kernel.args.workspace_args for kernel in kernels],
        )
        for kernel in kernels:
            kernel.args.workspace_args = workspace_args
        return workspace_args

    def get_grid_fn(self):
        fns = OrderedSet(kernel._get_grid_fn() for kernel in self.kernels)
        if len(fns) == 1:
            return fns.pop()
        elif len(fns) == 2:
            assert fns == OrderedSet([cooperative_reduction_grid, grid])
            V.graph.wrapper_code.add_import_once(
                f"from {maybe_cooperative_reduction_grid.__module__} import maybe_cooperative_reduction_grid"
            )
            return maybe_cooperative_reduction_grid
        else:
            raise NotImplementedError(fns)

    def call_kernel(self, kernel_name):
        """
        Collect the union of arguments from all subkernels as the arguments
        for the multi-kernel.
        """
        assert kernel_name == self.kernel_name
        V.graph.wrapper_code.write_triton_header_once()
        _, call_args, _, arg_types = self.kernels[0].args.python_argdefs()
        for kernel in self.kernels[1:]:
            _, other_call_args, _, other_arg_types = kernel.args.python_argdefs()
            assert call_args == other_call_args, (call_args, other_call_args)
            assert arg_types == other_arg_types

        grid: List[Any] = []

        if V.graph.cpp_wrapper and not config.triton.autotune_at_compile_time:
            # for the second pass of cpp-wrapper codegen, we should call
            # the fast kernel directly
            kernel_name = MultiKernelCall.lookup_choice(self.kernel_name)

        # numels for all subkernels should be the same. Use kernels[0] here
        self.kernels[0].add_numel_to_call_args_and_grid(
            kernel_name, call_args, arg_types, grid
        )

        for ws in self.kernels[0].args.workspace_args:
            V.graph.wrapper_code.generate_workspace_allocation(ws)

        grid_fn = self.get_grid_fn()
        grid = V.graph.wrapper_code.generate_default_grid(
            kernel_name, grid, grid_callable=grid_fn
        )
        V.graph.wrapper_code.generate_kernel_call(
            kernel_name,
            call_args,
            grid,
            arg_types=arg_types,
            grid_fn=grid_fn.__name__,
        )

        for ws in reversed(self.kernels[0].args.workspace_args):
            V.graph.wrapper_code.generate_workspace_deallocation(ws)

    def codegen_nan_check(self):
        wrapper = V.graph.wrapper_code
        seen = OrderedSet[str]()
        for k in self.kernels:
            _, call_args, precompile_args, _ = k.args.python_argdefs()
            for arg, precompile_arg in zip(call_args, precompile_args):
                if arg in seen:
                    continue
                seen.add(arg)
                if isinstance(precompile_arg, TensorArg):
                    line = f"assert not {arg}.isnan().any().item()"
                    wrapper.writeline(line)
                    line = f"assert not {arg}.isinf().any().item()"
                    wrapper.writeline(line)

    @property
    def removed_buffers(self):
        return OrderedSet.intersection(*[k.removed_buffers for k in self.kernels])

    @property
    def inplaced_to_remove(self):
        return OrderedSet.intersection(*[k.inplaced_to_remove for k in self.kernels])

    @property
    @cache_on_self
    def inplace_update_buffers(self):
        """
        Make sure all kernels have the same inplace update mappings.
        """
        for k in self.kernels[1:]:
            assert k.inplace_update_buffers == self.kernels[0].inplace_update_buffers
        return self.kernels[0].inplace_update_buffers

    def warn_mix_layout(self, kernel_name: str):
        pass


class MultiKernelCall:
    """
    This class is called at run time to actually run the kernel
    """

    def __init__(self, multi_kernel_name, kernels):
        assert len(kernels) >= 2
        self._kernels = kernels
        self.multi_kernel_name = multi_kernel_name

        self.disable_cache = os.environ.get(
            "TORCHINDUCTOR_DISABLE_MULTI_KERNEL_CACHE"
        ) == "1" or is_metric_table_enabled("persistent_red_perf")

        self.picked_kernel = None
        if config.triton.multi_kernel > 1:
            # manually force a subkernel to ease perf testing
            picked_by_config = config.triton.multi_kernel - 2
            assert picked_by_config < len(self._kernels)
            self.picked_kernel = picked_by_config
        elif not self.disable_cache:
            self.load_cache()

        self._recorded = False

    def cache_file_path(self):
        key = code_hash(
            ",".join(
                [
                    f"{k.fn.cache_key}{k.size_hints!r}{k.triton_meta!r}"
                    for k in self.kernels
                ]
            )
        )
        _, _, path = get_path(key, "picked_kernel")
        return pathlib.Path(path)

    def load_cache(self):
        assert self.picked_kernel is None
        path = self.cache_file_path()
        if path.exists():
            with path.open() as fd:
                self.picked_kernel = int(fd.read())
                assert self.picked_kernel >= 0 and self.picked_kernel < len(
                    self._kernels
                )
                log.debug(
                    "Load picked kernel %d from cache file %s", self.picked_kernel, path
                )

    def store_cache(self):
        assert self.picked_kernel is not None
        path = self.cache_file_path()
        path.parent.mkdir(parents=True, exist_ok=True)

        with path.open("w") as fd:
            fd.write(str(self.picked_kernel))
        log.debug("Store picked kernel %d to cache file %s", self.picked_kernel, path)

    @property
    def kernels(self):
        """
        Read results from future.

        This should be called after parallel compilation is done.
        In case you call this before compilation is done,
        it may slow down the parallel compilation.
        """
        for i, kernel in enumerate(self._kernels):
            if isinstance(kernel, TritonFuture):
                self._kernels[i] = kernel.result()

        return self._kernels

    def benchmark_sub_kernels(self, *args, **kwargs):
        """
        Benchmark all the sub kernels and return the execution time
        (in milliseconds) for each of time.

        Unit test may mock this method to force a specific kernel to
        be picked.
        """

        def wrap_fn(kernel):
            def inner():
                args_clone, kwargs_clone = kernel.clone_args(*args, **kwargs)
                return kernel.run(*args_clone, **kwargs_clone)

            return inner

        # benchmarking the sub kernels together improves accuracy and
        # decreases overhead (since GPU warmups are now shared)
        return benchmarker.benchmark_many_gpu(
            [wrap_fn(kernel) for kernel in self.kernels],
            rep=40,
<<<<<<< HEAD
            fast_flush=True,
            ranking=True,
=======
>>>>>>> 6b01ac9f
        )

    # record_choice and lookup_choice are helper functions for cpp-wrapper
    # codegen. The first pass use record_choice to keep the choice and
    # the second pass do lookup by calling lookup_choice.
    #
    # An alternative that reused the multi-kernel cache does not work well
    # since during codegen of the second pass, it's very hard to know the
    # path for the cache file. Also reading the cache file need do some IO
    # which can be slower.
    @staticmethod
    def record_choice(multi_kernel_name: str, picked_kernel_name: str):
        """
        Record the multi-kernel choice for cpp-wrapper after autotuning

        We should do nothing if this function is not called during codegen.
        """
        from torch._inductor.graph import GraphLowering

        if not isinstance(V.graph, GraphLowering):
            return

        if not V.graph.record_multi_kernel_choice:
            return

        V.graph.multi_kernel_to_choice[multi_kernel_name] = picked_kernel_name

    @staticmethod
    def lookup_choice(multi_kernel_name: str) -> str:
        # this should always been done during cpp-wrapper codegen
        assert (
            V.graph.record_multi_kernel_choice
            and multi_kernel_name in V.graph.multi_kernel_to_choice
        )
        # there should be no miss
        return V.graph.multi_kernel_to_choice[multi_kernel_name]

    def run(self, *args, **kwargs):
        if self.picked_kernel is None:
            timings = self.benchmark_sub_kernels(*args, **kwargs)
            self.picked_kernel = timings.index(min(timings))
            k0 = self.kernels[0]
            log.debug(
                "pick %dth sub-kernel in %s. Size hints %s. Reduction hint %s. Timings %s",
                self.picked_kernel,
                [k.inductor_meta.get("kernel_name") for k in self.kernels],
                k0.size_hints,
                k0.inductor_meta.get("reduction_hint"),
                timings,
            )
            get_metric_table("persistent_red_perf").add_row(
                functools.partial(self._metrics_table_row, timings)
            )
            if not self.disable_cache:
                self.store_cache()

        if not self._recorded:
            self._recorded = True
            picked_kernel_name = self.kernels[self.picked_kernel].inductor_meta.get(
                "kernel_name"
            )
            assert picked_kernel_name is not None
            self.record_choice(self.multi_kernel_name, picked_kernel_name)
        self.run = self.kernels[self.picked_kernel].run  # type: ignore[method-assign]
        self.run(*args, **kwargs)

    def _metrics_table_row(self, timings):
        def get_kernel_path(k):
            return k.fn.fn.__code__.co_filename

        k0 = self.kernels[0]
        row = {
            "size_hints": k0.size_hints,
            "reduction_hint": k0.inductor_meta.get("reduction_hint"),
        }
        max_kernels = 4
        assert len(timings) <= max_kernels
        for i in range(max_kernels):
            if i < len(self.kernels):
                row[f"kernel{i}_path"] = get_kernel_path(self.kernels[i])
                row[f"kernel{i}_latency"] = timings[i]
            else:
                row[f"kernel{i}_path"] = ""
                row[f"kernel{i}_latency"] = ""
        return row<|MERGE_RESOLUTION|>--- conflicted
+++ resolved
@@ -382,11 +382,7 @@
         return benchmarker.benchmark_many_gpu(
             [wrap_fn(kernel) for kernel in self.kernels],
             rep=40,
-<<<<<<< HEAD
-            fast_flush=True,
             ranking=True,
-=======
->>>>>>> 6b01ac9f
         )
 
     # record_choice and lookup_choice are helper functions for cpp-wrapper
