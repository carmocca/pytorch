import collections
import contextlib
import dataclasses
import functools
import inspect
import os
import re
from itertools import count
from typing import Any, Dict, List, Optional, Tuple, Union

import sympy
from sympy import Expr

import torch
from torch._dynamo.utils import counters, dynamo_timed
from torch.fx.experimental.symbolic_shapes import free_unbacked_symbols, SymTypes

from torch.fx.node import _get_qualified_name
from torch.utils._sympy.singleton_int import SingletonInt

from .. import codecache, config, ir
from ..codecache import CudaKernelParamCache
from ..ir import ComputedBuffer, InputBuffer
from ..triton_heuristics import grid as default_grid
from ..utils import (
    cache_on_self,
    get_benchmark_name,
    LineContext,
    sympy_product,
    sympy_str,
)
from ..virtualized import V
from .common import CodeGen, DeferredLine, IndentedBuffer, PythonPrinter
from .triton_utils import config_of, signature_to_meta


pexpr = PythonPrinter().doprint


def buffer_reuse_key(node: ir.Buffer):
    return (
        node.get_device(),
        node.get_dtype(),
        # NB: this is symbolic so that we don't try to reuse a buffer
        # for s0 for s1, just because they happen to share the same
        # size hint
        sympy_str(V.graph.sizevars.simplify(node.layout.storage_size())),
    )


def is_int(s: str):
    try:
        int(s)
    except ValueError:
        return False
    except TypeError:
        return False
    return True


def is_float(s: str):
    try:
        float(s)
    except ValueError:
        return False
    return True


def convert_arg_type(python_type):
    from .cpp import CONTAINER_PYTHON_TO_CPP, PYTHON_TO_CPP

    if python_type == "Tensor":
        # Conversions rules follow https://github.com/pytorch/pytorch/tree/main/aten/src/ATen/native#func
        return f"at::{python_type} const&"

    if python_type in PYTHON_TO_CPP:
        return PYTHON_TO_CPP[python_type]

    # Convert args of container types e.g. Optional[*]
    for py_container, cpp_container in CONTAINER_PYTHON_TO_CPP.items():
        container_match = re.findall(py_container + r"\[([a-zA-Z_]+)]", python_type)
        if len(container_match) == 1:
            contained_type = container_match[0]
            assert (
                contained_type in PYTHON_TO_CPP
            ), f"unsupported {py_container} type in convert_arg_type: {contained_type}"
            cpp_contained_type = PYTHON_TO_CPP[contained_type]
            return f"{cpp_container}<{cpp_contained_type}>"

    raise AssertionError(f"unsupport python_type: {python_type}")


def convert_return_type(python_type):
    # TODO: support alias
    python_to_cpp = {
        "Tensor": "at::Tensor",
        "List[Tensor]": "std::vector<at::Tensor>",
    }

    cpp_type = python_to_cpp.get(python_type, None)
    assert cpp_type is not None, f"NYI return type: {python_type}"
    return cpp_type


def get_cpp_op_schema(kernel):
    # use x.real_type instead of x.type so that we get ScalarType instead of int
    arg_types = [repr(x.real_type) for x in kernel._schema.arguments]
    arg_names = [x.name for x in kernel._schema.arguments]
    returns = [repr(x.real_type) for x in kernel._schema.returns]

    num_retunrs = len(returns)
    assert num_retunrs > 0, "must have at least one return value"

    if num_retunrs == 1:
        cpp_return_value = convert_return_type(returns[0])
    elif num_retunrs > 1:
        tuple_returns = ", ".join([convert_return_type(r) for r in returns])
        cpp_return_value = f"std::tuple<{tuple_returns}>"

    cpp_arg_type = [
        f"{convert_arg_type(arg_type)} {arg_name}"
        for arg_type, arg_name in zip(arg_types, arg_names)
    ]
    return f"{cpp_return_value}({', '.join(cpp_arg_type)})"


@dataclasses.dataclass
class SymbolicCallArg:
    inner: Any
    # the original symbolic expression represented by inner
    inner_expr: sympy.Expr

    def __str__(self):
        return str(self.inner)


class MemoryPlanningState:
    def __init__(self):
        super().__init__()
        self.reuse_pool: Dict[Any, List[FreeIfNotReusedLine]] = collections.defaultdict(
            list
        )

    def __contains__(self, key):
        return bool(self.reuse_pool.get(key, None))

    def pop(self, key) -> "FreeIfNotReusedLine":
        item = self.reuse_pool[key].pop()
        assert not item.is_reused
        return item

    def push(self, key, item: "FreeIfNotReusedLine"):
        assert not item.is_reused
        self.reuse_pool[key].append(item)


@dataclasses.dataclass
class EnterCudaDeviceContextManagerLine:
    device_idx: int
    last_seen_device_guard_index: Optional[int]

    def codegen(self, code: IndentedBuffer, device_cm_stack: contextlib.ExitStack):
        if V.graph.cpp_wrapper:
            code.writeline("\n")
            if V.graph.aot_mode:
                # In AOT mode, we have a stream provided as a param. A stream is
                # associated with a device, so we never expect the device to change.
                # CUDAStreamGuard sets the stream and the device.
                if self.last_seen_device_guard_index is None:
                    if config.aot_inductor.abi_compatible:
                        code.writeline(
                            "AOTICudaStreamGuard stream_guard(stream, this->device_idx_);"
                        )
                    else:
                        code.writeline(
                            "at::cuda::CUDAStreamGuard stream_guard("
                            + "at::cuda::getStreamFromExternal(stream, this->device_idx_));"
                        )
                else:
                    assert (
                        self.last_seen_device_guard_index == self.device_idx
                    ), "AOTInductor only supports running on one CUDA device"
            else:
                if self.last_seen_device_guard_index is None:
                    code.writeline(
                        f"at::cuda::CUDAGuard device_guard({self.device_idx});"
                    )
                else:
                    code.writeline(f"device_guard.set_index({self.device_idx});")
        else:
            # Note _DeviceGuard has less overhead than device, but only accepts
            # integers
            code.writeline(f"with torch.cuda._DeviceGuard({self.device_idx}):")
            device_cm_stack.enter_context(code.indent())
            code.writeline(
                f"torch.cuda.set_device({self.device_idx}) # no-op to ensure context"
            )


class ExitCudaDeviceContextManagerLine:
    def codegen(self, code: IndentedBuffer, device_cm_stack: contextlib.ExitStack):
        if not V.graph.cpp_wrapper:
            device_cm_stack.close()


@dataclasses.dataclass
class MemoryPlanningLine:
    wrapper: "WrapperCodeGen"

    def plan(self, state: MemoryPlanningState) -> "MemoryPlanningLine":
        """First pass to find reuse"""
        return self

    def codegen(self, code: IndentedBuffer):
        """Second pass to output code"""
        pass

    def __str__(self):
        """
        Emits a string representation that fits on one line.
        """
        args: List[str] = []
        for field in dataclasses.fields(self):
            if field.name == "wrapper":
                continue
            val = getattr(self, field.name)
            args.append(
                f"{field.name}={val.get_name() if field.type is ir.Buffer else val}"
            )
        return f"{type(self).__name__}({', '.join(args)})"


@dataclasses.dataclass
class AllocateLine(MemoryPlanningLine):
    node: ir.Buffer

    def plan(self, state: MemoryPlanningState):
        if self.node.get_name() in V.graph.removed_buffers:
            return NullLine(self.wrapper)

        # try to reuse a recently freed buffer
        key = buffer_reuse_key(self.node)
        if config.allow_buffer_reuse and key in state:
            free_line = state.pop(key)
            free_line.is_reused = True
            return ReuseLine(self.wrapper, free_line.node, self.node)

        return self

    def codegen(self, code: IndentedBuffer):
        assert self.node.get_name() not in V.graph.removed_buffers
        line = self.wrapper.make_buffer_allocation(self.node)
        code.writeline(line)


@dataclasses.dataclass
class FreeIfNotReusedLine(MemoryPlanningLine):
    node: ir.Buffer
    is_reused: bool = False

    def plan(self, state: MemoryPlanningState):
        if isinstance(self.node.layout, (ir.AliasedLayout, ir.MultiOutputLayout)):
            return self
        assert not self.is_reused
        if self.node.get_name() in V.graph.removed_buffers:
            return NullLine(self.wrapper)
        if config.allow_buffer_reuse:
            state.push(buffer_reuse_key(self.node), self)
        return self

    def codegen(self, code: IndentedBuffer):
        assert self.node.get_name() not in V.graph.removed_buffers
        if not self.is_reused:
            code.writeline(self.wrapper.make_buffer_free(self.node))


@dataclasses.dataclass
class ReuseLine(MemoryPlanningLine):
    node: ir.Buffer
    reused_as: ir.Buffer
    delete_old: bool = True

    def plan(self, state: MemoryPlanningState):
        if self.node.get_name() in V.graph.removed_buffers:
            assert self.reused_as.get_name() in V.graph.removed_buffers
            return NullLine(self.wrapper)
        assert self.reused_as.get_name() not in V.graph.removed_buffers
        return self

    def codegen(self, code: IndentedBuffer):
        assert self.node.get_name() not in V.graph.removed_buffers
        assert self.reused_as.get_name() not in V.graph.removed_buffers
        code.writeline(
            self.wrapper.make_buffer_reuse(self.node, self.reused_as, self.delete_old)
        )


class NullLine(MemoryPlanningLine):
    pass


class WrapperCodeGen(CodeGen):
    """
    Generate outer wrapper in Python that calls the kernels.
    """

    def __init__(self):
        super().__init__()
        self._names_iter = count()
        self.header = IndentedBuffer()
        self.prefix = IndentedBuffer()
        self.wrapper_call = IndentedBuffer()
        self.src_to_kernel = {}
        self.kenel_numel_expr = set()
        self.lines = []
        self.declare = ""
        self.ending = ""
        self.open_bracket = "["
        self.closed_bracket = "]"
        self.comment = "#"
        self.namespace = ""
        self.none_str = "None"
        self.size = "size()"
        self.stride = "stride()"
        self.last_seen_device_guard_index = None
        self.supports_intermediate_hooks = True
        self.expr_printer = pexpr
        self.cached_thread_locals = set()
        self.user_defined_kernel_count = 0
        self.unbacked_symbol_decls = set()

        self.write_header()
        self.write_prefix()

        if not V.graph.aot_mode:
            for name, hashed in V.graph.constant_reprs.items():
                # include a hash so our code cache puts different constants into different files
                self.write_constant(name, hashed)

        self.allocated = set()
        self.freed = set()

        # maps from reusing buffer to reused buffer
        self.reuses = dict()

        self.write_get_raw_stream = functools.lru_cache(None)(  # type: ignore[assignment]
            self.write_get_raw_stream
        )

        @functools.lru_cache(None)
        def add_import_once(line):
            self.header.writeline(line)

        self.add_import_once = add_import_once
        self._metas = {}

    def write_constant(self, name, hashed):
        self.header.writeline(f"{name} = None  # {hashed}")

    def write_header(self):
        self.header.splice(
            f"""
                from ctypes import c_void_p, c_long
                import torch
                import math
                import random
                import os
                import tempfile
                from math import inf, nan
                from torch._inductor.hooks import run_intermediate_hooks
                from torch._inductor.utils import maybe_profile

                from torch import device, empty, empty_strided
                from {codecache.__name__} import AsyncCompile
                from torch._inductor.select_algorithm import extern_kernels

                aten = torch.ops.aten
                inductor_ops = torch.ops.inductor
                assert_size_stride = torch._C._dynamo.guards.assert_size_stride
                reinterpret_tensor = torch.ops.inductor._reinterpret_tensor
                async_compile = AsyncCompile()

            """
        )

    @cache_on_self
    def write_triton_header_once(self):
        self.header.splice(
            """
            import triton
            import triton.language as tl
            from torch._inductor.triton_heuristics import grid, start_graph, end_graph
            from torch._C import _cuda_getCurrentRawStream as get_cuda_stream
            """
        )

    def add_meta_once(self, meta):
        meta = repr(meta)
        if meta not in self._metas:
            var = f"meta{len(self._metas)}"
            self._metas[meta] = var
            self.header.writeline(f"{var} = {meta}")
        return self._metas[meta]

    @cache_on_self
    def get_output_refs(self):
        return [x.codegen_reference(self.wrapper_call) for x in V.graph.graph_outputs]

    def mark_output_type(self):
        return

    def codegen_input_size_asserts(self):
        for name, buf in V.graph.graph_inputs.items():
            if isinstance(buf, sympy.Expr):
                continue

            # comparing strides for 0 size tensor is tricky. Ignore them for now.
            if sympy_product(buf.get_size()) == 0:
                continue
            size = self.codegen_shape_tuple(buf.get_size())
            stride = self.codegen_shape_tuple(buf.get_stride())
            self.prefix.writeline(f"assert_size_stride({name}, {size}, {stride})")

    def write_prefix(self):
        self.prefix.splice(
            """

            async_compile.wait(globals())
            del async_compile

            def call(args):
            """
        )
        with self.prefix.indent():
            if config.triton.debug_sync_graph:
                self.prefix.writeline("torch.cuda.synchronize()")
            inp_len = len(V.graph.graph_inputs.keys())
            if inp_len != 0:
                lhs = f"{', '.join(V.graph.graph_inputs.keys())}{'' if inp_len != 1 else ','}"
                self.prefix.writeline(f"{lhs} = args")
                self.prefix.writeline("args.clear()")

            self.codegen_inputs(self.prefix, V.graph.graph_inputs)
            if config.size_asserts:
                self.codegen_input_size_asserts()

    def write_get_raw_stream(self, index):
        self.write_triton_header_once()
        name = f"stream{index}"
        self.writeline(f"{name} = get_cuda_stream({index})")
        return name

    def next_kernel_suffix(self):
        return f"{next(self._names_iter)}"

    def codegen_device_guard_enter(self, device_idx):
        self.writeline(
            EnterCudaDeviceContextManagerLine(
                device_idx, self.last_seen_device_guard_index
            )
        )
        self.last_seen_device_guard_index = device_idx

    def codegen_device_guard_exit(self):
        self.writeline(ExitCudaDeviceContextManagerLine())

    def generate_return(self, output_refs):
        if output_refs:
            self.wrapper_call.writeline("return (" + ", ".join(output_refs) + ", )")
        else:
            self.wrapper_call.writeline("return ()")

    def generate_end(self, result):
        return

    def generate_extern_kernel_alloc(self, extern_kernel, args):
        output_name = extern_kernel.get_name()
        origin_node = extern_kernel.get_origin_node()
        self.writeline(
            f"{self.declare}{output_name} = {extern_kernel.kernel}({', '.join(args)}){self.ending}"
        )
        if (
            self.supports_intermediate_hooks
            and config.generate_intermediate_hooks
            and origin_node is not None
        ):
            counters["inductor"]["intermediate_hooks"] += 1
            self.writeline(
                f"run_intermediate_hooks({origin_node.name!r}, {output_name})"
            )

    def generate_extern_kernel_out(self, output_view, codegen_reference, args, kernel):
        if output_view:
            args.append(f"out={output_view.codegen_reference()}")
        else:
            args.append(f"out={codegen_reference}")
        self.writeline(f"{kernel}({', '.join(args)})")

    def generate_user_defined_triton_kernel(self, kernel_name, grid, args):
        stream_name = self.write_get_raw_stream(V.graph.scheduler.current_device.index)
        self.writeline(
            f"{kernel_name}.run({', '.join(args)}, grid=grid({grid}), stream={stream_name})"
        )

    def generate_scatter_fallback(
        self, output, inputs, kernel, fn, src_is_tensor, reduce, kwargs
    ):
        line = f"{kernel}({','.join(map(str, inputs))}"
        if kernel == "aten.scatter_":
            if reduce:
                line += f", reduce={repr(reduce)}"
        else:
            line += ", ".join([""] + kwargs)
        line += f"){self.ending}"
        self.writeline(line)

    def generate_extern_kernel_alloc_and_find_schema_if_needed(
        self,
        name,
        kernel,
        codegen_args,
        cpp_op_schema,
        cpp_kernel_key,
        cpp_kernel_overload_name="",
        op_overload=None,
        raw_args=None,
        outputs=None,
    ):
        self.writeline(f"{name} = {kernel}({', '.join(codegen_args)})")

    def generate_inf_and_nan_checker(self, node):
        # TODO: Add check for python too.
        pass

    @dynamo_timed
    def generate(self):
        result = IndentedBuffer()
        result.splice(self.header)

        out_names = V.graph.get_output_names()
        with contextlib.ExitStack() as stack:
            stack.enter_context(self.wrapper_call.indent())
            if config.profiler_mark_wrapper_call:
                self.generate_profiler_mark_wrapper_call(stack)
            if config.profile_bandwidth:
                self.write_triton_header_once()
                self.wrapper_call.writeline("start_graph()")

            while (
                self.lines
                and isinstance(self.lines[-1], MemoryPlanningLine)
                # TODO: this seems legit, NullLine has no node
                and self.lines[-1].node.name not in out_names  # type: ignore[attr-defined]
            ):
                # these lines will be pointless
                self.lines.pop()

            # codegen allocations in two passes
            planning_state = MemoryPlanningState()
            for i in range(len(self.lines)):
                if isinstance(self.lines[i], MemoryPlanningLine):
                    self.lines[i] = self.lines[i].plan(planning_state)

            device_cm_stack = contextlib.ExitStack()
            for line in self.lines:
                if isinstance(line, MemoryPlanningLine):
                    line.codegen(self.wrapper_call)
                elif isinstance(
                    line,
                    (
                        EnterCudaDeviceContextManagerLine,
                        ExitCudaDeviceContextManagerLine,
                    ),
                ):
                    line.codegen(self.wrapper_call, device_cm_stack)
                else:
                    self.wrapper_call.writeline(line)

            output_refs = self.get_output_refs()
            self.mark_output_type()
            if config.triton.debug_sync_graph:
                self.wrapper_call.writeline("torch.cuda.synchronize()")

            if config.profile_bandwidth:
                self.wrapper_call.writeline("end_graph()")

            self.generate_return(output_refs)

        self.append_precomputed_sizes_to_prefix()
        result.splice(self.prefix)

        with result.indent():
            result.splice(self.wrapper_call)

        self.generate_end(result)

        self.add_benchmark_harness(result)

        return result.getvaluewithlinemap()

    def codegen_input_size_var_decl(self, code: IndentedBuffer, name):
        code.writeline(f"{self.declare}{name}_size = {name}.{self.size}{self.ending}")

    def codegen_input_stride_var_decl(self, code: IndentedBuffer, name):
        code.writeline(
            f"{self.declare}{name}_stride = {name}.{self.stride}{self.ending}"
        )

    def codegen_inputs(self, code: IndentedBuffer, graph_inputs: Dict[str, ir.Buffer]):
        """Assign all symbolic shapes to locals"""

        @functools.lru_cache(None)
        def sizeof(name):
            self.codegen_input_size_var_decl(code, name)
            return f"{name}_size"

        @functools.lru_cache(None)
        def strideof(name):
            self.codegen_input_stride_var_decl(code, name)
            return f"{name}_stride"

        # Assign all symbolic shapes needed to local variables
        needed = V.graph.sizevars.free_symbols()

        def is_expr(x):
            return isinstance(x[1], sympy.Expr)

        graph_inputs_expr = list(filter(is_expr, graph_inputs.items()))
        graph_inputs_tensors = list(
            filter(lambda x: not is_expr(x), graph_inputs.items())
        )

        for name, shape in graph_inputs_expr:
            shape = V.graph.sizevars.simplify(shape)
            if shape in needed:
                needed.remove(shape)
                code.writeline(f"{self.declare}{shape} = {name}{self.ending}")

        for name, value in graph_inputs_tensors:
            shapes = value.get_size()
            for dim, shape in enumerate(shapes):
                shape = V.graph.sizevars.simplify(shape)
                if shape in needed:
                    needed.remove(shape)
                    code.writeline(
                        f"{self.declare}{shape} = {sizeof(name)}[{dim}]{self.ending}"
                    )

        for name, value in graph_inputs_tensors:
            shapes = value.get_stride()
            for dim, shape in enumerate(shapes):
                shape = V.graph.sizevars.simplify(shape)
                if shape in needed:
                    needed.remove(shape)
                    code.writeline(
                        f"{self.declare}{shape} = {strideof(name)}[{dim}]{self.ending}"
                    )

    def append_precomputed_sizes_to_prefix(self):
        with self.prefix.indent():
            for sym, expr in V.graph.sizevars.inv_precomputed_replacements.items():
                self.prefix.writeline(
                    f"{self.declare}{sym} = {self.expr_printer(expr)}{self.ending}"
                )

    def codegen_python_sizevar(self, x: Expr) -> str:
        return pexpr(V.graph.sizevars.simplify(x))

    def codegen_sizevar(self, x: Expr) -> str:
        return self.codegen_python_sizevar(x)

    def codegen_tuple_access(self, basename: str, name: str, index: str) -> str:
        return f"{basename}[{index}]"

    def codegen_python_shape_tuple(self, shape: Tuple[Expr, ...]) -> str:
        parts = list(map(self.codegen_python_sizevar, shape))
        if len(parts) == 0:
            return "()"
        if len(parts) == 1:
            return f"({parts[0]}, )"
        return f"({', '.join(parts)})"

    def codegen_shape_tuple(self, shape: Tuple[Expr, ...]) -> str:
        return self.codegen_python_shape_tuple(shape)

    def codegen_reinterpret_view(self, data, size, stride, offset, writer) -> str:
        size = self.codegen_shape_tuple(size)
        stride = self.codegen_shape_tuple(stride)
        offset = self.codegen_sizevar(offset)
        return f"reinterpret_tensor({data.get_name()}, {size}, {stride}, {offset})"

    def codegen_device_copy(self, src, dst):
        self.writeline(f"{dst}.copy_({src})")

    def codegen_multi_output(self, name, value):
        self.writeline(f"{self.declare}{name} = {value}{self.ending}")

    def benchmark_compiled_module(self, output):
        def add_fake_input(name, shape, stride, device, dtype):
            output.writeline(
                f"{name} = rand_strided("
                f"{self.codegen_python_shape_tuple(shape)}, "
                f"{self.codegen_python_shape_tuple(stride)}, "
                f"device='{device}', dtype={dtype})"
            )

        def add_expr_input(name, val):
            output.writeline(f"{name} = {val}")

        output.writelines(
            ["", "", "def benchmark_compiled_module(times=10, repeat=10):"]
        )
        with output.indent():
            output.splice(
                """
                from torch._dynamo.testing import rand_strided
                from torch._inductor.utils import print_performance
                """,
                strip=True,
            )

            for name, value in V.graph.constants.items():
                # all the constants are global variables, that's why we need
                # these 'global var_name' lines
                output.writeline(f"global {name}")
                add_fake_input(
                    name, value.size(), value.stride(), value.device, value.dtype
                )

            for name, value in V.graph.graph_inputs.items():
                if isinstance(value, sympy.Symbol) and isinstance(
                    V.graph.sizevars.var_to_val.get(value, None), SingletonInt
                ):
                    # Inductor should only work with dense -> dense graph, and
                    # SingletonInts belong to metadata that should only live on
                    # the subclass.
                    continue
                if isinstance(value, sympy.Expr):  # Don't need to add symbolic
                    add_expr_input(name, V.graph.sizevars.size_hint(value))
                else:
                    shape = [V.graph.sizevars.size_hint(x) for x in value.get_size()]
                    stride = [V.graph.sizevars.size_hint(x) for x in value.get_stride()]
                    add_fake_input(
                        name, shape, stride, value.get_device(), value.get_dtype()
                    )

            call_str = f"call([{', '.join(V.graph.graph_inputs.keys())}])"
            output.writeline(
                f"return print_performance(lambda: {call_str}, times=times, repeat=repeat)"
            )

    def add_benchmark_harness(self, output):
        """
        Append a benchmark harness to generated code for debugging
        """
        if not config.benchmark_harness:
            return

        self.benchmark_compiled_module(output)

        output.writelines(["", "", 'if __name__ == "__main__":'])
        with output.indent():
            output.writelines(
                [
                    "from torch._inductor.wrapper_benchmark import compiled_module_main",
                    f"compiled_module_main('{get_benchmark_name()}', benchmark_compiled_module)",
                ]
            )

    def define_kernel(
        self, name: str, kernel: str, metadata: Optional[str] = None, cuda=True
    ):
        metadata_comment = f"{metadata}\n" if metadata else ""
        self.header.splice(f"\n\n{metadata_comment}{name} = {kernel}")

    def get_unique_kernel_name(self, name: str) -> str:
        new_name = f"{name}_{self.user_defined_kernel_count}"
        self.user_defined_kernel_count += 1
        return new_name

    def define_user_defined_triton_kernel(self, name, kernel, configs, kwargs):
        original_name = kernel.__name__
        compile_wrapper = IndentedBuffer()
        compile_wrapper.writeline(f"async_compile.triton({original_name!r}, '''")

        compile_wrapper.splice(
            """
            import triton
            import triton.language as tl
            from torch._inductor.utils import instance_descriptor
            from torch._inductor.triton_heuristics import user_autotune
            """,
            strip=True,
        )
        compile_wrapper.newline()

        from ..ir import Buffer
        from .common import SizeArg, TensorArg

        signature: List[Union[TensorArg, SizeArg]] = []
        constants = {}
        for key, arg in kwargs.items():
            if (
                key in kernel.__annotations__
                and "constexpr" in kernel.__annotations__[key]
            ):
                constants[key] = arg
                continue
            if isinstance(arg, Buffer):
                signature.append(
                    TensorArg(key, arg.codegen_reference(), arg.get_dtype())
                )
            else:
                signature.append(SizeArg(key, arg))
        index_dtype = "tl.int32"
        triton_meta = {
            "signature": signature_to_meta(signature, size_dtype=index_dtype),
            "device": V.graph.scheduler.current_device.index,
            "device_type": V.graph.scheduler.current_device.type,
            "constants": constants,
            "configs": [config_of(signature)],
            "kernel_name": name,
        }
        configs = [
            {
                "kwargs": config.kwargs,
                "num_warps": config.num_warps,
                "num_stages": config.num_stages,
            }
            for config in configs
        ]
        compile_wrapper.splice(
            f"""
<<<<<<< HEAD
            @template(
                num_stages={num_stages},
                num_warps={num_warps},
                triton_meta={triton_meta!r}
=======
            @user_autotune(
                configs={configs!r},
                meta={triton_meta!r},
                filename=__file__
>>>>>>> 47a91033
            )
            @triton.jit
            """
        )
        compile_wrapper.splice(kernel.src, strip=True)

        # Also include any possible kernel being called indirectly
        from triton import JITFunction

        symbols_included = {original_name}

        def traverse(cur_kernel):
            for symbol_name in cur_kernel.fn.__code__.co_names:
                if symbol_name in symbols_included:
                    continue
                if symbol_name in cur_kernel.fn.__globals__:
                    symbol = cur_kernel.fn.__globals__[symbol_name]
                    if isinstance(symbol, JITFunction):
                        compile_wrapper.newline()
                        compile_wrapper.writeline("@triton.jit")
                        compile_wrapper.splice(symbol.src, strip=True)
                        symbols_included.add(symbol_name)
                        traverse(symbol)
                    elif isinstance(symbol, (int, str, bool)):
                        compile_wrapper.newline()
                        compile_wrapper.writeline(f"{symbol_name} = {symbol!r}")
                        symbols_included.add(symbol_name)

        traverse(kernel)

        compile_wrapper.writeline("''')")
        _, lineno = inspect.getsourcelines(kernel.fn)
        srcfile = inspect.getsourcefile(kernel.fn)
        metadata = f"# Original path: {srcfile}:{lineno}"
        self.define_kernel(
            name,
            compile_wrapper.getvalue(),
            metadata,
        )

    def generate_numel_expr(self, kernel_name: str, tree):
        expr = f"{kernel_name}_{tree.prefix}numel"
        if expr not in self.kenel_numel_expr:
            self.kenel_numel_expr.add(expr)
            self.writeline(
                f"{self.declare}{expr} = {self.expr_printer(tree.numel)}{self.ending}"
            )
        else:
            self.writeline(f"{expr} = {self.expr_printer(tree.numel)}{self.ending}")
        # We can get symbolic expressions here, like s0*64
        # It is fine to have them here, but we need to handle them correctly as their own type
        # This is tricky to do, so we wrap in a custom type, distinct from scalars, but also from sympy*
        # scalars as well.
        # This is handled in `generate_args_decl` which has a correct comment of: TODO: only works for
        # constant now, need type info. I agree, this needs type info, and while this is not true type info
        # it suffices as a type hint for the purposes of producing the correct code for this type.
        return SymbolicCallArg(expr, tree.numel)

    def wrap_kernel_call(self, name, call_args):
        return f"{name}({', '.join(call_args)}){self.ending}"

    def generate_profiler_mark_wrapper_call(self, stack):
        self.wrapper_call.writeline("from torch.profiler import record_function")
        self.wrapper_call.writeline(
            f"with record_function('graph_{V.graph.graph_id}_inductor_wrapper_call'):"
        )
        stack.enter_context(self.wrapper_call.indent())

    def generate_default_grid(self, name: str, grid_args: List[Any]):
        return grid_args

    def generate_kernel_call(
        self,
        name,
        call_args,
        grid=None,
        device_index=None,
        cuda=True,
        triton=True,
    ):
        """
        Generates kernel call code.

        cuda: Defines whether the backend is GPU. Otherwise the backend is CPU.

        triton: Defines whether the GPU backend uses Triton for codegen.
                Otherwise it uses the CUDA language for codegen.
                Only valid when cuda == True.
        """
        if cuda:
            call_args_str = ", ".join(pexpr(item) for item in call_args)
            stream_name = self.write_get_raw_stream(
                V.graph.scheduler.current_device.index
            )
            if triton:
                grid_str = ", ".join(pexpr(item) for item in grid)
                self.writeline(
                    f"{name}.run({call_args_str}, grid=grid({grid_str}), stream={stream_name})"
                )
            else:
                stream_ptr = f"c_void_p({stream_name})"
                self.writeline(f"{name}.{name}({call_args_str}, {stream_ptr})")
        else:
            self.writeline(self.wrap_kernel_call(name, call_args))

    def writeline(self, line):
        self.lines.append(line)

    def enter_context(self, ctx):
        self.lines.append(LineContext(ctx))

    def val_to_arg_str(self, s):
        if isinstance(s, SymTypes):
            return pexpr(sympy.expand(repr(s)))
        elif isinstance(s, sympy.Expr):
            return pexpr(s)
        elif isinstance(s, (tuple, list)):

            @dataclasses.dataclass
            class Shim:
                ref: Any

                def __repr__(self):
                    return self.ref

            return repr(type(s)(Shim(self.val_to_arg_str(a)) for a in s))
        elif isinstance(s, torch._ops.OpOverload):
            return _get_qualified_name(s)
        elif isinstance(s, ComputedBuffer):
            return s.codegen_reference()
        elif isinstance(s, InputBuffer):
            return s.codegen_reference()
        else:
            return repr(s)

    # The following methods are for memory management
    def make_buffer_allocation(self, buffer):
        device = buffer.get_device()
        dtype = buffer.get_dtype()
        shape = tuple(buffer.get_size())
        stride = tuple(buffer.get_stride())
        return self.make_allocation(buffer.get_name(), device, dtype, shape, stride)

    def make_allocation(self, name, device, dtype, shape, stride):
        try:
            expected = tuple(ir.make_contiguous_strides_for(shape))
        except Exception:  # cannot determine truth value of Relational
            expected = None
        if stride == expected:
            return (
                f"{name} = empty("
                f"{self.codegen_shape_tuple(shape)}, "
                f"device='{device.type}', dtype={dtype})"
            )
        else:
            return (
                f"{name} = empty_strided("
                f"{self.codegen_shape_tuple(shape)}, "
                f"{self.codegen_shape_tuple(stride)}, "
                f"device='{device.type}', dtype={dtype})"
            )

    def make_buffer_free(self, buffer):
        return f"del {buffer.get_name()}"

    def codegen_exact_buffer_reuse(self, old_name: str, new_name: str, del_line: str):
        return f"{self.declare}{new_name} = {old_name}{del_line}{self.ending}  {self.comment} reuse"

    def make_buffer_reuse(self, old, new, delete_old: bool):
        assert old.get_dtype() == new.get_dtype()
        old_name = old.get_name()
        new_name = new.get_name()
        del_line = ""
        if old_name not in V.graph.get_output_names() and delete_old:
            del_line = f"; {self.make_buffer_free(old)}"

        if old.get_size() == new.get_size() and old.get_stride() == new.get_stride():
            if old_name in self.cached_thread_locals:
                self.cached_thread_locals.add(new_name)
            return self.codegen_exact_buffer_reuse(old_name, new_name, del_line)

        reinterpret_view = self.codegen_reinterpret_view(
            old, new.get_size(), new.get_stride(), 0, self.wrapper_call
        )
        if reinterpret_view in self.cached_thread_locals:
            self.cached_thread_locals.add(new_name)
        return f"{self.declare}{new_name} = {reinterpret_view}{del_line}  {self.comment} reuse"

    def codegen_deferred_allocation(self, name, layout):
        self.writeline(
            DeferredLine(
                name,
                f"{self.declare}{name} = {layout.view.codegen_reference()}{self.ending}  {self.comment} alias",
            )
        )

    def codegen_allocation(self, buffer):
        assert (
            buffer.get_workspace_size() == 0
        ), "Only support zero workspace size for now!"

        name = buffer.get_name()

        if name in V.graph.removed_buffers or name in self.allocated:
            return
        self.allocated.add(name)
        if isinstance(
            buffer,
            (ir.ExternKernelAlloc, ir.MultiOutput),
        ):
            return

        layout = buffer.get_layout()
        if isinstance(layout, ir.MutationLayout):
            return
        if isinstance(layout, ir.AliasedLayout):
            assert isinstance(
                layout.view, ir.ReinterpretView
            ), f"unexpected {type(layout.view)}: {layout.view}"
            self.codegen_allocation(layout.view.data)
            self.codegen_deferred_allocation(name, layout)
            return

        self.writeline(AllocateLine(self, buffer))

    def codegen_free(self, buffer):
        assert (
            buffer.get_workspace_size() == 0
        ), "Only support zero workspace size for now!"

        name = buffer.get_name()

        # can be freed but not reused
        if isinstance(buffer, ir.InputBuffer):
            self.writeline(self.make_buffer_free(buffer))
            return

        if not self.can_reuse(buffer):
            return
        self.freed.add(name)

        self.writeline(FreeIfNotReusedLine(self, buffer))

    def can_reuse(self, input_buffer, output_buffer=None):
        name = input_buffer.get_name()
        if (
            name in V.graph.removed_buffers
            or name in V.graph.graph_inputs
            or name in V.graph.constants
            or name in V.graph.never_reuse_buffers
            or name in self.freed
        ):
            return False

        return True

    def did_reuse(self, buffer, reused_buffer):
        # Check whether a given buffer was reused by a possible reuser in the wrapper codegen
        # Can be consulted from inside ir codegen, e.g. to determine whether a copy is needed
        return (
            buffer.get_name() in self.reuses
            and self.reuses[buffer.get_name()] == reused_buffer.get_name()
        )

    def codegen_inplace_reuse(self, input_buffer, output_buffer):
        assert buffer_reuse_key(input_buffer) == buffer_reuse_key(output_buffer)
        self.codegen_allocation(input_buffer)
        self.freed.add(input_buffer.get_name())
        self.allocated.add(output_buffer.get_name())
        self.reuses[output_buffer.get_name()] = input_buffer.get_name()
        self.writeline(ReuseLine(self, input_buffer, output_buffer))

    def codegen_unbacked_symbol_decl(self, symbol):
        name = str(symbol)
        if name in self.unbacked_symbol_decls:
            return name
        else:
            # When in CppWrapperCodeGen, we should only generate the declaration once
            self.unbacked_symbol_decls.add(name)
            return self.declare + name


class CppWrapperCodeGen(WrapperCodeGen):
    """
    Generates cpp wrapper for running on CPU and calls cpp kernels
    """

    def __init__(self):
        super().__init__()

        self.declare = "auto "
        self.ending = ";"
        self.open_bracket = "{"
        self.closed_bracket = "}"
        self.comment = "//"
        self.namespace = "at::"
        self.none_str = "at::Tensor()"
        self.extern_call_ops = set()
        self.size = "sizes()"
        self.stride = "strides()"
        self.call_func_name = "inductor_entry_cpp"
        self.cuda = False
        self.supports_intermediate_hooks = False
        self.outputs_need_copy = set()
        self.kernel_callsite_id = count()
        self.int_array_id = count()  # for int array local variable declarations
        self.declared_int_array_vars = set()
        self.tmp_tensor_id = count()  # for tmp tensor local variable declarations
        self.arg_var_id = count()

        from .cpp import cexpr, CppPrinter

        self.expr_printer = cexpr

        # CppPrinter sometimes calls at::native functions which causes problems in
        # the ABI-compatible mode. Currently we are hitting this problem when codegen
        # Grid computation expressions, but we my need to fix other size computation
        # as well.
        class GridExprCppPrinter(CppPrinter):
            def _print_FloorDiv(self, expr):
                x, div = expr.args
                x = self.paren(self.doprint(x))
                div = self.paren(self.doprint(div))
                assert expr.is_integer, "Expect integers in GridExprPrinter"
                return f"({x}/{div})"

        self.grid_expr_printer = GridExprCppPrinter().doprint

    def generate_kernel_call(
        self,
        name,
        call_args,
        grid=None,
        device_index=None,
        cuda=True,
        triton=True,
    ):
        """
        Generates kernel call code.

        cuda: Defines whether the backend is GPU. Otherwise the backend is CPU.

        triton: Defines whether the GPU backend uses Triton for codegen.
                Otherwise it uses the CUDA language for codegen.
                Only valid when cuda == True.
        """
        if cuda:
            return super().generate_kernel_call(
                name, call_args, grid, device_index, cuda, triton
            )
        else:
            if V.graph.aot_mode and config.aot_inductor.abi_compatible:
                from .cpp import DTYPE_TO_CPP

                new_args = []
                for arg in call_args:
                    var_name = f"var_{next(self.arg_var_id)}"
                    self.writeline(f"void *{var_name}{self.ending}")
                    self.writeline(
                        f"AOTI_TORCH_ERROR_CODE_CHECK(aoti_torch_get_data_ptr({arg}, &{var_name}));"
                    )
                    dtype = V.graph.get_dtype(arg)
                    cpp_dtype = DTYPE_TO_CPP[dtype]
                    new_args.append(f"({cpp_dtype}*)({var_name})")
                self.writeline(self.wrap_kernel_call(name, new_args))
            else:
                self.writeline(self.wrap_kernel_call(name, call_args))

    def write_constant(self, name, hashed):
        # include a hash so our code cache gives different constants different files
        self.header.writeline(f"// {name} {hashed}")

    def write_header(self):
        if V.graph.aot_mode:
            with open(
                os.path.join(os.path.dirname(__file__), "aoti_runtime", "interface.cpp")
            ) as f:
                self.header.splice(f.read())
        else:
            self.header.splice(
                """
                import torch
                from torch._inductor.codecache import CppWrapperCodeCache

                cpp_wrapper_src = (
                '''
                """
            )

        if config.aot_inductor.abi_compatible:
            self.header.splice("#include <torch/csrc/inductor/aoti_torch/c/shim.h>")
        else:
            self.header.splice(
                """
                #include <ATen/ATen.h>
                #include <ATen/core/dispatch/Dispatcher.h>
                #include <ATen/native/BinaryOps.h>
                #include <torch/csrc/inductor/aoti_torch/tensor_converter.h>
                #include <torch/csrc/inductor/inductor_ops.h>
                #define reinterpret_tensor torch::inductor::_reinterpret_tensor
                """
            )

    def mark_output_type(self):
        # mark output type to unwrap tensor back to python scalar
        from ..ir import ShapeAsConstantBuffer

        output_is_tensor = dict()
        for idx, x in enumerate(V.graph.graph_outputs):
            if isinstance(x, ShapeAsConstantBuffer):
                output_is_tensor[idx] = False
            else:
                output_is_tensor[idx] = True

        self.output_is_tensor = output_is_tensor

    def write_prefix(self):
        if V.graph.aot_mode:
            self.prefix.writeline("namespace torch {")
            self.prefix.writeline("namespace aot_inductor {")

    def write_input_output_info(
        self,
        info_kind: str,
        idx: int,
        name: str,
    ):
        self.prefix.writeline(f"""{info_kind}[{idx}].name = "{name}";""")

    def write_wrapper_decl(self):
        inputs_len = len(V.graph.graph_inputs.keys())
        if V.graph.aot_mode:
            self.prefix.splice(
                """
                void AOTInductorModel::run_impl(
                    AtenTensorHandle*
                        input_handles, // array of input AtenTensorHandle; handles
                                        // are stolen; the array itself is borrowed
                    AtenTensorHandle*
                        output_handles, // array for writing output AtenTensorHandle; handles
                                        // will be stolen by the caller; the array itself is
                                        // borrowed
                    DeviceStreamType stream,
                    AOTIProxyExecutorHandle proxy_executor
                ) {
                """
            )
        else:
            self.prefix.splice(
                f"""std::vector<at::Tensor> {self.call_func_name}(const std::vector<at::Tensor>& inputs) {{"""
            )
        with self.prefix.indent():
            # assign inputs and outputs in both cases so the later codegen can be simplified
            if V.graph.aot_mode:
                if config.aot_inductor.abi_compatible:
                    self.prefix.splice(
                        """
                            auto inputs = steal_from_raw_handles_to_raii_handles(input_handles, num_inputs());
                        """
                    )
                else:
                    # This looks dumb, but can avoid creating two versions of code in the AOTInductor runtime.
                    self.prefix.splice(
                        """
                            auto inputs = alloc_tensors_by_stealing_from_handles(input_handles, num_inputs());
                        """
                    )

            if inputs_len != 0:
                for idx, input_key in enumerate(V.graph.graph_inputs.keys()):
                    # unwrap input tensor back to scalar
                    if isinstance(V.graph.graph_inputs[input_key], sympy.Expr):
                        from ..graph import may_get_constant_buffer_dtype
                        from .cpp import DTYPE_TO_CPP

                        dtype = may_get_constant_buffer_dtype(
                            V.graph.graph_inputs[input_key]
                        )
                        assert (
                            dtype is not None
                        ), "Fails to get the dtype of the sympy.Expr"
                        cpp_dtype = DTYPE_TO_CPP[dtype]
                        assert (
                            not config.aot_inductor.abi_compatible
                        ), "Need to add .item support for abi_compatible AOTInductor codegen"
                        self.prefix.writeline(
                            f"{cpp_dtype} {input_key} = inputs[{idx}].item<{cpp_dtype}>();"
                        )
                    else:
                        self.prefix.writeline(
                            f"auto {input_key} = std::move(inputs[{idx}]);"
                        )

            assert all(
                isinstance(v, torch.Tensor) for v in list(V.graph.constants.values())
            ), "Expect all constants to be Tensor"
            for idx, constants_key in enumerate(V.graph.constants.keys()):
                if V.graph.aot_mode:
                    # Weights are stored in constants_ and owned by RAIIAtenTensorHandle there.
                    # Don't call std::move here because it will cause constants_ to lose the ownership.
                    if config.aot_inductor.abi_compatible:
                        self.prefix.writeline(
                            f"""auto {constants_key} = constants_.at({idx});"""
                        )
                    else:
                        self.prefix.writeline(
                            f"auto {constants_key} = *tensor_handle_to_tensor_pointer("
                            + f"""constants_.at({idx}));"""
                        )
                else:
                    # Append constants as inputs to the graph
                    constants_idx = inputs_len + idx
                    self.prefix.writeline(
                        f"auto {constants_key} = inputs[{constants_idx}];"
                    )

            self.codegen_inputs(self.prefix, V.graph.graph_inputs)

            if V.graph.aot_mode:
                self.prefix.writeline("inputs.clear();")
                self.prefix.writeline(
                    "auto& kernels = *dynamic_cast<AOTInductorModelKernels*>(this->kernels_.get());"
                )

    def codegen_input_size_var_decl(self, code: IndentedBuffer, name):
        if config.aot_inductor.abi_compatible:
            code.writeline(f"int64_t* {name}_size;")
            code.writeline(
                f"AOTI_TORCH_ERROR_CODE_CHECK(aoti_torch_get_sizes({name}, &{name}_size));"
            )
        else:
            super().codegen_input_size_var_decl(code, name)

    def codegen_input_stride_var_decl(self, code: IndentedBuffer, name):
        if config.aot_inductor.abi_compatible:
            code.writeline(f"int64_t* {name}_stride;")
            code.writeline(
                f"AOTI_TORCH_ERROR_CODE_CHECK(aoti_torch_get_strides({name}, &{name}_stride));"
            )
        else:
            super().codegen_input_stride_var_decl(code, name)

    def codegen_model_kernels(self):
        self.prefix.writeline("namespace {")
        self.prefix.writeline(
            "class AOTInductorModelKernels : public AOTInductorModelKernelsBase {"
        )
        self.prefix.writeline("  public:")
        for kernel in self.src_to_kernel.values():
            self.prefix.writeline(f"    CUfunction {kernel}{{nullptr}};")
        self.prefix.writeline("};")
        self.prefix.writeline("}  // namespace")

    def codegen_model_constructor(self):
        """
        // Generated code example
        AOTInductorModel::AOTInductorModel()
            : AOTInductorModelBase(4, 1) {
        inputs_info_[0].name = "input0";
        inputs_info_[0].dtype = "torch.float16";
        ...
        constants_info_[0].name = "L__self___weight";
        constants_info_[0].dtype = at::kFloat;
        constants_info_[0].offset = 0;
        constants_info_[0].data_size = 8192;
        constants_info_[0].shape = {64, 32};
        constants_info_[0].stride = {32, 1};
        ...
        outputs_info_[0].name = "output0";
        outputs_info_[0].dtype = "torch.float16";
        }
        """

        num_inputs = len(V.graph.graph_inputs)
        num_outputs = len(V.graph.graph_outputs)
        num_constants = len(V.graph.constants)
        self.prefix.splice(
            f"""
            AOTInductorModel::AOTInductorModel(std::shared_ptr<ConstantMap> constants_map, std::optional<std::string> cubin_dir)
                : AOTInductorModelBase({num_inputs}, {num_outputs}, {num_constants}, cubin_dir) {{
            """
        )

        with self.prefix.indent():
            for idx, (name, inp) in enumerate(V.graph.graph_inputs.items()):
                assert not isinstance(
                    inp, sympy.Expr
                ), f"input {name=} cannot be symbolic"
                self.write_input_output_info("inputs_info_", idx, name)

            for idx, (name, tensor) in enumerate(V.graph.constants.items()):
                assert isinstance(tensor, torch.Tensor)
                self.prefix.writeline(f"""constants_info_[{idx}].name = "{name}";""")
                self.prefix.writeline(
                    f"constants_info_[{idx}].dtype = static_cast<int32_t>({self.codegen_dtype(tensor.dtype)});"
                )
                self.prefix.writeline(
                    f"constants_info_[{idx}].offset = {tensor.storage_offset()};"
                )
                self.prefix.writeline(
                    f"constants_info_[{idx}].data_size = {tensor.untyped_storage().nbytes()};"
                )

                size_str = ", ".join([str(s) for s in tensor.size()])
                self.prefix.writeline(f"constants_info_[{idx}].shape = {{{size_str}}};")

                stride_str = ", ".join([str(s) for s in tensor.stride()])
                self.prefix.writeline(
                    f"constants_info_[{idx}].stride = {{{stride_str}}};"
                )

            self.prefix.writeline("update_constants_map(std::move(constants_map));")

            def escape_string(x):
                return (
                    x.replace("\\", "\\\\")
                    .replace('"', '\\"')
                    .replace("\n", "\\n")
                    .replace("\t", "\\t")
                )

            self.prefix.writeline(
                f'in_spec_ = "{escape_string(config.aot_inductor.serialized_in_spec)}";'
            )
            self.prefix.writeline(
                f'out_spec_ = "{escape_string(config.aot_inductor.serialized_out_spec)}";'
            )

            for idx, output in enumerate(V.graph.graph_outputs):
                assert not isinstance(
                    output, sympy.Expr
                ), f"output {name=} cannot be symbolic"
                name = f"output{idx}"
                self.write_input_output_info("outputs_info_", idx, name)

            self.prefix.writeline(
                "this->kernels_ = std::make_unique<AOTInductorModelKernels>();"
            )

        self.prefix.writeline("}")

    def generate(self):
        if V.graph.aot_mode:
            self.codegen_model_kernels()
            self.codegen_model_constructor()
        self.write_wrapper_decl()
        return super().generate()

    def define_kernel(
        self, name: str, kernel: str, metadata: Optional[str] = None, cuda=False
    ):
        self.header.splice(f"\n{kernel}\n")

    def generate_return(self, output_refs):
        if V.graph.aot_mode:
            for idx, output in enumerate(output_refs):
                if config.aot_inductor.abi_compatible:
                    if output in self.cached_thread_locals:
                        self.wrapper_call.writeline(
                            f"aoti_torch_new_uninitialized_tensor(&output_handles[{idx}]);"
                        )
                        self.wrapper_call.writeline(
                            f"aoti_torch_assign_tensors({output}, output_handles[{idx}]);"
                        )
                    else:
                        self.wrapper_call.writeline(
                            f"output_handles[{idx}] = {output}.release();"
                        )

                else:
                    self.wrapper_call.writeline(
                        f"output_handles[{idx}] = reinterpret_cast<AtenTensorHandle>("
                        + f"new at::Tensor({output}));"
                    )
        else:
            self.wrapper_call.writeline(f"return {{{', '.join(output_refs)}}};\n}}")

    def generate_end(self, result):
        if V.graph.aot_mode:
            result.writeline("} // AOTInductorModel::run_impl")
            result.writeline("} // namespace aot_inductor")
            result.writeline("} // namespace torch")
            return

        result.writeline("'''\n)")
        # get the hash of the wrapper code to name the extension
        wrapper_call_hash = codecache.code_hash(result.getvalue())
        result.splice(
            f"""
            module = CppWrapperCodeCache.load(cpp_wrapper_src, '{self.call_func_name}', '{wrapper_call_hash}', {self.cuda})
            """
        )

        # unwrap output tensor back to python scalar
        if all(x for x in self.output_is_tensor.values()):
            # If no ShapeAsConstantBuffer in the output, directly return the output as tensors
            return_str = "return f(args_tensor)"
        else:
            outputs = [
                f"outputs[{i}]" if self.output_is_tensor[i] else f"outputs[{i}].item()"
                for i in range(len(V.graph.graph_outputs))
            ]
            outputs_str = f"[{', '.join(outputs)}]"
            return_str = f"""
                    outputs = f(args_tensor)
                    return {outputs_str}
            """

        args_str = "args_tensor = [arg if isinstance(arg, torch.Tensor) else torch.tensor(arg) for arg in args]"
        if V.graph.constants:
            # Append constants to the input args for cpp wrapper.
            # Python wrapper directly gets the value inside the wrapper call
            # as a global variable passed when calling exec(code, mod.__dict__, mod.__dict__).
            # For cpp wrapper, we need to pass this python value to the inductor_entry_cpp function explicitly.
            assert all(
                isinstance(v, torch.Tensor) for v in list(V.graph.constants.values())
            ), "Expect all constants to be Tensor"
            constants_str = f"[{', '.join(V.graph.constants.keys())}]"
            args_str += f"""
                    constants_tensor = {constants_str}
                    args_tensor.extend(constants_tensor)
            """

        # Wrap the func to support setting result._boxed_call = True
        result.splice(
            f"""
            def _wrap_func(f):
                def g(args):
                    {args_str}
                    {return_str}
                return g
            call = _wrap_func(module.{self.call_func_name})
            """
        )

    def generate_c_shim_extern_kernel_call(self, kernel, args):
        # In the abi_compatible mode, we call fallback aten ops through a C shim layer
        kernel_tokens = kernel.split("::")
        kernel_suffix = kernel_tokens[-1]
        if kernel_suffix == "call":
            kernel_suffix = kernel_tokens[-2]
        shim_fn = f"aoti_torch_{kernel_suffix}"
        self.writeline(f"AOTI_TORCH_ERROR_CODE_CHECK({shim_fn}({', '.join(args)}));")

    def generate_c_shim_extern_kernel_alloc_call(self, extern_kernel, args):
        output_args = []
        output_raii_handles = []
        output_name_base = extern_kernel.get_name()
        for idx, output in enumerate(extern_kernel.outputs):
            if isinstance(output, ir.MultiOutput):
                name = f"{output.get_name()}"
                output_handle_name = f"{name}_handle"
                if output.indices:
                    assert (
                        output.indices[0][1] == idx
                    ), f"expected {output.indices[0][1]=} == {idx=} for {output_name_base=}"
                self.writeline(f"AtenTensorHandle {output_handle_name};")
                output_args.append(f"&{output_handle_name}")
                output_raii_handles.append(
                    f"RAIIAtenTensorHandle {name}({output_handle_name});"
                )
            elif isinstance(output, int):
                output_name = f"{output_name_base}_{idx}"
                self.writeline(f"int64_t {output_name} = {output};")
                output_args.append(f"&{output_name}")
            elif output is None:
                output_args.append("nullptr")
            else:
                raise NotImplementedError("unsupported type of {output=}")
        args = args + output_args
        self.generate_c_shim_extern_kernel_call(extern_kernel.kernel, args)
        for raii_handle in output_raii_handles:
            self.writeline(raii_handle)

    def generate_extern_kernel_alloc(self, extern_kernel, args):
        if V.graph.aot_mode and config.aot_inductor.abi_compatible:
            self.generate_c_shim_extern_kernel_alloc_call(extern_kernel, args)
        else:
            super().generate_extern_kernel_alloc(extern_kernel, args)

    def generate_extern_kernel_out(self, output_view, codegen_reference, args, kernel):
        if output_view:
            output_as_strided = f"{output_view.codegen_reference()}"
            output_name = f"{output_view.get_name()}_as_strided"
            self.writeline(f"auto {output_name} = {output_as_strided};")

            args.insert(0, output_name)
        else:
            args.insert(0, f"{codegen_reference}")

        if V.graph.aot_mode and config.aot_inductor.abi_compatible:
            self.generate_c_shim_extern_kernel_call(kernel, args)
        else:
            self.writeline(self.wrap_kernel_call(kernel, args))

    def generate_user_defined_triton_kernel(self, kernel_name, args):
        raise AssertionError(
            "User defined triton kernels are not supported in CPP mode"
        )

    def generate_scatter_fallback(
        self, output, inputs, kernel, fn, src_is_tensor, reduce, kwargs
    ):
        # TODO: support other overload for cpp wrapper and remove the below assertions
        line = f"{kernel}({output}, {','.join(map(str, inputs))}"
        if fn == "aten.scatter_":
            if src_is_tensor:
                if reduce:
                    line += f", {V.graph.wrapper_code.val_to_arg_str(reduce)}"
            else:
                assert (
                    reduce is None
                ), "Expect reduce to be None for aten.scatter_ with scalar src"
        else:
            line += f", {','.join(kwargs)}"
        line += f"){self.ending}"
        self.writeline(line)

    def add_benchmark_harness(self, output):
        if V.graph.aot_mode:
            return
        super().add_benchmark_harness(output)

    def codegen_sizevar(self, x: Expr) -> str:
        return self.expr_printer(V.graph.sizevars.simplify(x))

    def codegen_tuple_access(self, basename: str, name: str, index: str) -> str:
        if V.graph.aot_mode and config.aot_inductor.abi_compatible:
            # in the abi_compatible mode, outputs are returned via arguments
            return name
        else:
            return f"std::get<{index}>({basename})"

    def codegen_shape_tuple(self, shape: Tuple[Expr, ...]) -> str:
        parts = list(map(self.codegen_sizevar, shape))
        if len(parts) == 0:
            return "{}"
        if len(parts) == 1:
            return f"{{{parts[0]}, }}"
        return f"{{{', '.join(parts)}}}"

    def is_statically_known_int(self, x):
        try:
            val = V.graph._shape_env._maybe_evaluate_static(x)
            int(x)
            return True
        except Exception:
            return False

    def is_statically_known_list_of_ints(self, lst):
        return all(isinstance(self.is_statically_known_int(x), int) for x in lst)

    def can_prove_buffer_has_static_shape(self, buffer):
        return self.is_statically_known_list_of_ints(buffer.get_size())

    def can_cache_buffer_in_thread_local(self, buffer):
        # We are gated off on CUDA because this is intended to reduce overhead in
        # overhead-bound CPU use case.
        return (
            not self.cuda
            and config.allow_buffer_reuse
            and self.can_prove_buffer_has_static_shape(buffer)
        )

    def make_buffer_free(self, buffer):
        return (
            ""
            if isinstance(buffer.get_layout(), ir.MultiOutputLayout)
            or self.can_cache_buffer_in_thread_local(buffer)
            else f"{buffer.get_name()}.reset();"
        )

    def codegen_exact_buffer_reuse(self, old_name: str, new_name: str, del_line: str):
        if config.aot_inductor.abi_compatible:
            return f"auto {new_name} = std::move({old_name});  // reuse"
        else:
            return super().codegen_exact_buffer_reuse(old_name, new_name, del_line)

    def generate_profiler_mark_wrapper_call(self, stack):
        self.wrapper_call.writeline(
            'RECORD_FUNCTION("inductor_wrapper_call", c10::ArrayRef<c10::IValue>());'
        )

    def generate_inf_and_nan_checker(self, nodes):
        for buf in nodes.get_names():
            # TODO: Add buf name directly into check_inf_and_nan.
            self.writeline(
                f"AOTI_TORCH_ERROR_CODE_CHECK(aoti_check_inf_and_nan({buf}));"
            )

    def codegen_device(self, device):
        if config.aot_inductor.abi_compatible:
            return f"cached_torch_device_type_{device.type},{device.index if device.index else 0}"
        else:
            from .cpp import DEVICE_TO_ATEN

            return (
                f"c10::Device({DEVICE_TO_ATEN[device.type]}, {device.index})"
                if device.index is not None
                else f"{DEVICE_TO_ATEN[device.type]}"
            )

    def codegen_dtype(self, dtype):
        if config.aot_inductor.abi_compatible:
            return f"cached_torch_dtype_{str(dtype).split('.')[-1]}"
        else:
            from .cpp import DTYPE_TO_ATEN

            return DTYPE_TO_ATEN[dtype]

    @functools.lru_cache(None)
    def codegen_int_array_var(self, int_array: str, writer=None):
        # Because the memory planning is done in two passes (see the implementation
        # of self.generate), the writeline behavior is different in the two passes.
        # As a result, the emitted int array declarations may appear in a later
        # position of the generated code, so the second pass codegen should not
        # reuse int array declarations generated in the first pass
        if writer is None:
            # The first pass codegen uses `self` as the writer
            writer = self

        var = f"int_array_{next(self.int_array_id)}"
        if var not in self.declared_int_array_vars:
            self.declared_int_array_vars.add(var)
            writer.writeline(f"int64_t {var}[] = {int_array};")
        return var

    def make_buffer_allocation(self, buffer):
        return self.make_allocation(
            buffer.get_name(),
            buffer.get_device(),
            buffer.get_dtype(),
            buffer.get_size(),
            buffer.get_stride(),
            self.can_cache_buffer_in_thread_local(buffer),
        )

    def make_allocation(
        self, name, device, dtype, shape, stride, can_cache_buffer_in_thread_local=False
    ):
        device = self.codegen_device(device)
        dtype = self.codegen_dtype(dtype)
        size = self.codegen_shape_tuple(shape)
        stride = self.codegen_shape_tuple(stride)
        if config.aot_inductor.abi_compatible:
            device_type, device_id = device.split(",")
            args = [
                str(len(shape)),
                self.codegen_int_array_var(size, self.wrapper_call),
                self.codegen_int_array_var(stride, self.wrapper_call),
                dtype,
                device_type,
                "this->device_idx_" if V.graph.aot_mode else device_id,
                f"&{name}_handle",
            ]

            def gen_alloc(wrapper_call, name, args):
                wrapper_call.writeline(f"AtenTensorHandle {name}_handle;")
                wrapper_call.writeline(
                    f"AOTI_TORCH_ERROR_CODE_CHECK(aoti_torch_empty_strided({', '.join(args)}));"
                )

            if can_cache_buffer_in_thread_local:
                self.cached_thread_locals.add(name)
                self.wrapper_call.writeline(
                    f"thread_local RAIIAtenTensorHandle {name}_handle = ([&] {{"
                )
                with self.wrapper_call.indent():
                    gen_alloc(self.wrapper_call, name, args)
                    self.wrapper_call.writeline(f"return {name}_handle;")
                self.wrapper_call.writeline("})();")
                return f"AtenTensorHandle {name}({name}_handle.get());"
            else:
                gen_alloc(self.wrapper_call, name, args)
                return f"RAIIAtenTensorHandle {name}({name}_handle);"

        if V.graph.aot_mode and device.startswith("c10::Device("):
            tensor_device = f"{device.split(',')[0]}, this->device_idx_)"
        else:
            tensor_device = device

        return (
            f"{self.declare}{name} = {self.namespace}empty_strided("
            f"{size}, {stride}, at::TensorOptions({tensor_device}).dtype({dtype})){self.ending}"
        )

    def codegen_reinterpret_view(
        self, data, size_list, stride_list, offset, writer
    ) -> str:
        dim = str(len(size_list))
        size = self.codegen_shape_tuple(size_list)
        stride = self.codegen_shape_tuple(stride_list)
        offset = self.codegen_sizevar(offset)

        if config.aot_inductor.abi_compatible:
            tmp_name = f"tmp_tensor_handle_{next(self.tmp_tensor_id)}"
            # Because the memory planning is done in two passes (see the implementation
            # of self.generate), the writeline behavior is different in the two passes.
            if writer is None:
                writer = self

            args = [
                f"{data.get_name()}",
                dim,
                self.codegen_int_array_var(size, writer),
                self.codegen_int_array_var(stride, writer),
                offset,
                f"&{tmp_name}",
            ]

            def gen_reinterpret_call(writer, args):
                writer.writeline(f"AtenTensorHandle {tmp_name};")
                writer.writeline(
                    f"AOTI_TORCH_ERROR_CODE_CHECK(aoti_torch__reinterpret_tensor({', '.join(args)}));"
                )

            if (
                self.can_cache_buffer_in_thread_local(data)
                and self.is_statically_known_list_of_ints(size_list)
                and self.is_statically_known_list_of_ints(stride_list)
            ):
                self.cached_thread_locals.add(tmp_name)
                writer.writeline(
                    f"thread_local RAIIAtenTensorHandle {tmp_name}_handle = ([&] {{"
                )
                if hasattr(writer, "indent"):
                    indent = writer.indent()
                else:
                    indent = contextlib.nullcontext()
                with indent:
                    gen_reinterpret_call(writer, args)
                    writer.writeline(f"return {tmp_name};")
                writer.writeline("})();")
                writer.writeline(
                    f"AtenTensorHandle {tmp_name}({tmp_name}_handle.get());"
                )
                return tmp_name

            gen_reinterpret_call(writer, args)

            # NB, the return handle here represents a temporary tensor, which will be automatically
            # released.
            # Here's a sample usage in the cpp wrapper code:
            # ```
            # aoti_torch_addmm_out(
            #     buf1,
            #     arg1_1,
            #     RAIIAtenTensorHandle(tmp_tensor_handle_0),
            #     buf0,
            #     1L,
            #     1L));
            # ```
            # RAIIAtenTensorHandle(tmp_tensor_handle_0) will be released after the call to addmm_out.
            # This could be problematic when it's used in a different pattern, for example:
            # ````
            # AtenTensorHandle tensor_args[] = {RAIIAtenTensorHandle(tmp_tensor_handle_2), buf5, buf6};
            # aoti_torch_proxy_executor_call_function(..., tensor_args);
            # ````
            # RAIIAtenTensorHandle(tmp_tensor_handle_2) will be invalid when it's used in the latter
            # kernel call.
            #
            # This is solved by updating the proxy_executor invocation to
            # ```
            # aoti_torch_proxy_executor_call_function(...,
            #     std::vector<AtenTensorHandle>{
            #         RAIIAtenTensorHandle(tmp_tensor_handle_2), buf5, buf6
            #     }.data()
            # );
            # ```
            return f"RAIIAtenTensorHandle({tmp_name})"
        else:
            args = [data.get_name(), size, stride, offset]
            return f"reinterpret_tensor({', '.join(args)})"

    def codegen_device_copy(self, src, dst):
        if config.aot_inductor.abi_compatible:
            self.writeline(
                f"AOTI_TORCH_ERROR_CODE_CHECK(aoti_torch_tensor_copy_({src}, {dst}));"
            )
        else:
            self.writeline(f"{dst}.copy_({src});")

    def codegen_multi_output(self, name, value):
        # in the abi_compatible mode, outputs are retrieved by passing
        # output pointers, so we skip its codegen here.
        if not config.aot_inductor.abi_compatible:
            super().codegen_multi_output(name, value)

    def generate_extern_kernel_args_decl_if_needed(
        self, op_overload, raw_args, output_args
    ):
        arg_types = [x.real_type for x in op_overload._schema.arguments]
        return_types = [x.type for x in op_overload._schema.returns]

        new_tensor_args = []
        new_int_args = []

        def fill_args(arg, arg_type):
            static_arg_types = (
                torch.FloatType,
                torch.BoolType,
                torch.StringType,
                torch.Type,
                torch.DeviceObjType,
            )
            inductor_tensor_buffers = (
                ir.Buffer,
                ir.ReinterpretView,
            )

            if isinstance(arg_type, torch.TensorType):
                assert isinstance(arg, inductor_tensor_buffers), f"got {type(arg)}"
                new_tensor_args.append(f"{arg.codegen_reference()}")
            elif isinstance(arg_type, torch.IntType):
                # int
                new_int_args.append(str(arg))
            elif isinstance(arg_type, torch.SymIntType):
                # SymInt
                new_int_args.append(str(arg))
            elif isinstance(arg_type, torch.NumberType):
                # Scalar of type int
                assert isinstance(arg, (int, float, bool))
                # Only treat int Scalar as dynamic
                if isinstance(arg, int):
                    new_int_args.append(str(arg))
            elif isinstance(arg_type, torch.ListType):
                assert isinstance(arg, (list, tuple))

                # List[Tensor]
                if isinstance(arg_type.getElementType(), torch.TensorType):
                    new_tensor_args.extend([f"{a.codegen_reference()}" for a in arg])
                # List[Optional[Tensor]]
                elif isinstance(
                    arg_type.getElementType(), torch.OptionalType
                ) and isinstance(
                    arg_type.getElementType().getElementType(), torch.TensorType
                ):
                    new_tensor_args.extend(
                        [f"{a.codegen_reference()}" for a in arg if a is not None]
                    )
                # List [int] or List[SymInt]
                elif isinstance(
                    arg_type.getElementType(), (torch.IntType, torch.SymIntType)
                ):
                    new_int_args.extend([str(a) for a in arg])
                # List[Scalar]
                elif isinstance(arg_type.getElementType(), torch.NumberType):
                    # Only treat int Scalar as dynamic
                    is_int_type = [isinstance(a, int) for a in arg]
                    if any(is_int_type):
                        assert all(
                            is_int_type
                        ), "AOTInductor only supports int scalars of the same type"
                        new_int_args.extend([str(a) for a in arg])
                else:
                    assert isinstance(
                        arg_type.getElementType(), static_arg_types
                    ), f"Fall through arguments must be one of static_arg_types, got {type(arg_type)}"
            else:
                assert isinstance(
                    arg_type, static_arg_types
                ), f"Fall through arguments must be one of static_arg_types, got {type(arg_type)}"

        for arg, arg_type in zip(raw_args, arg_types):
            if arg is not None:
                if isinstance(arg_type, torch.OptionalType):
                    fill_args(arg, arg_type.getElementType())
                else:
                    fill_args(arg, arg_type)

        def fill_output_arg(arg, return_type):
            if isinstance(return_type, torch.TensorType):
                self.writeline(f"AtenTensorHandle {arg}_handle;  // output buffer")
                self.writeline(
                    f"AOTI_TORCH_ERROR_CODE_CHECK(aoti_torch_new_uninitialized_tensor(&{arg}_handle));"
                )
                self.writeline(f"RAIIAtenTensorHandle {arg}({arg}_handle);")
                new_tensor_args.append(f"{arg}")
            elif isinstance(return_type, torch.SymIntType):
                raise NotImplementedError("NYI support for return type: SymInt")
            elif isinstance(return_type, torch.ListType) and isinstance(
                return_type.getElementType(), torch.SymIntType
            ):
                raise NotImplementedError("NYI support for return type: List[SymInt]")
            else:
                raise AssertionError(f"Unsupported return type found: {return_type}")

        # TODO: Only support tensor(s) returns for now, SymInt is not implemented yet
        for return_type in return_types:
            if isinstance(return_type, (torch.TensorType)):
                pass
            elif isinstance(return_type, torch.OptionalType):
                assert isinstance(return_type.getElementType(), torch.TensorType)
            elif isinstance(return_type, torch.ListType):
                assert isinstance(return_type.getElementType(), torch.TensorType)
            else:
                raise NotImplementedError(
                    f"return type {return_type} is not yet supported."
                )

        for output_arg in output_args:
            assert output_arg is not None, "Optional return types are not yet supported"
            if isinstance(output_arg, (list, tuple)):
                for out in output_arg:
                    fill_output_arg(out, torch.TensorType.get())
            else:
                fill_output_arg(output_arg, torch.TensorType.get())

        return new_tensor_args, new_int_args

    def generate_extern_kernel_alloc_and_find_schema_if_needed(
        self,
        name,
        kernel,
        codegen_args,
        cpp_op_schema,
        cpp_kernel_key,
        cpp_kernel_overload_name="",
        op_overload=None,
        raw_args=None,
        outputs=None,
    ):
        if config.is_fbcode():
            assert op_overload is not None
            assert raw_args is not None
            assert outputs is not None

            return self.generate_extern_kernel_alloc_and_find_schema_if_needed_fbcode(
                name,
                cpp_kernel_key,
                op_overload,
                raw_args,
                outputs,
            )
        else:
            return self.generate_extern_kernel_alloc_and_find_schema_if_needed_oss(
                name,
                kernel,
                codegen_args,
                cpp_op_schema,
                cpp_kernel_key,
                cpp_kernel_overload_name,
            )

    def generate_extern_kernel_alloc_and_find_schema_if_needed_oss(
        self,
        name,
        kernel,
        codegen_args,
        cpp_op_schema,
        cpp_kernel_key,
        cpp_kernel_overload_name="",
    ):
        if cpp_kernel_key not in self.extern_call_ops:
            self.writeline(
                f"static auto op_{cpp_kernel_key} = c10::Dispatcher::singleton()"
            )
            self.writeline(
                f'\t.findSchemaOrThrow("{kernel}", "{cpp_kernel_overload_name}")'
            )
            self.writeline(f"\t.typed<{cpp_op_schema}>();")
            self.extern_call_ops.add(cpp_kernel_key)

        self.writeline(
            f"auto {name} = op_{cpp_kernel_key}.call({', '.join(codegen_args)});"
        )

    def generate_extern_kernel_alloc_and_find_schema_if_needed_fbcode(
        self,
        name,
        cpp_kernel_key,
        op_overload,
        raw_args,  # contains both args and flatten kwargs
        outputs,
    ):
        def extract_output_name(out):
            assert out is not None, "None, i.e. optional output is not supported"
            if isinstance(out, ir.MultiOutput):
                return out.get_name()
            elif isinstance(out, (list, tuple)):
                return type(out)(extract_output_name(o) for o in out)
            else:
                raise AssertionError(f"Unexpected output: {type(out)}")

        # output_args has the same pytree structure as outputs
        output_args = extract_output_name(outputs)
        if isinstance(output_args, str):
            output_args = [output_args]

        (
            tensor_call_args,
            int_call_args,
        ) = self.generate_extern_kernel_args_decl_if_needed(
            op_overload, raw_args, output_args
        )

        tensor_call_args_str = ", ".join(tensor_call_args)
        int_call_args_str = ", ".join(int_call_args)

        extern_kernel_node_index = len(V.graph.extern_kernel_nodes) - 1

        self.writeline(
            f"aoti_torch_proxy_executor_call_function(proxy_executor, "
            f"{extern_kernel_node_index}, "
            f"{len(int_call_args)}, "
            f"std::vector<int64_t>{{{int_call_args_str}}}.data(), "
            f"{len(tensor_call_args)}, "
            f"std::vector<AtenTensorHandle>{{{tensor_call_args_str}}}.data());"
        )

        self.extern_call_ops.add(cpp_kernel_key)

    def val_to_arg_str(self, val):
        if val is None:
            # When None is passed as an argument, it represents an optional that does not contain a value.
            # TODO: add abi-compatible support
            return "c10::nullopt"
        elif isinstance(val, bool):
            if config.aot_inductor.abi_compatible:
                return "1" if val else "0"
            else:
                return "true" if val else "false"
        elif isinstance(val, int):
            return f"{val}L"
        elif isinstance(val, str):
            return f'"{val}"'
        elif isinstance(val, ComputedBuffer):
            return val.codegen_reference()
        elif isinstance(val, InputBuffer):
            return val.codegen_reference()
        elif isinstance(val, torch.device):
            return self.codegen_device(val)
        elif isinstance(val, torch.dtype):
            return self.codegen_dtype(val)
        elif isinstance(val, float) and val in [float("inf"), float("-inf")]:
            if val == float("inf"):
                return "std::numeric_limits<float>::infinity()"
            else:
                return "-std::numeric_limits<float>::infinity()"
        elif isinstance(val, (list, tuple)):
            result = f"{{{', '.join(list(map(self.val_to_arg_str, val)))}}}"
            if config.aot_inductor.abi_compatible:
                # Need to pass the array length because we can't use std::vector
                return f"{self.codegen_int_array_var(result)}, {len(val)}"
            else:
                return result
        else:
            return repr(val)


class CudaWrapperCodeGen(CppWrapperCodeGen):
    """
    Generates cpp wrapper for running on GPU and calls CUDA kernels
    """

    def __init__(self):
        super().__init__()
        self.grid_id = count()
        self.cuda = True

    def write_header(self):
        super().write_header()

        self.header.splice("#include <filesystem>")
        if not config.aot_inductor.abi_compatible:
            self.header.splice(
                """
                #include <c10/cuda/CUDAGuard.h>
                #include <c10/cuda/CUDAStream.h>
                """
            )

        self.header.splice(
            """
            #define CUDA_DRIVER_CHECK(EXPR)                    \\
            do {                                               \\
                CUresult code = EXPR;                          \\
                const char *msg;                               \\
                cuGetErrorString(code, &msg);                  \\
                if (code != CUDA_SUCCESS) {                    \\
                    throw std::runtime_error(                  \\
                        std::string("CUDA driver error: ") +   \\
                        std::string(msg));                     \\
                }                                              \\
            } while (0);

            namespace {

            struct Grid {
                Grid(uint32_t x, uint32_t y, uint32_t z)
                  : grid_x(x), grid_y(y), grid_z(z) {}
                uint32_t grid_x;
                uint32_t grid_y;
                uint32_t grid_z;

                bool is_non_zero() {
                    return grid_x > 0 && grid_y > 0 && grid_z > 0;
                }
            };

            }  // anonymous namespace

            static inline CUfunction loadKernel(
                    std::string filePath,
                    const std::string &funcName,
                    uint32_t sharedMemBytes,
                    const std::optional<std::string> &cubinDir = std::nullopt) {
                if (cubinDir) {
                    std::filesystem::path p1{*cubinDir};
                    std::filesystem::path p2{filePath};
                    filePath = (p1 / p2.filename()).string();
                }

                CUmodule mod;
                CUfunction func;
                CUDA_DRIVER_CHECK(cuModuleLoad(&mod, filePath.c_str()));
                CUDA_DRIVER_CHECK(cuModuleGetFunction(&func, mod, funcName.c_str()));
                if (sharedMemBytes > 0) {
                    CUDA_DRIVER_CHECK(cuFuncSetAttribute(
                        func,
                        CU_FUNC_ATTRIBUTE_MAX_DYNAMIC_SHARED_SIZE_BYTES,
                        sharedMemBytes
                    ))
                }
                return func;
            }

            static inline void launchKernel(
                    CUfunction func,
                    uint32_t gridX,
                    uint32_t gridY,
                    uint32_t gridZ,
                    uint32_t numWarps,
                    uint32_t sharedMemBytes,
                    void* args[],
                    cudaStream_t stream) {
                CUDA_DRIVER_CHECK(cuLaunchKernel(
                    func, gridX, gridY, gridZ, 32*numWarps, 1, 1, sharedMemBytes, stream, args, nullptr
                ));
            }
            """
        )

    def write_get_raw_stream(self, index):
        name = f"stream{index}"
        self.writeline(
            f"cudaStream_t {name} = at::cuda::getCurrentCUDAStream({index});"
        )
        return name

    def define_kernel(
        self, name: str, kernel: str, metadata: Optional[str] = None, cuda=True
    ):
        if not cuda:
            return super().define_kernel(name, kernel, metadata, cuda)

    def generate(self):
        self.prefix.writeline("\n")
        if not V.graph.aot_mode:
            for kernel in self.src_to_kernel.values():
                self.prefix.writeline(f"static CUfunction {kernel} = nullptr;")
            self.prefix.writeline("\n")
        return super().generate()

    @functools.lru_cache(None)
    def generate_load_kernel_once(
        self, name: str, mangled_name: str, cubin_path: str, shared_mem: int
    ):
        if V.graph.aot_mode:
            self.writeline(f"if (kernels.{name} == nullptr) {{")
            self.writeline(
                f"""    kernels.{name} = loadKernel("{cubin_path}", "{mangled_name}", {shared_mem}, this->cubin_dir_);"""
            )
            self.writeline("}")
        else:
            self.writeline(f"if ({name} == nullptr) {{")
            self.writeline(
                f"""    {name} = loadKernel("{cubin_path}", "{mangled_name}", {shared_mem});"""
            )
            self.writeline("}")

    def generate_args_decl(self, call_args):
        dynamic_symbols = V.graph.sizevars.free_symbols()
        # TODO: only works for constant now, need type info
        new_args = []
        for arg in call_args:
            var_name = f"var_{next(self.arg_var_id)}"
            if isinstance(
                arg,
                (
                    sympy.Integer,
                    sympy.Symbol,
                    SymbolicCallArg,
                ),
            ):
                self.writeline(f"auto {var_name} = {arg};")
            elif is_int(arg):
                self.writeline(f"int {var_name} = {arg};")
            elif is_float(arg):
                self.writeline(f"float {var_name} = {arg};")
            elif any(str(arg) == s.name for s in dynamic_symbols):
                self.writeline(f"auto {var_name} = {arg};")
            else:
                if config.aot_inductor.abi_compatible:
                    self.writeline(f"CUdeviceptr {var_name};")
                    self.writeline(
                        f"AOTI_TORCH_ERROR_CODE_CHECK(aoti_torch_get_data_ptr({arg}, reinterpret_cast<void**>(&{var_name})));"
                    )
                else:
                    self.writeline(
                        f"CUdeviceptr {var_name} = reinterpret_cast<CUdeviceptr>({arg}.data_ptr());"
                    )
            new_args.append(f"&{var_name}")

        return ", ".join(new_args)

    def generate_default_grid(self, name: str, grid: List[Any], cuda: bool = True):
        """
        Generate grid configs for launching a CUDA kernel using the grid
        function from triton_heuristics.
        """
        if not cuda:
            return grid
        assert isinstance(grid, list), f"expected {grid=} to be a list"
        grid = [e.inner_expr if isinstance(e, SymbolicCallArg) else e for e in grid]
        grid_fn = default_grid(*grid)
        params = CudaKernelParamCache.get(name)
        assert (
            params is not None
        ), f"cuda kernel parameters for {name} should already exist at this moment"
        block_cfg = {
            "XBLOCK": params["x_block"],
            "YBLOCK": params["y_block"],
            "ZBLOCK": params["z_block"],
        }
        return grid_fn(block_cfg)

    def generate_kernel_call(
        self, name, call_args, grid=None, device_index=None, cuda=True, triton=True
    ):
        if not cuda:
            # Even in CudaWrapperCodeGen, we may see cpp kernels
            return super().generate_kernel_call(
                name, call_args, grid, device_index, cuda, triton
            )

        params = CudaKernelParamCache.get(name)
        assert (
            params is not None
        ), f"cuda kernel parameters for {name} should already exist at this moment"
        mangled_name = params.get("mangled_name", None)
        assert mangled_name is not None, "missing mangled_name"
        cubin_path = params.get("cubin_path", None)
        assert cubin_path is not None and os.path.exists(
            cubin_path
        ), f"cubin file should already exist at this moment: {cubin_path}"
        shared_mem = params.get("shared_mem", 0)

        self.generate_load_kernel_once(name, mangled_name, cubin_path, shared_mem)

        call_args = self.generate_args_decl(call_args)
        kernel_args_var = f"kernel_args_var_{next(self.kernel_callsite_id)}"
        self.writeline(f"void* {kernel_args_var}[] = {{{call_args}}};")
        stream = (
            "stream" if V.graph.aot_mode else self.write_get_raw_stream(device_index)
        )
        grid_name = f"{name}_grid_{next(self.grid_id)}"
        assert isinstance(
            grid, (list, tuple)
        ), f"expected grid to be a list or tuple but got: {grid=}"

        grid = [V.graph.sizevars.simplify(item) for item in grid]
        grid_has_unbacked_symbols = any(free_unbacked_symbols(item) for item in grid)
        grid_args = [self.grid_expr_printer(item) for item in grid]
        grid_args_str = ", ".join(grid_args)
        self.writeline(f"Grid {grid_name} = Grid({grid_args_str});")

        if grid_has_unbacked_symbols:
            self.writeline(f"if ({grid_name}.is_non_zero()) {{")
        kernel_var_name = f"kernels.{name}" if V.graph.aot_mode else name
        self.writeline(
            "launchKernel({}, {}, {}, {}, {}, {}, {}, {});".format(
                kernel_var_name,
                f"{grid_name}.grid_x",
                f"{grid_name}.grid_y",
                f"{grid_name}.grid_z",
                params["num_warps"],
                params["shared_mem"],
                kernel_args_var,
                stream,
            )
        )
        if grid_has_unbacked_symbols:
            self.writeline("}")<|MERGE_RESOLUTION|>--- conflicted
+++ resolved
@@ -831,17 +831,10 @@
         ]
         compile_wrapper.splice(
             f"""
-<<<<<<< HEAD
-            @template(
-                num_stages={num_stages},
-                num_warps={num_warps},
-                triton_meta={triton_meta!r}
-=======
             @user_autotune(
                 configs={configs!r},
-                meta={triton_meta!r},
+                triton_meta={triton_meta!r},
                 filename=__file__
->>>>>>> 47a91033
             )
             @triton.jit
             """
