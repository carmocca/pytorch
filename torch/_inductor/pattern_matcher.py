# mypy: allow-untyped-decorators
"""
# Inductor Pattern Matcher

The pattern matcher enables search/replace within an FX graph.

The main entrypoint to the pattern matcher is register_replacement(). Given a
search function and a replacement function this will register a replacement with
a pass (such as torch._inductor.fx_passes.joint_graph.patterns).

Internally the pattern matcher represents patterns as a graph (a DAG). Creating
new patterns manually as a graph is cumbersome and error-prone so the standard
way to create patterns (using register_replacement()) is to provide a search
function and a replacement function which is traced and converted into a graph.

Because the search functions are built somewhat generic (they tend to ignore
tensor sizes, for example) register_replacement() allows you to specify an
`extra_check` function which performs additional checks to verify that the
matched pattern fully matches before returning it.

## Precompiled Patterns

New patterns are added using register_replacement(). Patterns added in this way
can have a compile-time overhead because they need to be traced before
use. Patterns can be precompiled and added using gen_register_replacement()
instead. To do this you call gen_register_replacement() instead of
register_replacement(). The arguments are the same except for an additional
unique name which is used as a lookup key.

## Internals

The match DAG is represented by a graph of `PatternExpr` nodes. Each PatternExpr
implements a `_match` method which returns either a `Match` object for a
successful match or a `FailedMatch` object for a failure to match.
"""

from __future__ import annotations

import contextlib
import dataclasses
import functools
import importlib
import inspect
import itertools
import logging
import operator
import os
import re
import textwrap
import typing
from abc import ABC, abstractmethod
from collections import defaultdict
from pathlib import Path
from typing import (
    Any,
    Callable,
    DefaultDict,
    Dict,
    Generator,
    Iterable,
    List,
    Mapping,
    NoReturn,
    Optional,
    Protocol,
    Sequence,
    Type,
    TypeVar,
    Union,
)
from typing_extensions import Self, TypeIs

import torch
import torch._guards
import torch.fx
import torch.utils._pytree as pytree
from torch._dispatch.python import enable_python_dispatcher
from torch._dynamo.utils import counters
from torch._prims_common import is_integer_dtype
from torch._subclasses.fake_tensor import unset_fake_temporarily
from torch.fx.experimental.proxy_tensor import make_fx
from torch.fx.experimental.symbolic_shapes import guard_size_oblivious
from torch.fx.immutable_collections import immutable_dict, immutable_list
from torch.fx.passes.graph_transform_observer import GraphTransformObserver
from torch.utils._ordered_set import OrderedSet

from .._functorch import config as functorch_config
from .._functorch.aot_autograd import aot_function, make_boxed_func
from .._functorch.partitioners import default_partition
from .._subclasses import FakeTensor, FakeTensorMode
from ..fx import Transformer
from . import config
from .decomposition import select_decomp_table
from .lowering import fallback_node_due_to_unsupported_type


log = logging.getLogger(__name__)
aten = torch.ops.aten
prims = torch.ops.prims

Constant = Any
NodeOrConstant = Union[Constant, torch.fx.Node]


class SearchFn(Protocol):
    __name__: str

    def __call__(self, *args: Any, **kwargs: Any) -> Any:
        ...


class ReplaceFn(Protocol):
    def __call__(self, *args: Any, **kwargs: Any) -> Any:
        ...


class TraceFn(Protocol):
    def __call__(
        self, fn: Union[SearchFn, ReplaceFn], *args: Any, **kwargs: Any
    ) -> torch.fx.GraphModule:
        ...


T = TypeVar("T")

# What's a better name for this?
FnsType = Union[torch.fx.node.Target, str]


class Multiple:
    def __init__(self) -> None:
        # Ensure we're really a singleton.
        assert "MULTIPLE" not in globals() or self is MULTIPLE


# Sentinel indicating multiple quantities can be matched
MULTIPLE = Multiple()


def _transfer_meta(
    new_meta: Dict[str, Any], old_node: torch.fx.Node, pass_name: str = ""
) -> None:
    from torch.fx.traceback import NodeSource, NodeSourceAction

    # transfer metadata after pattern matching occurs.
    # skip "val" and "tensor_meta" because this info is too specific; it's unlikely
    # to remain accurate after pattern matching has occurred.
    if config.trace.enabled:
        # We handle "from_node" field of the node meta specially to record that the new node comes from the old_node.
        new_from_node = new_meta.get("from_node", []).copy()
        new_from_node.append(NodeSource(old_node, pass_name, NodeSourceAction.REPLACE))
        new_meta.update(
            (k, v)
            for k, v in old_node.meta.items()
            if k in torch.fx.proxy._COPY_META_FIELDS
        )
        new_meta["from_node"] = new_from_node
    else:
        new_meta.update(
            (k, v)
            for k, v in old_node.meta.items()
            if k in torch.fx.proxy._COPY_META_FIELDS
        )


class Match:
    """
    Represents a successfully matched pattern.

    The `Match` object is returned to represent a successfully matched
    pattern. Included in the Match are the pattern that was matched, the graph
    nodes matched, and any args that were used during the matching.

    The args and kwargs are specific to the type of pattern that was matched and
    provide hints about what was matched.
    """

    pattern: PatternExpr
    args: List[Any]
    kwargs: Dict[str, Any]
    nodes: List[torch.fx.Node]
    targets: Dict[_TargetExpr, torch.fx.node.Target]
    ctx: MatchContext
    replacement_graph: Optional[torch.fx.GraphModule]

    def __init__(
        self,
        ctx: MatchContext,
        pattern: PatternExpr,
        args: Optional[Sequence[Any]] = None,
        kwargs: Optional[Dict[str, Any]] = None,
    ) -> None:
        super().__init__()
        self.pattern = pattern
        # The input nodes that must be passed in to the result
        self.args = list(args or [])
        self.kwargs = kwargs or {}
        # The nodes matched in this expression
        self.nodes = []
        # Mapping CallFunction to the node.target
        self.targets = {}
        self.ctx = ctx
        self.replacement_graph = None

    @property
    def graph(self) -> torch.fx.Graph:
        return self.ctx.graph

    def extend(self, other: Match) -> None:
        if self.kwargs:
            for key in OrderedSet(self.kwargs.keys()) & OrderedSet(other.kwargs.keys()):
                if self.kwargs[key] != other.kwargs[key]:
                    raise FailedMatch("kwarg mismatch: {}", key)
        self.args.extend(other.args)
        self.nodes.extend(other.nodes)
        self.kwargs.update(other.kwargs)
        self.targets.update(other.targets)

    def bundle(self) -> Match:
        # Wrap args in an extra list
        self.args = [tuple(self.args)] if self.args else []
        return self

    def __repr__(self) -> str:
        return f"Match(..., {self.args}, {self.kwargs})"

    def erase_nodes(self) -> None:
        graph = self.graph
        for n in reversed(self.nodes):
            if not n._erased and not n.users:
                graph.erase_node(n)

    def output_nodes(self) -> List[Optional[torch.fx.Node]]:
        return [
            (self.ctx.pattern_to_node[p] if p is not None else None)
            for p in self.ctx.outputs
        ]

    def output_node(self) -> torch.fx.Node:
        return next(p for p in self.output_nodes() if p)

    def replace_with_graph(
        self, replacement_graph: torch.fx.Graph, args: Sequence[Any]
    ) -> None:
        ReplacementPatternEntry.replace_with_graph(
            self, self.ctx.graph, replacement_graph, args
        )

    def replace_by_example(
        self,
        replacement_fn: ReplaceFn,
        args: Sequence[Any],
        trace_fn: Optional[TraceFn] = None,
        run_functional_passes: bool = True,
    ) -> None:
        """Replace with a graph generated by tracing the replacement_fn.

        Args:
            run_functional_passes (bool). If we should run passes that
                assume functional IR (like DCE, remove_noop_ops), on the
                replacement graph.

        """
        from torch._inductor.virtualized import NullHandler, V

        context = (
            V.fake_mode
            if (not isinstance(V.fake_mode, NullHandler) or (V.fake_mode is None))
            else contextlib.nullcontext()
        )

        with context:
            if trace_fn is None:
                trace_fn = functools.partial(
                    fwd_only, run_functional_passes=run_functional_passes
                )
            replacement = trace_fn(
                replacement_fn, torch.fx.map_arg(args, lambda arg: arg.meta["val"])  # type: ignore[arg-type]
            )
            if len(self.nodes) == 1:
                for n in replacement.graph.nodes:
                    _transfer_meta(
                        new_meta=n.meta,
                        old_node=self.nodes[0],
                        pass_name="replace_by_example",
                    )

            ReplacementPatternEntry.replace_with_graph(
                self,
                self.ctx.graph,
                replacement,
                args,
            )


class FailedMatch(RuntimeError):
    """
    Represents a unsuccessful match.

    The `FailedMatch` object is returned to represent a failure to match a
    pattern.
    """

    format_string: str

    def __init__(self, format_string: str, *args: Any, **kwargs: Any) -> None:
        self.format_string = format_string
        # We want to construct error messages lazily instead of eagerly, as
        # constructing them eagerly can significantly worsen compile times.
        if len(format_string) > 200:
            raise RuntimeError(
                f"Format string too long - use lazy construction of strings instead. Format string is\n {format_string}"
            )
        self.args = args
        self.kwargs = kwargs

    def __str__(self) -> str:
        return self.format_string.format(*self.args, **self.kwargs)

    def __bool__(self) -> bool:
        return False


MatchResult = Union[Match, FailedMatch]


def is_match(m: MatchResult) -> TypeIs[Match]:
    """
    TypeIs cannot act on `self`. Thus this function exists to let mypy
    recognize FailedMatch.__bool__ as a TypeIs.
    """
    return bool(m)


class MatchContext:
    """
    Internal state needed while running PatternExpr._match().
    """

    outputs: List[Optional[PatternExpr]]
    pattern_to_node: Dict[PatternExpr, Optional[torch.fx.Node]]
    graph: torch.fx.Graph
    exclusive_node_set: List[NodeOrConstant]

    def __init__(
        self,
        outputs: List[Optional[PatternExpr]],
        pattern_to_node: Optional[Dict[PatternExpr, torch.fx.Node]] = None,
        *,
        graph: torch.fx.Graph,
    ) -> None:
        self.outputs = outputs
        self.pattern_to_node = {} if pattern_to_node is None else dict(pattern_to_node)
        self.graph = graph
        self.exclusive_node_set = []

    def match(self, pattern: PatternExpr, node: NodeOrConstant) -> MatchResult:
        """wrapper to check reused nodes in patterns"""
        if pattern in self.pattern_to_node:
            if self.pattern_to_node[pattern] == node:
                return Match(self, pattern)  # already checked this node
            else:
                return FailedMatch("repeated pattern differs")
        m = pattern._match(node, self)
        assert pattern not in self.pattern_to_node
        self.pattern_to_node[pattern] = node if m else None
        return m

    def filter_multi_user_patterns(self) -> Dict[PatternExpr, torch.fx.Node]:
        return {
            pattern: node
            for pattern, node in self.pattern_to_node.items()
            if pattern.has_multiple_users() and node is not None
        }


class PatternExpr(ABC):
    """
    Base class for types of patterns.
    """

    @abstractmethod
    def _match(self, node: torch.fx.Node, ctx: MatchContext) -> MatchResult:
        ...

    def match(self, node: torch.fx.Node) -> MatchResult:
        try:
            return MatchContext([self], graph=node.graph).match(self, node)
        except FailedMatch as e:
            return e

    def has_multiple_users(self) -> bool:
        return False

    def __repr__(self) -> str:
        return self.__class__.__name__ + "()"

    def find_anchor_nodes(
        self, ctx: MatchContext, searched: OrderedSet[torch.fx.Node]
    ) -> Generator[Optional[torch.fx.Node], None, None]:
        if self in ctx.pattern_to_node:
            yield ctx.pattern_to_node[self]

    def pattern_eq(self, other: Any) -> bool:
        """
        Compare two `PatternExpr`s and return true if they are the
        same. Note this is NOT matching a pattern - it is comparing the pattern
        structures (for debugging).
        """
        return isinstance(other, self.__class__)


class Arg(PatternExpr):
    """
    Capture an arg which will become an input to the handler.  Args are
    passed in depth first order.
    """

    def _match(self, node: NodeOrConstant, ctx: MatchContext) -> MatchResult:
        return Match(ctx, self, args=[node])  # matches anything


class Ignored(PatternExpr):
    """
    Match an arg, but don't pass it to handler
    """

    def _match(self, node: NodeOrConstant, ctx: MatchContext) -> MatchResult:
        return Match(ctx, self)  # matches anything

    def __repr__(self) -> str:
        return "*"

    def pretty_print(self, pp: PatternPrettyPrinter) -> str:
        return "Ignored()"


class KeywordArg(PatternExpr):
    """
    Capture a kwarg which will become an input to the handler.
    """

    def __init__(self, name: str) -> None:
        super().__init__()
        self.name = name

    def __repr__(self) -> str:
        return f"KeywordArg({self.name!r})"

    def _match(self, node: NodeOrConstant, ctx: MatchContext) -> MatchResult:
        return Match(ctx, self, kwargs={self.name: node})  # matches anything

    def pattern_eq(self, other: Any) -> bool:
        other = typing.cast(Self, other)  # super makes sure this is true
        return super().pattern_eq(other) and self.name == other.name


class ExclusiveKeywordArg(PatternExpr):
    """
    Capture a kwarg which will become an input to the handler.
    """

    name: str

    def __init__(self, name: str) -> None:
        super().__init__()
        self.name = name

    def __repr__(self) -> str:
        return f"ExclusiveKeywordArg({self.name!r})"

    def _match(self, node: NodeOrConstant, ctx: MatchContext) -> MatchResult:
        if node in ctx.exclusive_node_set:
            return FailedMatch("exclusive arg appears twice")

        ctx.exclusive_node_set.append(node)
        return Match(ctx, self, kwargs={self.name: node})  # matches anything

    def pattern_eq(self, other: Any) -> bool:
        other = typing.cast(Self, other)  # super makes sure this is true
        return super().pattern_eq(other) and self.name == other.name


class _TargetExpr(PatternExpr):
    """
    Base class for filtering match by node.target
    """

    fns: List[FnsType]
    fns_set: OrderedSet[FnsType]

    def __init__(
        self, fns: Union[FnsType, Sequence[FnsType]], users: Union[Multiple, int] = 1
    ) -> None:
        super().__init__()
        fns = [fns] if callable(fns) or isinstance(fns, str) else list(fns)
        for fn in fns:
            if isinstance(fn, torch._ops.OpOverloadPacket):
                fns.extend(getattr(fn, overload) for overload in fn.overloads())

        self.fns = fns
        self.fns_set = OrderedSet(fns)
        self.users = users

    @property
    @abstractmethod
    def op(self) -> str:
        ...

    def fns_repr(self) -> str:
        first_repr = self.fns[0]
        if not isinstance(first_repr, str):
            first_repr = first_repr.__name__

        if len(self.fns) > 1:
            return f"[{first_repr}, ...]"
        elif self.fns[0] is getattr(torch, first_repr, None):
            return f"torch.{first_repr}"
        elif isinstance(self.fns[0], torch._ops.OpOverload):
            return str(self.fns[0])
        else:
            return first_repr

    def __repr__(self) -> str:
        if self.users is MULTIPLE:
            comma_users = ", MULTIPLE"
        elif self.users != 1:
            comma_users = f", {self.users})"
        else:
            comma_users = ""
        return f"{self.__class__.__name__}({self.fns_repr()}{comma_users})"

    def has_multiple_users(self) -> bool:
        return isinstance(self.users, Multiple) or self.users > 1

    def find_anchor_nodes(
        self, ctx: MatchContext, searched: OrderedSet[torch.fx.Node]
    ) -> Generator[Optional[torch.fx.Node], None, None]:
        raise NotImplementedError

    def _match_fns(self, node: torch.fx.Node) -> bool:
        return (
            isinstance(node, torch.fx.Node)
            and node.op == self.op
            and extract_target(node) in self.fns_set
        )

    def _match_users(self, node: torch.fx.Node, ctx: MatchContext) -> bool:
        return (
            self in ctx.outputs
            or self.users is MULTIPLE
            or len(node.users) == self.users
        )

    def pattern_eq(self, other: Any) -> bool:
        other = typing.cast(Self, other)  # super makes sure this is true
        return (
            super().pattern_eq(other)
            and self.op == other.op
            and self.fns == other.fns
            and self.users == other.users
        )


_SimpleSpec = tuple[Any, ...]


class _TargetArgsExpr(_TargetExpr):
    """
    Base class for filtering match by node.{target,args,kwargs}
    """

    def __init__(
        self,
        fns: Union[torch.fx.node.Target, str, Sequence[Any]],
        *args: Any,
        _users: Union[int, Multiple] = 1,
        **kwargs: Any,
    ) -> None:
        super().__init__(fns, _users)
        self.args = tuple(args)
        self.kwargs = dict(kwargs)
        if any(
            isinstance(x, (dict, list, tuple))
            for x in itertools.chain(args, kwargs.values())
        ):
            self.flatten = self.pytree_flatten
        else:
            self.flatten = self.simple_flatten
        self.flat_args_kwargs = self.flatten(self.args, self.kwargs)

    @staticmethod
    def simple_flatten(
        args: Sequence[Any], kwargs: Mapping[Any, Any]
    ) -> tuple[Sequence[Any], Union[_SimpleSpec, pytree.TreeSpec]]:
        values = (*args, *kwargs.values())
        spec = (len(args), *kwargs.keys())
        return values, spec

    @staticmethod
    def pytree_flatten(
        args: Sequence[Any], kwargs: Mapping[Any, Any]
    ) -> tuple[Sequence[Any], Union[_SimpleSpec, pytree.TreeSpec]]:
        type_mapping = {immutable_list: tuple, list: tuple, immutable_dict: dict}

        def convert_type(x: Any) -> Any:
            cls = type(x)
            convert_fn = type_mapping.get(cls)
            if convert_fn is not None:
                return pytree.tree_map(
                    convert_type,
                    convert_fn(x),
                    is_leaf=lambda x: type(x) in type_mapping,
                )
            return x

        normalized_args_tree = pytree.tree_map(
            convert_type,
            (args, kwargs),
            is_leaf=lambda x: type(x) in type_mapping,
        )
        flat, spec = pytree.tree_flatten(normalized_args_tree)
        return flat, spec

    def __repr__(self) -> str:
        args = [
            self.fns_repr(),
            *map(repr, self.args),
            *[f"{k}={v}" for k, v in self.kwargs.items()],
        ]
        if self.users is MULTIPLE:
            args.append("_users=MULTIPLE")
        elif self.users != 1:
            args.append(f"_users={self.users}")
        return f"{self.__class__.__name__}({', '.join(args)})"

    def pretty_print(self, pp: PatternPrettyPrinter) -> str:
        args = [
            self.fns_repr(),
            *(pp.pretty_print(x) for x in self.args),
            *[f"{k}={pp.pretty_print(v)}" for k, v in self.kwargs.items()],
        ]
        if self.users is MULTIPLE:
            args.append("_users=MULTIPLE")
        elif self.users != 1:
            args.append(f"_users={self.users}")

        joiner_str = ", "
        return f"{self.__class__.__name__}({joiner_str.join(args)})"

    def _match(self, node: torch.fx.Node, ctx: MatchContext) -> MatchResult:
        if not self._match_fns(node) or len(node.args) != len(self.args):
            return FailedMatch("function_mismatch: node={}, pattern={}", node, self)

        if not self._match_users(node, ctx):
            return FailedMatch("multiple_users {}", self)

        _args = node.args
        _kwargs = node.kwargs
        if len(_kwargs) < len(self.kwargs):
            from torch.fx.operator_schemas import normalize_function

            normalized_args_and_kwargs = normalize_function(
                node.target, node.args, node.kwargs  # type: ignore[arg-type]
            )

            if normalized_args_and_kwargs is None:
                return FailedMatch("function_mismatch: node={}, pattern={}", node, self)
            else:
                _args, _kwargs = normalized_args_and_kwargs
                if len(_args) == len(self.args) and len(_kwargs) >= len(self.kwargs):
                    _kwargs = {i: _kwargs[i] for i in _kwargs if i in self.kwargs}
                else:
                    return FailedMatch(
                        "function_mismatch: node={}, pattern={}", node, self
                    )
        else:
            _kwargs = {i: _kwargs[i] for i in _kwargs if i in self.kwargs}

        node_items, node_spec = self.flatten(_args, _kwargs)
        self_items, self_spec = self.flat_args_kwargs
        if node_spec != self_spec:
            return FailedMatch("args_structure {} {}", node_spec, self_spec)
        assert len(node_items) == len(self_items)

        m = Match(ctx, self)
        for i, pattern, child_node in zip(itertools.count(), self_items, node_items):
            if isinstance(pattern, PatternExpr):
                child_match = ctx.match(pattern, child_node)
                if not is_match(child_match):
                    return child_match
                m.extend(child_match)
            elif isinstance(child_node, torch.fx.Node) or child_node != pattern:
                return FailedMatch(
                    "constant_args: {} {!r}!={pattern!r}", node, child_node
                )
        m.nodes.append(node)
        m.targets[self] = node.target
        return m

    def find_anchor_nodes(
        self, ctx: MatchContext, searched: OrderedSet[torch.fx.Node]
    ) -> Generator[Optional[torch.fx.Node], None, None]:
        """
        This is used when we are matching a pattern with multiple outputs.
        There is a partial match (stored in ctx) and we want to walk
        this pattern to find a connection to an already-matched node.

        Yields candidate nodes that `self._match` might like.
        """
        if self in ctx.pattern_to_node:
            yield ctx.pattern_to_node[self]
            return

        for pattern in self.flat_args_kwargs[0]:
            if isinstance(pattern, PatternExpr):
                for other_node in pattern.find_anchor_nodes(ctx, searched):
                    if not isinstance(other_node, torch.fx.Node):
                        continue
                    for node in other_node.users:
                        if node not in searched:
                            if self._match_fns(node):
                                yield node
                                searched.add(node)

    def pattern_eq(self, other: Any) -> bool:
        other = typing.cast(Self, other)  # super makes sure this is true
        return (
            super().pattern_eq(other)
            and self.flat_args_kwargs[1] == other.flat_args_kwargs[1]
            and all(
                a.pattern_eq(b) if isinstance(a, PatternExpr) else a == b
                for a, b in zip(self.flat_args_kwargs[0], other.flat_args_kwargs[0])
            )
        )


class CallFunction(_TargetArgsExpr):
    """
    Matches a call_function node in the FX graphs: `fns[i](*args, **kwargs)`
    """

    op = "call_function"


class CallMethod(_TargetArgsExpr):
    """
    Matches a call_method node in the FX graphs: `fns[i].method(*args, **kwargs)`
    """

    op = "call_method"


class CallModule(_TargetArgsExpr):
    """
    Matches a call_module node in the FX graphs: `module(*args, **kwargs)`
    """

    op = "call_module"


class _TargetExprVarArgs(_TargetExpr):
    """
    Matches a call_function node with any arguments which are passed into the pattern
    """

    def _match(self, node: torch.fx.Node, ctx: MatchContext) -> MatchResult:
        if not self._match_fns(node):
            return FailedMatch("function_mismatch")

        if not self._match_users(node, ctx):
            return FailedMatch("multiple_users")

        m = Match(ctx, self)
        m.nodes.append(node)
        m.targets[self] = node.target
        m.args.extend(node.args)
        m.kwargs.update(node.kwargs)
        return m


class CallFunctionVarArgs(_TargetExprVarArgs):
    op = "call_function"


class CallMethodVarArgs(_TargetExprVarArgs):
    op = "call_method"


class CallModuleVarArgs(_TargetExprVarArgs):
    op = "call_module"


class ListOf(PatternExpr):
    """
    Matches a repeated pattern
    """

    def __init__(self, pattern: PatternExpr, partial: bool = False) -> None:
        super().__init__()
        assert isinstance(pattern, PatternExpr)
        self.pattern = pattern
        self.partial = partial

    def __repr__(self) -> str:
        return f"{self.__class__.__name__}({self.pattern})"

    def _match(self, node: List[torch.fx.Node], ctx: MatchContext) -> MatchResult:  # type: ignore[override]
        if not isinstance(node, (list, tuple)) or len(node) == 0:
            return FailedMatch("non_list")
        m = Match(ctx, self)
        # Propagating patterns with multiple users will ensure we don't revisit
        # the same nodes
        pattern_to_node = ctx.filter_multi_user_patterns()
        matched = False
        for i, child_node in enumerate(node):
            child_ctx = MatchContext(
                ctx.outputs, pattern_to_node, graph=child_node.graph
            )
            child_match = child_ctx.match(self.pattern, child_node)
            pattern_to_node = child_ctx.filter_multi_user_patterns()
            if not is_match(child_match):
                if not self.partial:
                    return FailedMatch("list[{}]: {}", i, child_match)
                continue
            matched = True
            m.extend(child_match.bundle())
        if not matched:
            return FailedMatch("list: no_match")
        return m.bundle()

    def pattern_eq(self, other: Any) -> bool:
        other = typing.cast(Self, other)  # super makes sure this is true
        return (
            super().pattern_eq(other)
            and self.pattern.pattern_eq(other.pattern)
            and self.partial == other.partial
        )


class MultiOutputPattern(PatternExpr):
    outputs: List[Optional[PatternExpr]]

    def __init__(self, outputs: Sequence[Optional[PatternExpr]]) -> None:
        super().__init__()
        assert isinstance(outputs[0], _TargetExpr)
        assert all(x is None or isinstance(x, PatternExpr) for x in outputs), outputs
        self.outputs = list(outputs)
        self.op = outputs[0].op

    @property
    def fns(self) -> Union[Callable[..., Any], str, Sequence[Any]]:
        # This cast is checked above in __init__()
        output = typing.cast(_TargetExpr, self.outputs[0])
        return output.fns

    def __repr__(self) -> str:
        return f"{self.__class__.__name__}({self.outputs})"

    def pretty_print(self, pp: PatternPrettyPrinter) -> str:
        args = [pp.pretty_print(x) for x in self.outputs]
        joiner_str = f",\n{'  '}"
        str_out = f"{self.__class__.__name__}([{joiner_str.join(args)}"
        str_out = f"{str_out}\n])"
        return str_out

    def _match(self, node: torch.fx.Node, ctx: MatchContext) -> MatchResult:
        output = typing.cast(_TargetExpr, self.outputs[0])
        m = ctx.match(output, node)
        if not is_match(m):
            return m

        for pattern in self.outputs[1:]:
            if pattern is None:
                continue
            child_match = self._match_from_anchors(pattern, ctx)
            if not is_match(child_match):
                return child_match
            m.extend(child_match)

        return m

    def _match_from_anchors(
        self, pattern: PatternExpr, ctx: MatchContext
    ) -> MatchResult:
        prior = dict(ctx.pattern_to_node)
        m: MatchResult = FailedMatch("no anchor found")
        for node in pattern.find_anchor_nodes(ctx, OrderedSet()):
            m = ctx.match(pattern, node)
            if is_match(m):
                return m
            # revert any partial matches
            ctx.pattern_to_node = dict(prior)
        return m

    def match(self, node: torch.fx.Node) -> MatchResult:
        try:
            return MatchContext(self.outputs, graph=node.graph).match(self, node)
        except FailedMatch as e:
            return e

    def pattern_eq(self, other: Any) -> bool:
        other = typing.cast(Self, other)  # super makes sure this is true
        return (
            super().pattern_eq(other)
            and len(self.outputs) == len(other.outputs)
            and all(
                a.pattern_eq(b) if isinstance(a, PatternExpr) else a == b
                for a, b in zip(self.outputs, other.outputs)
            )
        )


class RepeatedExpr(PatternExpr):
    """
    Checks for a repeated pattern. Useful for repeated operations after a node such as `split` or `unbind`
    """

    def __init__(self, inner_pattern: _TargetExpr) -> None:
        super().__init__()
        self.inner_pattern = inner_pattern
        self.op = inner_pattern.op

    @property
    def fns(self) -> Sequence[FnsType]:
        return self.inner_pattern.fns

    def _match(self, node: torch.fx.Node, ctx: MatchContext) -> MatchResult:
        m = ctx.match(self.inner_pattern, node)
        if not is_match(m):
            return m
        ctx.pattern_to_node.pop(
            self.inner_pattern,
        )
        # Check all anchor nodes match the pattern
        for anchor_node in self.inner_pattern.find_anchor_nodes(ctx, OrderedSet()):
            anchor_m = MatchContext([self], graph=node.graph).match(
                self.inner_pattern, anchor_node
            )
            if not is_match(anchor_m):
                return anchor_m
            m.extend(anchor_m)
        return m

    def pattern_eq(self, other: Any) -> bool:
        other = typing.cast(Self, other)  # super makes sure this is true
        return super().pattern_eq(other) and self.inner_pattern.pattern_eq(
            other.inner_pattern
        )


class PatternPrettyPrinter:
    """
    Serializes Patterns to executable python.
    XXX: currently only used and tested for fuse attention patterns. May not cover
    all patterns.
    """

    def __init__(self) -> None:
        self.namespace = torch.fx.graph._Namespace()
        self.memoized_objs_names: Dict[PatternExpr, str] = {}
        self.memoized_objs_pp: Dict[PatternExpr, str] = {}

    @staticmethod
    @functools.lru_cache(None)
    def run(obj: PatternExpr, output_name: str = "output") -> str:
        """
        Serializes obj to python code with obj written out to `output_name`
        """

        pp = PatternPrettyPrinter()
        assert hasattr(obj, "pretty_print")
        out_str = obj.pretty_print(pp=pp)

        output = [
            f"{pp.memoized_objs_names[key]} = {pp.memoized_objs_pp[key]}"
            for key in pp.memoized_objs_names
        ]

        output.append(f"{output_name} = {out_str}")

        return "\n".join(output)

    def pretty_print(self, obj: Any) -> str:
        if isinstance(obj, _TargetArgsExpr):
            if memoized_name := self.memoized_objs_names.get(obj):
                return memoized_name
            else:
                return self.memoize(obj)
        if hasattr(obj, "pretty_print"):
            return obj.pretty_print(self)

        return repr(obj)

    def memoize(self, obj: _TargetArgsExpr) -> str:
        obj_str = obj.pretty_print(self)
        obj_name = obj.fns_repr()
        for prefix in ("aten.", "torch.", "prims."):
            obj_name = obj_name.replace(prefix, "")

        tmp_name = self.namespace.create_name(obj_name, None)
        self.memoized_objs_names[obj] = tmp_name
        self.memoized_objs_pp[obj] = obj_str
        return tmp_name


class _PassDictsType(Protocol):
    def __getitem__(self, k: tuple[str, torch.fx.node.Target]) -> List[PatternEntry]:
        ...


@dataclasses.dataclass
class PatternEntry:
    pattern: PatternExpr
    extra_check: Callable[[Match], bool]

    def apply(self, match: Match, graph: torch.fx.Graph, node: torch.fx.Node) -> None:
        raise NotImplementedError

    def register(
        self,
        pass_dicts: Union[_PassDictsType, Sequence[_PassDictsType]],
        target: Union[torch.fx.node.Target, None] = None,
        prepend: bool = False,
    ) -> None:
        if target is None:
            assert hasattr(self.pattern, "fns")
            for fn in self.pattern.fns:
                self.register(pass_dicts, fn, prepend=prepend)
        elif isinstance(pass_dicts, (dict, PatternMatcherPass)):
            assert hasattr(self.pattern, "op")
            if prepend:
                pass_dicts[(self.pattern.op, target)].insert(0, self)
            else:
                pass_dicts[(self.pattern.op, target)].append(self)
        else:
            pass_dicts = typing.cast(Sequence[_PassDictsType], pass_dicts)
            for x in pass_dicts:
                self.register(x, target, prepend=prepend)


@dataclasses.dataclass
class LoweringPatternEntry(PatternEntry):
    handler: Callable[..., Any]

    def apply(self, match: Match, graph: torch.fx.Graph, node: torch.fx.Node) -> None:
        handler = functools.wraps(self.handler)(functools.partial(self.handler, match))
        with graph.inserting_before(node):
            replacement = graph.call_function(handler, tuple(match.args), match.kwargs)
            replacement.meta.update(node.meta)
            node.replace_all_uses_with(replacement)
        assert match.nodes[-1] is node
        match.erase_nodes()


@dataclasses.dataclass
class GraphPatternEntry(PatternEntry):
    """
    A pattern that runs a function on the FX graph
    """

    handler: Callable[..., Any]

    def apply(self, match: Match, graph: torch.fx.Graph, node: torch.fx.Node) -> None:
        with graph.inserting_before(node):
            self.handler(match, *match.args, **match.kwargs)


@dataclasses.dataclass
class ReplacementPatternEntry(PatternEntry):
    normalize_args: Callable[..., List[Any]]

    @staticmethod
    def replace_with_graph(
        match: Match,
        graph: torch.fx.Graph,
        replacement_graph: Union[torch.fx.Graph, torch.fx.GraphModule],
        args: Sequence[torch.fx.Node],
    ) -> None:
        class Replacer(torch.fx.Interpreter):
            call_method = None  # type: ignore[assignment]
            call_module = None  # type: ignore[assignment]
            get_attr = None  # type: ignore[assignment]

            def run_node(self, node: torch.fx.Node) -> Any:
                if node.op in ("placeholder", "output"):
                    return super().run_node(node)
                if node.op == "call_function":
                    target = node.target
                    args, kwargs = self.fetch_args_kwargs_from_env(node)
                    result = graph.call_function(target, args, kwargs)  # type: ignore[arg-type]
                    _transfer_meta(
                        new_meta=result.meta,
                        old_node=node,
                        pass_name="Interpreter_Replacer",
                    )
                    if "val" in node.meta and "val" not in result.meta:
                        result.meta["val"] = node.meta["val"]
                        if isinstance(node.meta["val"], torch.Tensor):
                            assert "tensor_meta" in node.meta
                            result.meta["tensor_meta"] = node.meta["tensor_meta"]
                    return result
                raise NotImplementedError(f"unhandled {node}")

        output_nodes = match.output_nodes()

        if len(output_nodes) == 1:
            last_node = output_nodes[0]
        else:
            assert output_nodes[0]
            nodes = list(output_nodes[0].graph.nodes)
            indices = [
                (nodes.index(n), n)
                for n in output_nodes
                if isinstance(n, torch.fx.Node)
            ]
            last_node = min(indices, key=operator.itemgetter(0))[1]

        def percolate_tags(
            node: torch.fx.Node,
            tag_name: str,
            tag_value: str,
            input_stops: OrderedSet[torch.fx.Node],
        ) -> None:
            queue = [node]
            visited = OrderedSet[torch.fx.Node]()

            while queue:
                arg = queue.pop()
                if (
                    arg not in visited
                    and arg not in input_stops
                    and hasattr(arg, "meta")
                ):
                    visited.add(arg)
                    arg.meta[tag_name] = tag_value
                    queue.extend(arg.all_input_nodes)

        with graph.inserting_before(last_node):
            replacement = Replacer(replacement_graph).run(*args)  # type: ignore[arg-type]
            if isinstance(replacement, torch.fx.Node):
                replacement = [replacement]

            def maybe_getitem(node: torch.fx.Node) -> Any:
                if node.op != "call_function":
                    return None
                if node.target != operator.getitem:
                    return None
                assert len(node.args) == 2
                return node.args[1]

            def replace(
                old: Union[torch.fx.Node, None],
                new: Union[torch.fx.Node, Sequence[torch.fx.Node], None],
            ) -> None:
                if old is None:
                    assert new is None
                    return
                assert isinstance(old, torch.fx.Node)
                if new is None:
                    old.replace_all_uses_with(None)  # type: ignore[arg-type]
                    graph.erase_node(old)
                    return
                if isinstance(new, torch.fx.Node):
                    if "val" not in new.meta:
                        new.meta.update(old.meta)

                    # Preserve the recompute tags in the replacement graph. We
                    # look at the recompute tags of the original output node to
                    # propagate the tag from the output all the way to the input
                    # args (named as args in the replace_with_graph).
                    # Note that this is best effort. Since patterns are from
                    # many to many, there is no easy way to correctly map the
                    # recomputable tags. It is possible in some scenarios that we
                    # incorrectly tag some nodes as recomputables.
                    for tag_name in ["recompute", "ac_graph_id"]:
                        if tag_name in old.meta:
                            percolate_tags(
                                new, tag_name, old.meta[tag_name], OrderedSet(args)
                            )

                    old.replace_all_uses_with(new)
                    graph.erase_node(old)
                    return

                # `new` is not a node: it's a list of nodes.
                #
                # This happens when we want to replace a node that has a single
                # packed return with multiple unpacked returns. We need to do
                # some graph surgery here.
                #
                # Example:
                #   def original_graph(x):
                #      a = op(x)
                #      b = a[0]
                #      c = a[1]
                #      ...
                #
                # Assume that we want to replace op(x) with the graph
                #   def new_op(x):
                #      w = x + 1
                #      z = x + 2
                #      return (w, z)
                #
                # We need to replace `op` with the contents of `new_op`,
                # and then rewrite a[0] to be w and a[1] to be z, as so:
                #   def new_graph(x):
                #     w = x + 1
                #     z = x + 2
                #     b = w
                #     c = z
                #     ...
                old_uses = list(old.users.keys())
                for user in old_uses:
                    idx = maybe_getitem(user)
                    if idx is None:
                        raise AssertionError("can't handle")
                    replace(user, new[idx])  # type: ignore[index]
                graph.erase_node(old)

            if len(output_nodes) == len(replacement):
                for old, new in zip(output_nodes, replacement):
                    replace(old, new)
            else:
                assert len(output_nodes) == 1
                replace(output_nodes[0], replacement)

        match.erase_nodes()

    def apply(self, match: Match, graph: torch.fx.Graph, node: torch.fx.Node) -> None:
        assert match.replacement_graph is not None
        self.replace_with_graph(
            match,
            graph,
            match.replacement_graph,
            self.normalize_args(*match.args, **match.kwargs),
        )


def _return_true(match: Match) -> bool:
    return True


def log_trace_failure(search_fn: Callable[..., Any], e: RuntimeError) -> None:
    log.info(
        "Replacement pattern %s failed to apply due to shape mismatch: %s",
        search_fn.__name__,
        e,
    )


def register_replacement(
    search_fn: SearchFn,
    replace_fn: ReplaceFn,
    example_inputs: Iterable[Any],
    trace_fn: TraceFn,
    pass_dicts: Union[_PassDictsType, Sequence[_PassDictsType]],
    extra_check: Callable[[Match], bool] = _return_true,
    scalar_workaround: Union[Dict[str, Union[float, int]], None] = None,
    exclusive_arg_names: Sequence[str] = (),
    search_fn_pattern: Union[PatternExpr, None] = None,
) -> bool:
    """
    Create a replacement rule based on example functions that get traced
    to create patterns.  This supports both training and inference when
    run on a joint forward+backward graph.

    Args:
        search_fn: traced to give original pattern
        replace_fn: traced to give replacement graph
        example_inputs: example inputs for initial trace
        trace_fn: fwd_only or joint_fwd_bwd
        pass_dict: dict of passes to register to
        extra_check: additional check to run on match(using real shapes)
    """
    argnames_static = [*inspect.signature(search_fn).parameters.keys()]

    def check_fn(match: Match) -> bool:
        """
        Often shapes get burned into the pattern, so our initial match ran with
        `ignore_types=(int, ...)`.

        Recheck the match with the correct shapes.
        """
        argnames = list(argnames_static)
        for name in argnames:
            if name not in match.kwargs:
                raise RuntimeError(
                    f"Not all inputs to pattern found in match.kwargs. Perhaps one "
                    f"of the inputs is unused? argnames={argnames}, match.kwargs={match.kwargs}"
                )

        args = list(
            torch.fx.map_arg(  # type: ignore[arg-type]
                [match.kwargs[name] for name in argnames], lambda n: n.meta["val"]
            )
        )
        sym_args: List[torch.SymInt] = []
        with torch._dynamo.utils.detect_fake_mode(args):
            for i, grad in enumerate(requires_grad):
                if isinstance(args[i], torch.Tensor):
                    if grad and is_integer_dtype(args[i].dtype):
                        return False

                    args[i] = torch.empty_strided(
                        args[i].size(),
                        args[i].stride(),
                        dtype=args[i].dtype,
                        device=args[i].device,
                        requires_grad=grad,
                    )
                    for v in itertools.chain(args[i].shape, args[i].stride()):
                        if isinstance(v, torch.SymInt) and all(
                            guard_size_oblivious(v != a) for a in sym_args
                        ):
                            sym_args.append(v)

            # If we were given a pre-traced pattern then use that instead of
            # retracing. Note that this means the pattern has to be independent
            # of its args.
            specific_pattern = search_fn_pattern

            if not specific_pattern:
                if sym_args:
                    # AOT Autograd and make fx will dedupe symbolic shape size
                    # accesses of sym ints that appear as inputs
                    # We don't want the sym_size uses to interfere with pattern matching
                    # so we provide them as inputs.
                    # Later, when we actually do the replacement, the symbolic shape
                    # sizes will get re-traced and added to the graph.

                    def search_fn_new(*args_new: Any) -> Any:
                        return search_fn(*args_new[len(args_new) - len(args) :])

                    try:
                        specific_graph = trace_fn(search_fn_new, sym_args + args)
                    except RuntimeError as e:
                        log_trace_failure(search_fn, e)
                        return False

                    # correct argnames in the graph
                    sym_arg_names = []
                    for i, placeholder in zip(
                        range(len(sym_args) + len(args)),
                        specific_graph.graph.nodes,
                    ):
                        if i < len(sym_args):
                            sym_arg_names.append(placeholder.target)
                            continue

                        with specific_graph.graph.inserting_after(placeholder):
                            new_node = specific_graph.graph.placeholder(
                                argnames[i - len(sym_args)]
                            )
                            new_node.target = new_node.name
                            placeholder.replace_all_uses_with(new_node)
                            specific_graph.graph.erase_node(placeholder)

                    argnames = sym_arg_names + argnames
                else:
                    try:
                        specific_graph = trace_fn(search_fn, args)
                    except RuntimeError as e:
                        log_trace_failure(search_fn, e)
                        return False

                specific_pattern = fx_to_pattern(
                    specific_graph,
                    argnames=argnames,
                    exclusive_arg_names=exclusive_arg_names,
                    scalar_workaround=scalar_workaround,
                )

            node = match.output_nodes()[0]
            assert node is not None
            specific_pattern_match = specific_pattern.match(node)

            if is_match(specific_pattern_match) and extra_check(specific_pattern_match):
                # trace the pattern using the shapes from the user program
                match.replacement_graph = trace_fn(replace_fn, args)
                if len(match.nodes) == 1:
                    for n in match.replacement_graph.graph.nodes:
                        _transfer_meta(
                            new_meta=n.meta,
                            old_node=match.nodes[0],
                            pass_name="replacement",
                        )
                return True
            return False

    def normalize_args(**kwargs: Any) -> List[Any]:
        args = [kwargs.pop(name) for name in argnames_static]
        for i in range(1, len(kwargs) + 1):
            if f"tangents_{i}" not in kwargs:
                break
            args.append(kwargs.pop(f"tangents_{i}"))
        assert not kwargs, f"leftover kwargs: {kwargs!r}"
        return args

    if trace_fn is joint_fwd_bwd:
        # If inference mode is enabled during compilation, assume that we don't
        # want to match on any training graph patterns
        if torch.is_inference_mode_enabled():
            return False

    # TODO: Revisit the functionalize_rng_ops for lowmem dropout
    with functorch_config.patch(functionalize_rng_ops=False):
        requires_grad: List[bool] = [
            isinstance(x, torch.Tensor) and x.requires_grad for x in example_inputs
        ]
        if search_fn_pattern is None:
            pattern = gen_pattern(
                search_fn,
                example_inputs,
                trace_fn,
                scalar_workaround,
                exclusive_arg_names,
            )
        else:
            pattern = search_fn_pattern

        pattern_repr = PatternPrettyPrinter.run(pattern)
        assert pattern_repr not in _seen_patterns
        _seen_patterns.add(pattern_repr)
        pattern = ReplacementPatternEntry(
            pattern=pattern,
            extra_check=check_fn,
            normalize_args=normalize_args,
        )
        pattern.register(pass_dicts)
        return pattern.pattern


_serialized_patterns = OrderedSet[str]()


def _serialize_pattern(
    unique_name: str,
    search_fn: SearchFn,
    example_inputs: Iterable[Any],
    trace_fn: TraceFn,
    scalar_workaround: Union[Dict[str, Union[float, int]], None],
) -> PatternExpr:
    def get_file_template() -> str:
        auto_generated_msg = textwrap.dedent(
            """\
            # This is an auto-generated file. Please do not modify it by hand.
            # To re-generate, run:
            # cd ~/pytorch && python torchgen/fuse/gen_patterns.py
            """
        )

        file_template = textwrap.dedent(
            """\
            # mypy: ignore-errors

            # noqa: F401, E501
            {msg}
            import torch
            import torch._inductor

            aten = torch.ops.aten
            prims = torch.ops.prims

            """
        ).format(msg=auto_generated_msg)

        pattern_matcher_imports = []
        for name in dir(torch._inductor.pattern_matcher):
            attr = getattr(torch._inductor.pattern_matcher, name)
            if isinstance(attr, type) and issubclass(attr, (PatternExpr, _TargetExpr)):
                pattern_matcher_imports.append(name)

        formatted_imports = ",\n   ".join(pattern_matcher_imports)
        formatted_imports = f"from torch._inductor.pattern_matcher import (\n   {formatted_imports},\n)\n"
        return f"{file_template}{formatted_imports}"

    if not SERIALIZED_PATTERN_PATH.is_dir():
        raise RuntimeError(
            f"Could not find serialized patterns directory at {SERIALIZED_PATTERN_PATH}"
        )

    pattern_name = search_fn.__name__

    from torch._functorch import config as functorch_config

    with functorch_config.patch(functionalize_rng_ops=False):
        pattern = gen_pattern(search_fn, example_inputs, trace_fn, scalar_workaround)

    serialized_pattern = PatternPrettyPrinter.run(pattern, output_name=unique_name)
    if pattern_name not in _serialized_patterns:
        write_mode = "w"
        _serialized_patterns.add(pattern_name)
    else:
        write_mode = "a"

    file_template = get_file_template()

    with open(SERIALIZED_PATTERN_PATH / f"{pattern_name}.py", write_mode) as f:
        if write_mode == "w":
            f.write(file_template)
        else:
            f.write("\n\n")
        f.write(serialized_pattern)
        f.write("\n")

    return pattern


SERIALIZED_PATTERN_PATH = Path(__file__).parent / "fx_passes" / "serialized_patterns"

# This is the set of serialized patterns that we've registered.  Used by
# test_serialized_patterns_up_to_date() to ensure the patterns are up
# to date.
_known_precompiled_patterns: List[
    tuple[
        Any,
        Iterable[Any],
        Callable[[Callable[..., Any], Iterable[Any]], torch.fx.GraphModule],
        Any,
        PatternExpr,
    ]
] = []


def gen_register_replacement(
    unique_name: str,
    search_fn: SearchFn,
    replace_fn: ReplaceFn,
    example_inputs: Iterable[Any],
    trace_fn: TraceFn,
    pass_dicts: Union[_PassDictsType, Sequence[_PassDictsType]],
    extra_check: Callable[[Match], bool] = _return_true,
    scalar_workaround: Union[Dict[str, Union[float, int]], None] = None,
    exclusive_arg_names: Sequence[str] = (),
    skip_duplicates: bool = False,
) -> None:
    # Make sure the example_inputs is materialized.
    example_inputs = tuple(example_inputs)

    if "PYTORCH_GEN_PATTERNS" in os.environ:
        pat = _serialize_pattern(
            unique_name, search_fn, example_inputs, trace_fn, scalar_workaround
        )
    else:
        pattern_name = search_fn.__name__
        m = importlib.import_module(
            f"torch._inductor.fx_passes.serialized_patterns.{pattern_name}"
        )
        if not m or not hasattr(m, unique_name):
            log.warning(
                "Precompiled pattern %r not found. Run torchgen/fuse/gen_patterns.py.",
                unique_name,
            )
        pat = getattr(m, unique_name)

    for arg in pytree.tree_iter(example_inputs):
        if isinstance(arg, FakeTensor) and arg.constant is not None:
            # This can be a problem - small fake tensors (e.g. `tensor(2)`) will
            # hold onto their original constant value - and by stashing it here
            # will cause a memory leak if the constant value is on GPU.
            # Since this is just an optimization we can clear it out.
            arg.constant = None

    if PatternPrettyPrinter.run(pat) in _seen_patterns and skip_duplicates:
        return
    _known_precompiled_patterns.append(
        (search_fn, example_inputs, trace_fn, scalar_workaround, pat)
    )
    register_replacement(
        search_fn,
        replace_fn,
        example_inputs,
        trace_fn,
        pass_dicts,
        extra_check,
        scalar_workaround,
        exclusive_arg_names,
        search_fn_pattern=pat,
    )


@functorch_config.patch(functionalize_rng_ops=False)
def gen_pattern(
    search_fn: SearchFn,
    example_inputs: Sequence[Any],
    trace_fn: TraceFn,
    scalar_workaround: Union[Dict[str, Union[float, int]], None] = None,
    exclusive_arg_names: Sequence[str] = (),
<<<<<<< HEAD
) -> PatternExpr:
=======
) -> tuple[PatternExpr, torch.fx.GraphModule]:
>>>>>>> 62ce3e6e
    argnames = [*inspect.signature(search_fn).parameters.keys()]

    if scalar_workaround is None:
        scalar_workaround = {}
    flat_inputs = []
    input_idx = 0  # Positional arguments index

    for argname in argnames:
        if argname in scalar_workaround:
            flat_inputs.append(scalar_workaround[argname])
        else:
            flat_inputs.append(example_inputs[input_idx])
            input_idx += 1

    search_gm = trace_fn(search_fn, flat_inputs)
    return fx_to_pattern(
        search_gm,
        ignore_types=(int, float, list, torch.device, torch.dtype),
        argnames=argnames,
        scalar_workaround=scalar_workaround,
        exclusive_arg_names=exclusive_arg_names,
    )


def register_lowering_pattern(
    pattern: PatternExpr,
    extra_check: Callable[[Match], bool] = _return_true,
    *,
    pass_dict: _PassDictsType,
    prepend: bool = False,
) -> Callable[[Callable[..., Any]], Callable[..., Any]]:
    """
    Register an aten to inductor IR replacement pattern.  The decorated
    function is saved and then called a lowering time allowing direct
    pattern to inductor IR conversion.
    """

    def decorator(handler: Callable[..., Any]) -> Callable[..., Any]:
        assert callable(handler)
        LoweringPatternEntry(
            pattern=pattern, extra_check=extra_check, handler=handler
        ).register(pass_dict, prepend=prepend)
        handler._inductor_lowering_function = True  # type: ignore[attr-defined]
        return handler

    return decorator


def register_graph_pattern(
    pattern: PatternExpr,
    extra_check: Callable[[Match], bool] = _return_true,
    *,
    pass_dict: _PassDictsType,
    prepend: bool = False,
) -> Callable[[Callable[..., Any]], Callable[..., Any]]:
    """
    Register a pattern that runs a function on the FX graph, allowing
    custom transformation code.
    """

    def decorator(handler: Callable[..., Any]) -> Callable[..., Any]:
        assert callable(handler)
        GraphPatternEntry(
            pattern=pattern, extra_check=extra_check, handler=handler
        ).register(pass_dict, prepend=prepend)
        return handler

    return decorator


def is_start_of_fx_graph(graph: torch.fx.Graph, node: torch.fx.Node) -> bool:
    # first node in the graph
    return node is next(iter(graph.nodes))


# match: copy_, relu_, _set_grad_enabled, manual_seed, _enter_autocast, etc
# doesn't match: __rshift__, etc
_mutation_op_re = re.compile(r"(?<!_)(_$|_[.]|(\b|_)(set|enter|exit|seed)(\b|_))(?!_)")


def fixme_incorrect_inductor_schema_op(op: torch._ops.OpOverload) -> bool:
    if op.namespace != "inductor":
        return False

    # TODO - fix schema
    # Dont add any more !
    return op in (
        torch.ops.inductor.accumulate_grad_.default,
        torch.ops.inductor.resize_storage_bytes_.default,
    )


def is_mutation_op(node: torch.fx.Node) -> bool:
    if isinstance(
        node.target, torch._ops.OpOverload
    ) and not fixme_incorrect_inductor_schema_op(node.target):
        return node.target._schema.is_mutable
    elif isinstance(
        node.target, torch._higher_order_ops.auto_functionalize.AutoFunctionalized
    ):
        return False
    if node.op == "call_function":
        if _mutation_op_re.search(node.target.__name__):  # type: ignore[union-attr]
            return True
    elif node.op == "call_method":
        if _mutation_op_re.search(node.target):  # type: ignore[union-attr, arg-type]
            return True
    return node.kwargs.get("out") is not None


def same_mutation_regions(a: torch.fx.Node, b: torch.fx.Node) -> bool:
    assert "mutation_region_id" in a.meta
    assert "mutation_region_id" in b.meta
    return a.meta["mutation_region_id"] == b.meta["mutation_region_id"]


def get_mutation_region_id(graph: torch.fx.Graph, node: torch.fx.Node) -> int:
    n = node
    while "mutation_region_id" not in n.meta and not is_start_of_fx_graph(graph, n):
        n = n.prev
    mutation_region_id = n.meta.get("mutation_region_id", 0)
    while n is not node:
        n = n.next
        if is_mutation_op(n):
            mutation_region_id += 1
        n.meta["mutation_region_id"] = mutation_region_id
    return mutation_region_id


def should_compute_mutation_region_ids(graph: torch.fx.GraphModule) -> bool:
    return "mutation_region_id" not in next(iter(graph.nodes)).meta  # type: ignore[arg-type]


def compute_mutation_region_ids(graph: torch.fx.GraphModule) -> None:
    mutation_region_id = 0
    for nd in graph.nodes:  # type: ignore[union-attr]
        if is_mutation_op(nd):
            mutation_region_id += 1
        nd.meta["mutation_region_id"] = mutation_region_id


class PatternMatcherPass:
    def __init__(
        self,
        pass_name: Optional[str] = None,
    ) -> None:
        super().__init__()
        self.patterns: DefaultDict[
            tuple[str, torch.fx.node.Target], List[PatternEntry]
        ] = defaultdict(list)
        self.pass_name = pass_name

<<<<<<< HEAD
    def __getitem__(self, item: Tuple[str, torch.fx.node.Target]) -> List[PatternEntry]:
=======
        # For a particular generated pattern repr, store all of the str representations
        # of the graph used to generate them. Because we ignore certain patterns
        # in searching, but not in matching, use the graph to distinguish if two equivalent
        # searches are actually different.
        self.seen_patterns: Dict[str, List[Optional[str]]] = defaultdict(list)

    def __getitem__(self, item: tuple[str, torch.fx.node.Target]) -> List[PatternEntry]:
>>>>>>> 62ce3e6e
        return self.patterns[item]

    def apply(self, gm: Union[torch.fx.GraphModule, torch.fx.Graph]) -> int:
        if not self.patterns:
            return 0
        if isinstance(gm, torch.fx.GraphModule):
            graph = gm.graph
        elif isinstance(gm, torch.fx.Graph):
            graph = gm
            gm = graph.owning_module
        else:
            raise RuntimeError(
                f"The input to PatternMatcherPass must be a GraphModule or a Graph, but got {type(gm)}"
            )
        if should_compute_mutation_region_ids(graph):  # type: ignore[arg-type]
            compute_mutation_region_ids(graph)  # type: ignore[arg-type]
        get_mutation_region_id_partial = functools.partial(
            get_mutation_region_id, graph
        )
        count = 0
        nodes = []
        has_call_module = False
        for op, target in self.patterns:
            if op == "call_module":
                has_call_module = True
            else:
                nodes.append(graph.find_nodes(op=op, target=target, sort=False))
        if has_call_module:
            nodes.append(graph.find_nodes(op="call_module", sort=False))
        pass_name = self.pass_name if self.pass_name is not None else "pattern_matcher"
        assert isinstance(gm, torch.fx.GraphModule)
        with GraphTransformObserver(gm, pass_name):
            for node in sorted(itertools.chain.from_iterable(nodes), reverse=True):
                target = extract_target(node)
                if node.op == "call_module":
                    if (node.op, target) not in self.patterns:
                        continue

                # conservatively not applying pattern for cpu input,
                # since some of the patterns induce codegen and split nodes.
                # Note: we will only skip cpu compute if disable_cpp_codegen=True
                if fallback_node_due_to_unsupported_type(node, allow_cpu_inputs=False):
                    continue

                for entry in self.patterns[(node.op, target)]:
                    if node._erased:
                        break
                    m = entry.pattern.match(node)
                    # pattern match crosses mutation barrier - discard
                    if (
                        is_match(m)
                        and len(OrderedSet(map(get_mutation_region_id_partial, m.nodes))) != 1  # type: ignore[possibly-undefined]
                    ):
                        continue
                    if os.environ.get("TORCHINDUCTOR_PATTERN_MATCH_DEBUG") == node.name:
                        log.warning("%s%s %s %s", node, node.args, m, entry.pattern)
                    if is_match(m) and entry.extra_check(m):
                        count += 1
                        entry.apply(m, graph, node)  # type: ignore[arg-type]
                        counters["inductor"]["pattern_matcher_count"] += 1
                        counters["inductor"]["pattern_matcher_nodes"] += len(m.nodes)
        return count

    def clear(self) -> None:
        self.patterns.clear()


def _not_implemented(*args: Any, **kwargs: Any) -> NoReturn:
    raise NotImplementedError


def fx_to_pattern(
    gm: Union[torch.fx.GraphModule, torch.fx.Graph],
    ignore_types: Sequence[Type[Any]] = (),
    argnames: Sequence[str] = (),
    scalar_workaround: Union[Dict[str, Union[float, int]], None] = None,
    exclusive_arg_names: Sequence[str] = (),
) -> PatternExpr:
    """
    Convert an FX graph into a PatternExpr.  This is useful for simple
    patterns that can only match single functions and fixed-length lists.
    """
    # scalar_workaround is a hack to capture dropout_p
    # see https://github.com/pytorch/pytorch/issues/97894
    scalar_workaround = scalar_workaround or {}
    inv_scalar_workaround = {v: k for k, v in scalar_workaround.items()}
    assert len(inv_scalar_workaround) == len(scalar_workaround)

    def process_arg(
        x: T, ignore_types_override: Optional[Sequence[Type[Any]]] = None
    ) -> Union[T, KeywordArg, Ignored]:
        current_ignore_types = (
            ignore_types_override if ignore_types_override is not None else ignore_types
        )
        if isinstance(x, (float, int)) and x in inv_scalar_workaround:
            return KeywordArg(inv_scalar_workaround[x])
        if type(x) in current_ignore_types:
            return Ignored()
        if isinstance(x, list) and all(isinstance(y, Ignored) for y in x) and x:
            return Ignored()
        return x

    argnum = itertools.count()

    class Converter(torch.fx.Interpreter):
        call_method = _not_implemented
        call_module = _not_implemented
        get_attr = _not_implemented

        def placeholder(
            self, target: str, args: Sequence[Any], kwargs: Mapping[str, Any]  # type: ignore[override]
        ) -> Union[ExclusiveKeywordArg, KeywordArg]:
            n = next(argnum)
            if n < len(argnames):
                name = argnames[n]
            elif argnames:
                assert target.startswith("tangent")
                name = target
            else:
                target = re.sub(r"_\d+$", "", target)  # de-mangle arg name
                name = target
            if name in exclusive_arg_names:
                return ExclusiveKeywordArg(name)
            else:
                return KeywordArg(name)

        def call_function(
            self, target: str, args: Sequence[Any], kwargs: Mapping[str, Any]  # type: ignore[override]
        ) -> PatternExpr:
            process_arg_fn = process_arg
            # Indexing is critical for matching getitem nodes, so we can't ignore int args here
            if target == operator.getitem:

                def process_arg_fn_impl(
                    x: T,
                    ignore_types_override: Optional[Sequence[Type[Any]]] = tuple(
                        t for t in ignore_types if t is not int
                    ),
                ) -> Union[T, KeywordArg, Ignored]:
                    return process_arg(x, ignore_types_override)

                process_arg_fn = process_arg_fn_impl

            args, kwargs = pytree.tree_map(process_arg_fn, (args, kwargs))
            if list in ignore_types:
                # Handle a burned in tensor size which are now [Ignored(), Ignored(), ...]
                args = [process_arg_fn(a) for a in args]
                kwargs = {k: process_arg_fn(a) for k, a in kwargs.items()}
            return CallFunction(target, *args, **kwargs)

        def run_node(self, n: torch.fx.Node) -> Any:
            rv = super().run_node(n)
            if n.op == "output" and isinstance(rv, tuple):
                assert len(rv) == len(n.args[0])  # type: ignore[arg-type]
                for r, arg in zip(rv, n.args[0]):  # type: ignore[arg-type]
                    r.users = len(arg.users)
            else:
                rv.users = len(n.users)
            return rv

    pattern = Converter(gm).run()  # type: ignore[arg-type]
    if not isinstance(pattern, PatternExpr):
        return MultiOutputPattern(pytree.tree_leaves(pattern))
    return pattern


@torch.no_grad()
def fwd_only(
    fn: Callable[..., Any],
    args: Sequence[Any],
    *,
    run_functional_passes: bool = True,
    get_decomp_fn: Optional[Callable[..., Any]] = None,
) -> torch.fx.GraphModule:
    """Build a normalized inference graph, for use with fx_to_pattern"""
    # TODO - look into using aot autograd, asserting no mutating ops here
    with enable_python_dispatcher():
        decompositions = (
            get_decomp_fn() if get_decomp_fn is not None else select_decomp_table()
        )
        gm = make_fx(fn, decompositions, tracing_mode="real")(*args)

    from .fx_passes.post_grad import remove_noop_ops

    if run_functional_passes:
        remove_noop_ops(gm.graph)
        gm.graph.eliminate_dead_code()

    gm.recompile()
    return gm


@torch.enable_grad()
def joint_fwd_bwd(fn: Callable[..., Any], args: Sequence[Any]) -> torch.fx.GraphModule:
    """Build a normalized training graph, for use with fx_to_pattern"""
    gm: Optional[torch.fx.GraphModule] = None

    def record_joint_graph(
        joint_graph: torch.fx.GraphModule, inputs: Sequence[Any], **kwargs: Any
    ) -> tuple[torch.fx.GraphModule, torch.fx.GraphModule]:
        nonlocal gm
        assert not gm
        gm = clone_graph(joint_graph)
        return default_partition(joint_graph, inputs, **kwargs)

    with torch._guards.tracing(None):
        aot_function(
            fn,
            lambda g, i: make_boxed_func(g),
            partition_fn=record_joint_graph,
            decompositions=select_decomp_table(),
            keep_inference_input_mutations=True,
            enable_log=False,
        )(*args)
    assert gm

    from .fx_passes.post_grad import remove_noop_ops

    remove_noop_ops(gm.graph)

    from .fx_passes.joint_graph import pointless_view

    matcher_pass = PatternMatcherPass()

    pattern = CallFunction(
        torch.ops.aten.view.default, KeywordArg("arg"), KeywordArg("size")
    )
    GraphPatternEntry(
        pattern=pattern, handler=pointless_view, extra_check=_return_true
    ).register(matcher_pass.patterns)
    matcher_pass.apply(gm.graph)  # type: ignore[arg-type]

    # remove in/out specs
    gm.graph._codegen = torch.fx.graph.CodeGen()
    gm.graph.eliminate_dead_code()
    gm.recompile()
    return gm


def _args(n: torch.fx.Node) -> List[torch.fx.node.Argument]:
    args: List[torch.fx.node.Argument] = []
    torch.fx.map_arg((n.args, n.kwargs), args.append)
    return args


def stable_topological_sort(graph: torch.fx.Graph) -> None:
    # Nodes are in exactly one of these three collections:

    # - Nodes in `pending` are waiting to be processed (in reverse order):
    pending = list(reversed(graph.nodes))

    # - Nodes in `ready` have been processed and are already in the correct
    #   order.
    ready = OrderedSet[torch.fx.Node]()

    # - `waiting` is a mapping from a dependency to nodes which depend on that
    #   dependency.
    waiting = defaultdict(list)

    # The cursor indicates the last processed node so we can add new nodes
    # after it.
    cursor = None
    while pending:
        node = pending.pop()
        waiting_for = [x for x in _args(node) if x not in ready]
        if waiting_for:
            # We have unprocessed input nodes. Might as well wait for the last
            # arg so an already sorted list will only recheck this node once.
            waiting[waiting_for[-1]].append(node)
        else:
            ready.add(node)
            if cursor and cursor.next is not node:
                cursor.append(node)
            cursor = node
            # Mark the nodes that have been waiting for this node to finish as
            # ready to check again.
            pending.extend(reversed(waiting.pop(node, ())))

    assert not waiting and len(ready) == len(graph.nodes)


def init_once_fakemode(fn: Callable[..., Any]) -> Callable[[], Any]:
    """Wrapper around lazy init functions in fx_passes/"""

    @functools.lru_cache(None)
    @functools.wraps(fn)
    def lazy_init() -> Any:
        counters_ref = counters["inductor"].copy()

        with torch._guards.tracing(None), unset_fake_temporarily(), FakeTensorMode():
            result = fn()

        # clear view matches encountered during tracing
        counters["inductor"] = counters_ref

        return result

    return lazy_init


def config_flag(name: str) -> Callable[[Match], Any]:
    """Function for extra_check to put pass behind a flag"""

    def flag_check(match: Match) -> Any:
        return getattr(config, name)

    return flag_check


def clone_graph(input_graph: torch.fx.GraphModule) -> torch.fx.GraphModule:
    class CopyGraph(Transformer):
        def run_node(self, old_node: torch.fx.Node) -> torch.fx.Node:
            new_node = super().run_node(old_node)
            if isinstance(new_node, torch.fx.Proxy):
                new_node.node.meta.update(old_node.meta)
                new_node.node.name = self.new_graph._graph_namespace.create_name(
                    old_node.name, None
                )
            return new_node

    return CopyGraph(input_graph).transform()


<<<<<<< HEAD
=======
# TODO: remove in follow up diff, used internally
>>>>>>> 62ce3e6e
_seen_patterns = OrderedSet[str]()


def get_arg_value(
    node: torch.fx.Node, arg_number: int, kwarg_name: Optional[str] = None
) -> Any:
    return (
        node.args[arg_number]
        if len(node.args) > arg_number
        else node.kwargs.get(kwarg_name)  # type: ignore[arg-type]
    )


def filter_nodes(nodes: Iterable[torch.fx.Node], fn: Any) -> List[torch.fx.Node]:
    fns = [fn]
    if isinstance(fn, torch._ops.OpOverloadPacket):
        fns.extend([getattr(fn, overload) for overload in fn.overloads()])

    return [node for node in nodes if node.target in fns]


def extract_target(node: torch.fx.Node) -> torch.fx.node.Target:
    """For call_function and call_method, we directly use the target function;
    For call_module, the target is string, and we treat the module class
     as a function.
    """
    if node.op == "call_module":
        return getattr(node.graph.owning_module, node.target).__class__  # type: ignore[arg-type]
    return node.target<|MERGE_RESOLUTION|>--- conflicted
+++ resolved
@@ -80,6 +80,7 @@
 from torch._subclasses.fake_tensor import unset_fake_temporarily
 from torch.fx.experimental.proxy_tensor import make_fx
 from torch.fx.experimental.symbolic_shapes import guard_size_oblivious
+from torch.fx.graph_module import _get_attr
 from torch.fx.immutable_collections import immutable_dict, immutable_list
 from torch.fx.passes.graph_transform_observer import GraphTransformObserver
 from torch.utils._ordered_set import OrderedSet
@@ -1249,6 +1250,48 @@
     )
 
 
+def check_and_add_duplicate_pattern(
+    pattern: PatternExpr,
+    graph: Optional[torch.fx.Graph],
+    seen_patterns: Dict[str, List[Optional[str]]],
+    skip_duplicates: bool = False,
+) -> bool:
+    """
+    Check if a pattern is a duplicate. Because we ignore certain types in searching, but not
+    in matching, use the graph to distinguish equivalent search patterns.
+
+    Returns True if a duplicate is found and `skip_duplicates=True` is passed in. Errors if
+    `skip_duplicates` is False and a duplicate is found.
+    """
+
+    pattern_repr = PatternPrettyPrinter.run(pattern)
+    equiv_pattern_reprs = seen_patterns.get(pattern_repr)
+    if not equiv_pattern_reprs:
+        seen_patterns[pattern_repr].append(str(graph) if graph else None)
+        return False
+
+    if graph is None:
+        if skip_duplicates:
+            return True
+        torch._check(
+            False,
+            lambda: f"Duplicate pattern: {pattern_repr} with no graph",
+        )
+
+    new_graph_str = str(graph)
+    for graph_str in equiv_pattern_reprs:
+        if not new_graph_str == graph_str:
+            continue
+        if skip_duplicates:
+            return True
+        torch._check(
+            False,
+            lambda: f"Duplicate pattern: {pattern_repr} with duplicated match graph {graph_str} ",
+        )
+    equiv_pattern_reprs.append(new_graph_str)
+    return False
+
+
 def register_replacement(
     search_fn: SearchFn,
     replace_fn: ReplaceFn,
@@ -1259,6 +1302,7 @@
     scalar_workaround: Union[Dict[str, Union[float, int]], None] = None,
     exclusive_arg_names: Sequence[str] = (),
     search_fn_pattern: Union[PatternExpr, None] = None,
+    skip_duplicates: bool = False,
 ) -> bool:
     """
     Create a replacement rule based on example functions that get traced
@@ -1409,7 +1453,7 @@
             isinstance(x, torch.Tensor) and x.requires_grad for x in example_inputs
         ]
         if search_fn_pattern is None:
-            pattern = gen_pattern(
+            pattern, gm = gen_pattern_and_search_gm(
                 search_fn,
                 example_inputs,
                 trace_fn,
@@ -1418,10 +1462,20 @@
             )
         else:
             pattern = search_fn_pattern
-
-        pattern_repr = PatternPrettyPrinter.run(pattern)
-        assert pattern_repr not in _seen_patterns
-        _seen_patterns.add(pattern_repr)
+            gm = None
+
+        for pattern_matcher_pass in (
+            pass_dicts if isinstance(pass_dicts, Sequence) else [pass_dicts]
+        ):
+            if isinstance(pattern_matcher_pass, PatternMatcherPass):
+                if check_and_add_duplicate_pattern(
+                    pattern,
+                    gm.graph if gm else None,
+                    pattern_matcher_pass.seen_patterns,
+                    skip_duplicates=skip_duplicates,
+                ):
+                    return False
+
         pattern = ReplacementPatternEntry(
             pattern=pattern,
             extra_check=check_fn,
@@ -1437,7 +1491,7 @@
 def _serialize_pattern(
     unique_name: str,
     search_fn: SearchFn,
-    example_inputs: Iterable[Any],
+    example_inputs: Sequence[Any],
     trace_fn: TraceFn,
     scalar_workaround: Union[Dict[str, Union[float, int]], None],
 ) -> PatternExpr:
@@ -1562,8 +1616,6 @@
             # Since this is just an optimization we can clear it out.
             arg.constant = None
 
-    if PatternPrettyPrinter.run(pat) in _seen_patterns and skip_duplicates:
-        return
     _known_precompiled_patterns.append(
         (search_fn, example_inputs, trace_fn, scalar_workaround, pat)
     )
@@ -1577,43 +1629,55 @@
         scalar_workaround,
         exclusive_arg_names,
         search_fn_pattern=pat,
+        skip_duplicates=skip_duplicates,
     )
 
 
 @functorch_config.patch(functionalize_rng_ops=False)
+def gen_pattern_and_search_gm(
+    search_fn: SearchFn,
+    example_inputs: Sequence[Any],
+    trace_fn: TraceFn,
+    scalar_workaround: Union[Dict[str, Union[float, int]], None] = None,
+    exclusive_arg_names: Sequence[str] = (),
+) -> tuple[PatternExpr, torch.fx.GraphModule]:
+    argnames = [*inspect.signature(search_fn).parameters.keys()]
+
+    if scalar_workaround is None:
+        scalar_workaround = {}
+    flat_inputs = []
+    input_idx = 0  # Positional arguments index
+
+    for argname in argnames:
+        if argname in scalar_workaround:
+            flat_inputs.append(scalar_workaround[argname])
+        else:
+            flat_inputs.append(example_inputs[input_idx])
+            input_idx += 1
+
+    search_gm = trace_fn(search_fn, flat_inputs)
+    return (
+        fx_to_pattern(
+            search_gm,
+            ignore_types=(int, float, list, torch.device, torch.dtype),
+            argnames=argnames,
+            scalar_workaround=scalar_workaround,
+            exclusive_arg_names=exclusive_arg_names,
+        ),
+        search_gm,
+    )
+
+
 def gen_pattern(
     search_fn: SearchFn,
     example_inputs: Sequence[Any],
     trace_fn: TraceFn,
     scalar_workaround: Union[Dict[str, Union[float, int]], None] = None,
     exclusive_arg_names: Sequence[str] = (),
-<<<<<<< HEAD
 ) -> PatternExpr:
-=======
-) -> tuple[PatternExpr, torch.fx.GraphModule]:
->>>>>>> 62ce3e6e
-    argnames = [*inspect.signature(search_fn).parameters.keys()]
-
-    if scalar_workaround is None:
-        scalar_workaround = {}
-    flat_inputs = []
-    input_idx = 0  # Positional arguments index
-
-    for argname in argnames:
-        if argname in scalar_workaround:
-            flat_inputs.append(scalar_workaround[argname])
-        else:
-            flat_inputs.append(example_inputs[input_idx])
-            input_idx += 1
-
-    search_gm = trace_fn(search_fn, flat_inputs)
-    return fx_to_pattern(
-        search_gm,
-        ignore_types=(int, float, list, torch.device, torch.dtype),
-        argnames=argnames,
-        scalar_workaround=scalar_workaround,
-        exclusive_arg_names=exclusive_arg_names,
-    )
+    return gen_pattern_and_search_gm(
+        search_fn, example_inputs, trace_fn, scalar_workaround, exclusive_arg_names
+    )[0]
 
 
 def register_lowering_pattern(
@@ -1744,9 +1808,6 @@
         ] = defaultdict(list)
         self.pass_name = pass_name
 
-<<<<<<< HEAD
-    def __getitem__(self, item: Tuple[str, torch.fx.node.Target]) -> List[PatternEntry]:
-=======
         # For a particular generated pattern repr, store all of the str representations
         # of the graph used to generate them. Because we ignore certain patterns
         # in searching, but not in matching, use the graph to distinguish if two equivalent
@@ -1754,7 +1815,6 @@
         self.seen_patterns: Dict[str, List[Optional[str]]] = defaultdict(list)
 
     def __getitem__(self, item: tuple[str, torch.fx.node.Target]) -> List[PatternEntry]:
->>>>>>> 62ce3e6e
         return self.patterns[item]
 
     def apply(self, gm: Union[torch.fx.GraphModule, torch.fx.Graph]) -> int:
@@ -2078,10 +2138,7 @@
     return CopyGraph(input_graph).transform()
 
 
-<<<<<<< HEAD
-=======
 # TODO: remove in follow up diff, used internally
->>>>>>> 62ce3e6e
 _seen_patterns = OrderedSet[str]()
 
 
@@ -2109,5 +2166,5 @@
      as a function.
     """
     if node.op == "call_module":
-        return getattr(node.graph.owning_module, node.target).__class__  # type: ignore[arg-type]
+        return _get_attr(node.graph.owning_module, node.target).__class__  # type: ignore[arg-type]
     return node.target