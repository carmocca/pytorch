--- conflicted
+++ resolved
@@ -1614,7 +1614,7 @@
     trace_fn: TraceFn,
     scalar_workaround: Union[Dict[str, Union[float, int]], None] = None,
     exclusive_arg_names: Sequence[str] = (),
-) -> Tuple[PatternExpr, torch.fx.GraphModule]:
+) -> tuple[PatternExpr, torch.fx.GraphModule]:
     argnames = [*inspect.signature(search_fn).parameters.keys()]
 
     if scalar_workaround is None:
@@ -1782,17 +1782,13 @@
         ] = defaultdict(list)
         self.pass_name = pass_name
 
-<<<<<<< HEAD
-    def __getitem__(self, item: tuple[str, torch.fx.node.Target]) -> List[PatternEntry]:
-=======
         # For a particular generated pattern repr, store all of the str representations
         # of the graph used to generate them. Because we ignore certain patterns
         # in searching, but not in matching, use the graph to distinguish if two equivalent
         # searches are actually different.
         self.seen_patterns: Dict[str, List[Optional[str]]] = defaultdict(list)
 
-    def __getitem__(self, item: Tuple[str, torch.fx.node.Target]) -> List[PatternEntry]:
->>>>>>> 5ed56a8f
+    def __getitem__(self, item: tuple[str, torch.fx.node.Target]) -> List[PatternEntry]:
         return self.patterns[item]
 
     def apply(self, gm: Union[torch.fx.GraphModule, torch.fx.Graph]) -> int:
