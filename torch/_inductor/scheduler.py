# mypy: disallow-untyped-defs
from __future__ import annotations

import collections
import dataclasses
import functools
import inspect
import itertools
import logging
import math
import operator
import os
import pprint
import textwrap
import traceback
import typing
from collections import defaultdict
from typing import (
    Any,
    Callable,
    Counter,
    DefaultDict,
    Dict,
    Generic,
    List,
    Optional,
    Sequence,
    Tuple,
    TypeVar,
    Union,
)

import sympy

import torch
import torch._inductor.async_compile  # noqa: F401 required to warm up AsyncCompile pools
from torch._dynamo.utils import counters, dynamo_timed
from torch._inductor.metrics import get_metric_table, is_metric_table_enabled
from torch.fx.experimental.symbolic_shapes import free_unbacked_symbols
from torch.utils._ordered_set import OrderedSet
from torch.utils._sympy.symbol import free_symbol_is_type, SymT
from torch.utils._triton import has_triton

from . import comms, config, dependencies, ir, metrics
from .codegen.common import BackendFeature, get_scheduling_for_device, Kernel
from .comm_analysis import estimate_nccl_collective_runtime
from .dependencies import Dep, MemoryDep, StarDep, WeakDep
from .exc import GPUTooOldForTriton, TritonMissing
from .ir import ComputedBuffer, get_device_type, MultiOutput, MultiOutputLayout
from .loop_body import LoopBody
from .memory import MemoryPlanningInfoForBuffer, MemoryPlanningInfoForNode
from .runtime.runtime_utils import green_text, red_text
from .sizevars import SimplifyIndexing
from .utils import (
    cache_on_self,
    cmp,
    device_need_guard,
    get_device_tflops,
    get_dtype_size,
    get_gpu_dram_gbps,
    IndentedBuffer,
    is_collective,
    is_gpu,
    is_wait,
    sympy_product,
)
from .virtualized import V


log = logging.getLogger(__name__)
fusion_log = torch._logging.getArtifactLogger(__name__, "fusion")
loop_ordering_log = torch._logging.getArtifactLogger(__name__, "loop_ordering")


@dataclasses.dataclass
class SchedulerBuffer:
    scheduler: Scheduler
    node: ir.Buffer
    defining_op: BaseSchedulerNode
    users: List[NodeUser] = dataclasses.field(default_factory=list)
    mpi_buffer: MemoryPlanningInfoForBuffer = dataclasses.field(
        default_factory=MemoryPlanningInfoForBuffer
    )

    def __hash__(self) -> int:
        return hash(self.node.name)

    def debug_str(self) -> str:
        result = IndentedBuffer()
        name = self.get_name()
        result.writeline(f"{name}: {type(self.node).__name__}")
        result.writeline(f"{name}.layout = {self.node.layout}")
        if self.get_aliases():
            result.writeline(f"{name}.aliases = {pformat(self.get_aliases())}")
        if self.get_mutations():
            result.writeline(f"{name}.mutations = {pformat(self.get_mutations())}")

        if len(self.users) <= 1:
            result.writeline(f"{name}.users = {self.users}")
        else:
            result.writeline(f"{name}.users = [")
            with result.indent(1):
                for user in self.users:
                    result.writeline(f"{user},")
            result.writeline("]")
        return result.getrawvalue()

    def get_name(self) -> str:
        return self.node.get_name()

    def allocate(self) -> None:
        assert self.node is not None
        if not self.node.should_allocate():
            return

        if (
            self.node.get_inputs_that_alias_output()
            or self.node.get_mutation_names()
            or isinstance(self.node.get_output_spec(), ir.CommBufferLayout)
        ):
            V.graph.wrapper_code.codegen_allocation(self.node)
            return

        # hacky check for if V.kernel is a real kernel or NullHandler
        if (
            hasattr(V.kernel, "args")
            and self.get_name() in V.kernel.inplace_update_buffers
        ):
            input_buffer: Union[ir.DonatedBuffer, ir.Buffer]
            input_buffer_name = V.kernel.inplace_update_buffers[self.get_name()]
            if input_buffer_name in self.scheduler.name_to_donated_buffer:
                input_buffer = self.scheduler.name_to_donated_buffer[
                    input_buffer_name
                ].node
            else:
                input_buffer = self.scheduler.name_to_buf[input_buffer_name].node
            V.graph.wrapper_code.codegen_inplace_reuse(
                input_buffer,
                self.node,
            )
        else:
            V.graph.wrapper_code.codegen_allocation(self.node)

    def can_free(self) -> bool:
        # There's no real allocated buffer, no need to free it
        assert self.node is not None
        if isinstance(self.node.layout, ir.NoneLayout):
            return False
        for use in self.users:
            if isinstance(use.node, OutputNode):
                return False
        return True

    def set_users(self, users: List[NodeUser]) -> None:
        # deduplicate
        result: Dict[int, NodeUser] = {}
        for use in users:
            if id(use.node) in result:
                result[id(use.node)] = use.merge(result[id(use.node)])
            else:
                result[id(use.node)] = use
        self.users = list(result.values())

    def get_aliases(self) -> Sequence[str]:
        assert self.node is not None
        return self.node.get_inputs_that_alias_output()

    def get_mutations(self) -> Sequence[str]:
        assert self.node is not None
        return self.node.get_mutation_names()


@dataclasses.dataclass
class SchedulerDonatedBuffer(SchedulerBuffer):
    defining_op: Optional[BaseSchedulerNode] = None  # type: ignore[assignment]


class BaseSchedulerNode:
    group: Tuple[torch.device, Tuple[Tuple[sympy.Expr, ...], ...]]
    read_writes: dependencies.ReadWrites
    unmet_dependencies: OrderedSet[Dep]
    # .min_order and .max_order are only relevant for "grouped" nodes such as FusedSchedulerNode.
    # e.g. if the FusedSchedulerNode includes nodes (op_1, op_2, op_3), and op_X is X-th node
    # in `self.scheduler.nodes`, then for this FusedSchedulerNode, .min_order is 1 and .max_order is 3.
    # For non-"grouped" nodes (i.e. regular SchedulerNode),
    # .min_order = .max_order = X if this node is X-th node in `self.scheduler.nodes`.
    min_order: int
    max_order: int
    mpi_node: MemoryPlanningInfoForNode

    def __init__(self, scheduler: Scheduler) -> None:
        self.scheduler: Scheduler = scheduler
        self.debug_device_str: Callable[
            [BaseSchedulerNode], List[str]
        ] = lambda *args, **kwargs: []

    def _init_from_node(self, node: ir.Operation) -> None:
        self.node: Optional[ir.Operation] = node
        self.ancestors = OrderedSet[str]()
        self.last_usage = OrderedSet[
            str
        ]()  # buffers that won't be used after this kernel
        self.written = False
        self.outputs: List[SchedulerBuffer] = [
            SchedulerBuffer(
                scheduler=self.scheduler,
                node=output,
                defining_op=self,
            )
            for output in node.get_outputs()
        ]
        self.outputs_by_name: Dict[str, SchedulerBuffer] = {
            buf.get_name(): buf for buf in self.outputs
        }

    def __repr__(self) -> str:
        return f"{type(self).__name__}(name={self.get_name()!r})"

    def debug_str(self) -> str:
        """Longer form printout for trace logs"""
        name = self.get_name()
        buf = IndentedBuffer()
        buf.splice(
            f"""\
{name}: {type(self).__name__}({type(getattr(self, 'node', None)).__name__})
{name}.writes = {pformat(self.read_writes.writes)}
{name}.unmet_dependencies = {pformat(self.unmet_dependencies)}
{name}.met_dependencies = {pformat(self.read_writes.reads - self.unmet_dependencies)}
{name}.outputs = [
        """
        )
        with buf.indent():
            for out in self.get_outputs():
                buf.splice(out.debug_str())
        buf.writeline("]")

        try:
            buf.splice(self.debug_str_extra())
        except Exception:
            log.warning("Ignoring error in debug_str()", exc_info=True)

        return buf.getrawvalue().rstrip()

    def debug_str_extra(self) -> str:
        return ""

    def _debug_str_for_device(self) -> List[str]:
        return self.debug_device_str(self)

    def debug_str_short(self) -> str:
        maybe_data = getattr(self.node, "data", None)
        data_str = ""
        if isinstance(maybe_data, torch._inductor.ir.Pointwise):
            data_str = ", " + maybe_data.str_helper(
                [maybe_data.get_size()], shorten=False, multiline=False
            )
        elif isinstance(maybe_data, torch._inductor.ir.Reduction):
            data_str = ", " + maybe_data.str_helper(
                [maybe_data.get_reduction_size(), maybe_data.get_reduction_type()],
                shorten=False,
                multiline=False,
            )
        return f"{self}{data_str}"

    def log_details(self) -> None:
        log.info(
            "%s: unmet_dependencies = %s, writes = %s",
            self,
            self.unmet_dependencies,
            self.read_writes.writes,
        )

    def reorder_loops_by_dep_pair(
        self, self_dep: MemoryDep, other_dep: MemoryDep
    ) -> None:
        return

    def update_mutated_names(self, renames: Dict[str, str]) -> None:
        self.set_read_writes(self.read_writes.rename(renames))

    def add_fake_dep(self, dep: Dep) -> None:
        self.set_read_writes(self.read_writes.with_read(dep))

    def has_aliasing_or_mutation(self) -> bool:
        return any(
            buf.get_aliases() or buf.get_mutations() for buf in self.get_outputs()
        )

    def set_read_writes(self, rw: dependencies.ReadWrites) -> None:
        self.read_writes = rw
        self.unmet_dependencies = self.read_writes.reads
        self.prune_deps()

    def set_last_usage(
        self, future_used_buffers: OrderedSet[str], mutation_real_name: Dict[str, str]
    ) -> None:
        used_buffers = self.used_or_aliased_buffer_names()
        used_buffers = OrderedSet(mutation_real_name.get(k, k) for k in used_buffers)
        self.last_usage = used_buffers - future_used_buffers

    def mark_run(self) -> None:
        for buf in self.outputs:
            buf.allocate()

    def used_buffer_names(self) -> OrderedSet[str]:
        return OrderedSet(
            dep.name
            for dep in itertools.chain(self.read_writes.reads, self.read_writes.writes)
        )

    def used_or_aliased_buffer_names(self) -> OrderedSet[str]:
        used_names = OrderedSet[str]()

        deps = [
            dep.name
            for dep in itertools.chain(self.read_writes.reads, self.read_writes.writes)
        ]
        while len(deps) > 0:
            dep = deps.pop()
            used_names.add(dep)
            if V.graph.name_to_buffer.get(dep):
                deps.extend(
                    alias
                    for alias in V.graph.name_to_buffer[
                        dep
                    ].get_inputs_that_alias_output()
                    if alias not in used_names
                )
        return used_names

    def prune_deps(self) -> None:
        self.unmet_dependencies = OrderedSet(
            dep
            for dep in self.unmet_dependencies
            if dep.name not in self.scheduler.available_buffer_names
        )

    def prune_weak_deps(self) -> None:
        # Prune weak dependencies on operations that have been removed
        def should_prune(dep: Dep) -> bool:
            if not isinstance(dep, WeakDep):
                return False
            op = self.scheduler.name_to_buf[dep.name].defining_op
            return op.get_name() in V.graph.removed_operations

        to_remove = OrderedSet(
            dep for dep in self.read_writes.reads if should_prune(dep)
        )
        self.set_read_writes(self.read_writes.remove_reads(to_remove))

    def prune_redundant_deps(
        self, name_to_fused_node: Dict[str, BaseSchedulerNode]
    ) -> None:
        _prune_redundant_deps(self, name_to_fused_node, self.scheduler.name_to_buf)

    def get_name(self) -> str:
        assert self.node is not None
        return self.node.get_operation_name()

    def get_first_name(self) -> str:
        return self.get_name()

    @cache_on_self
    def get_operation_names(self) -> OrderedSet[str]:
        return OrderedSet(node.get_name() for node in self.get_nodes())

    @cache_on_self
    def get_buffer_names(self) -> OrderedSet[str]:
        return OrderedSet(out.get_name() for out in self.outputs)

    def get_nodes(self) -> Sequence[BaseSchedulerNode]:
        return [self]

    def get_outputs(self) -> Sequence[SchedulerBuffer]:
        return self.outputs

    def get_output(self, buf_name: str) -> SchedulerBuffer:
        return self.outputs_by_name[buf_name]

    def get_device(self) -> Optional[torch.device]:
        assert self.node is not None
        return self.node.get_device()

    def is_cpu(self) -> bool:
        device = self.get_device()
        return device is not None and device.type == "cpu"

    def is_gpu(self) -> bool:
        device = self.get_device()
        return device is not None and is_gpu(device.type)

    def is_reduction(self) -> bool:
        return False

    def is_split_scan(self) -> bool:
        return False

    def is_template(self) -> bool:
        return False

    def is_extern(self) -> bool:
        return False

    def is_foreach(self) -> bool:
        return False

    def can_inplace(self, read_dep: dependencies.Dep) -> bool:
        return False

    def has_side_effects(self) -> bool:
        return False

    def decide_inplace_update(self) -> None:
        """
        Decide if there should be inplace updates for the node
        and record the decision in the active kernel.
        """
        from .codegen.wrapper import buffer_reuse_key

        if not (
            isinstance(self, SchedulerNode)
            and config.inplace_buffers
            and V.graph.has_feature(self.get_device(), BackendFeature.INPLACE_BUFFERS)
            and (
                not isinstance(V.kernel, torch._inductor.codegen.simd.SIMDKernel)
                or getattr(V.kernel, "mutations", None) is not None
            )
            # hacky check for if V.kernel is a real kernel or NullHandler
            and hasattr(V.kernel, "args")
        ):
            return

        # NOTE remove V.graph.removed_operations once deps issue is fixed
        inconsequential_nodes = (
            self.ancestors
            | V.graph.removed_operations
            | self.scheduler.completed_operations
        )

        for buf in self.get_outputs():
            buf_node = buf.node
            assert buf_node is not None
            if (
                not buf_node.should_allocate()
                or buf_node.get_inputs_that_alias_output()
                or buf_node.get_mutation_names()
                or buf.get_name() in V.graph.removed_buffers
            ):
                continue

            for read in self.read_writes.reads:
                input_buf: Optional[Union[SchedulerBuffer, SchedulerDonatedBuffer]]
                if read.name in self.scheduler.name_to_donated_buffer:
                    input_buf = self.scheduler.name_to_donated_buffer[read.name]
                else:
                    input_buf = self.scheduler.name_to_buf.get(read.name)

                if (
                    input_buf
                    and V.graph.wrapper_code.can_reuse(input_buf, self)
                    and not isinstance(input_buf.defining_op, NopKernelSchedulerNode)
                ):
                    assert input_buf.users is not None
                    remaining_uses = [
                        x
                        for x in input_buf.users
                        if x.node.get_name() not in inconsequential_nodes
                    ]
                    if (
                        len(remaining_uses) == 1
                        and remaining_uses[0].can_inplace
                        and remaining_uses[0].node is self
                        and input_buf.node is not None
                        and not isinstance(
                            input_buf.node.get_output_spec(),
                            (
                                ir.NoneLayout,
                                ir.MultiOutputLayout,
                                ir.MutationLayoutSHOULDREMOVE,
                            ),
                        )
                        and not (
                            input_buf.defining_op
                            and isinstance(
                                input_buf.defining_op.node,
                                (ir.FallbackKernel, ir.MultiOutput),
                            )
                            and len(input_buf.node.get_inputs_that_alias_output()) > 0
                        )
                        and buffer_reuse_key(input_buf.node)
                        == buffer_reuse_key(buf.node)
                    ):
                        # if there isn't a triton kernel, then we don't need to call triton-specific things.
                        # but TODO this might be a convenient place to signal to the Collective kernels to inplace
                        # (and, can we make "kernel" less generic of a name?)
                        V.kernel.args.make_inplace(input_buf.get_name(), buf.get_name())
                        # mutations not tracked in cpp kernels
                        if isinstance(
                            V.kernel, torch._inductor.codegen.simd.SIMDKernel
                        ):
                            V.kernel.mutations.add(input_buf.get_name())
                            V.kernel.mutations.add(buf.get_name())

                        V.kernel.inplace_update_buffers[
                            buf.get_name()
                        ] = input_buf.get_name()
                        break

    def codegen_originating_info(
        self, buffer: IndentedBuffer, only_once: bool = True
    ) -> None:
        if not config.comment_origin:
            return

        if only_once and self.written:
            return
        assert self.node is not None
        origins = self.node.get_origins()
        out_lines = []

        for o in origins:
            if o.op == "output":
                # These are boring and samey
                continue

            out_lines.append("")
            # TODO(voz): Should the pragma be constant somewhere?
            out_lines.append("#pragma CMT ORIGIN:")
            op_info_str = f"#pragma CMT {o.op} {o.target}"
            if "seq_nr" in o.meta:
                op_info_str = op_info_str + f" seq_nr:{o.meta['seq_nr']}"
            out_lines.append(op_info_str)
            if "stack_trace" in o.meta:
                stack_trace = f"{o.meta['stack_trace']}"
                stack_trace_last_line = stack_trace.split("|")[-1]
                out_lines.append(
                    "#pragma CMT "
                    + stack_trace_last_line.replace("{", "{{")
                    .replace("}", "}}")
                    .replace("\n", "\\")
                )
                out_lines.append("#pragma CMT END ORIGIN")
                out_lines.append("")

        if len(out_lines) == 0:
            return

        # TODO(voz): Ostensibly, we should not need this. But there are cases where C++ codegen does
        # not use BracesBuffer, so we have no good indicator of a C++ buffer atm.
        buffer.writelines(out_lines)
        self.written = True

    @cache_on_self
    def get_read_write_buffers_sizes(self) -> int:
        return self.get_read_write_buffers_sizes_impl(
            include_reads=True, include_writes=True
        )

    @cache_on_self
    def get_read_buffer_sizes(self) -> int:
        return self.get_read_write_buffers_sizes_impl(
            include_reads=True, include_writes=False
        )

    @cache_on_self
    def get_write_buffer_sizes(self) -> int:
        return self.get_read_write_buffers_sizes_impl(
            include_reads=False, include_writes=True
        )

    def get_read_write_buffers_sizes_impl(
        self, include_reads: bool, include_writes: bool
    ) -> int:
        return sum(
            self.get_read_write_buffer_accesses(
                include_reads=include_reads, include_writes=include_writes
            ).values(),
            start=0,
        )

    def get_read_write_buffer_accesses(
        self, include_reads: bool, include_writes: bool
    ) -> Dict[str, int]:
        """
        Counting the number of bytes accessed for a kernel is
        surprisingly tricky. In particular, there is a differentiation
        between 'theoretical' memory accesses and practical memory
        accesses. For example, a layernorm kernel may actually access an
        input 3 times, but in theory, it only needs to access its input
        once (and may be optimized to do so through say, persistent
        reductions)

        Another example is that even though a buffer is passed in, we may
        not access the entire buffer. This may occur if we are accessing
        a slice of the buffer. Another tricky case is for indirect
        indexing, where the amount of bytes accessed depends on the
        values of the input.

        What this function aims to compute is the memory accesses for
        worst-case inputs, best-case optimization. What this means is
        that for each buffer we compute the amount of potential accesses in two ways and take the minimum.

        1. Numel in ranges multiplied by number of deps the buffer has
        2. The buffer size

        Returns memory accesses per buffer.
        """
        if isinstance(self, NopKernelSchedulerNode):
            return {}
        if isinstance(self, ExternKernelSchedulerNode) and isinstance(
            self.node, MultiOutput
        ):
            # todo: Calculate this - it's kinda annoying.
            return {}

        def try_size_hint(s: sympy.Expr) -> int:
            return V.graph.sizevars.size_hint(s, fallback=0)

        if isinstance(self, SchedulerNode):
            node_numel = try_size_hint(
                sympy_product(self.get_ranges()[0])
                * sympy_product(self.get_ranges()[1]),
            )
        else:
            node_numel = int(1e9)
        buf_accesses = collections.defaultdict(list)

        if include_reads:
            for dep in self.read_writes.reads:
                buf_accesses[dep.name].append(dep)

        if include_writes:
            for dep in self.read_writes.writes:
                buf_accesses[dep.name].append(dep)

        reads = (
            OrderedSet(dep.name for dep in self.read_writes.reads)
            if include_reads
            else OrderedSet()
        )
        writes = (
            OrderedSet(dep.name for dep in self.read_writes.writes)
            if include_writes
            else OrderedSet()
        )

        def is_materialized(buf: str, snodes: Sequence[BaseSchedulerNode]) -> bool:
            users = self.scheduler.name_to_buf[buf].users
            buf_uses = OrderedSet(user.node for user in users)
            return len(buf_uses - OrderedSet(snodes)) > 0

        if isinstance(self, FusedSchedulerNode):
            removed_buffers = OrderedSet(
                dep for dep in writes if not is_materialized(dep, self.snodes)
            )
            writes = writes - removed_buffers
            reads = reads - removed_buffers

        buf_byte_accesses: Dict[str, int] = {}

        for buf_name in reads | writes:
            buf_accessed_elems = sum(node_numel for dep in buf_accesses[buf_name])
            buf: Union[ir.Buffer, ir.TensorBox]
            if buf_name in V.graph.name_to_buffer:
                buf = V.graph.name_to_buffer[buf_name]
            elif buf_name in V.graph.graph_inputs:
                buf = V.graph.graph_inputs[buf_name]
            else:
                continue

            def get_buf_bytes(buf: Optional[Union[ir.Buffer, ir.TensorBox]]) -> int:
                if not buf:
                    return 0
                # Kind of a lazy way to get the MultiOutput nodes corresponding to
                # a MultiOutputLayout
                if isinstance(buf.layout, MultiOutputLayout):
                    users = self.scheduler.name_to_buf[buf.get_name()].users
                    tot = 0
                    for user in users:
                        assert isinstance(user.node, BaseSchedulerNode)
                        if isinstance(user.node.node, MultiOutput):
                            for sched_buf in user.node.get_outputs():
                                tot += get_buf_bytes(sched_buf.node)
                        else:
                            # Buf is a MultiOutputLayout but not all of its
                            # users are MultiOutputs...
                            # TODO: Figure out what's going on
                            return 0
                    return tot
                elif isinstance(buf.layout, ir.NoneLayout):
                    return sum(
                        get_buf_bytes(V.graph.get_buffer(mut_name))
                        for mut_name in buf.get_mutation_names()
                    )
                else:
                    buf_elems = try_size_hint(sympy_product(buf.get_size()))
                    return get_dtype_size(buf.get_dtype()) * min(
                        buf_accessed_elems, buf_elems
                    )

            buf_bytes = get_buf_bytes(buf)
            if buf_name not in buf_byte_accesses:
                buf_byte_accesses[buf_name] = buf_bytes
            else:
                buf_byte_accesses[buf_name] += buf_bytes

        return buf_byte_accesses

    @cache_on_self
    def get_estimated_runtime(self) -> float:
        """
        Returns estimated op runtime in nanoseconds (ns)
        """
        buf = self.get_nodes()[0].get_outputs()[0]
        layout = buf.node.get_output_spec()
        if not is_gpu(get_device_type(layout)):
            # default to no reordering based on runtime
            return 0

        # Collective kernels
        if is_collective(self.node):
            assert isinstance(self.node, ir.IRNode)
            try:
                return estimate_nccl_collective_runtime(self.node)
            except ValueError as e:
                # We don't know how to estimate runtime for this collective,
                # falling back to 0
                log.info(e)
                return 0
            except TypeError as e:
                # this happens when the collective is not of type ir._CollectiveKernel
                log.info(e)
                return 0

        elif is_wait(self.node):
            # ir.Wait is only used for collective ops.
            # The time needed for the collective op is already estimated and considered
            # when we are processing the collective op IR node, so ir.Wait takes 0 time
            # since it doesn't take extra time to get the result after the collective is completed.
            return 0

        dtype = buf.node.maybe_get_dtype()
        try:
            gpu_memory_bandwidth = get_gpu_dram_gbps()
            gpu_flops = get_device_tflops(dtype) * 10**12
        except Exception:
            return 0

        if isinstance(self, ExternKernelSchedulerNode):
            assert isinstance(self.node, ir.ExternKernel), f"{type(self.node)=}"
            op = kernel_name_to_op.get(
                getattr(self.node, "python_kernel_name", ""), None
            )

            # if there is a resolved op, dry-run using fake mode and record flop count
            if op is not None:
                from torch._subclasses.fake_tensor import FakeTensorMode
                from torch.utils.flop_counter import FlopCounterMode

                if any(
                    len(free_unbacked_symbols(n.get_numel())) > 0
                    for n in self.node.inputs
                ):
                    # Tensor has unbacked symints, we don't know how to estimate
                    # runtime for that today
                    return 0

                with FakeTensorMode() as fake_mode, FlopCounterMode(
                    display=False
                ) as flop_counter_mode, V.set_current_node(
                    self.node.fx_node
                ), V.set_fake_mode(
                    fake_mode
                ):
                    from .ir import ir_node_to_tensor

                    fake_inputs = [
                        ir_node_to_tensor(input, guard_shape=False)
                        for input in self.node.inputs
                    ]
                    cls = self.node.__class__
                    cls.process_kernel(op, *fake_inputs, **self.node.kwargs)

                    # TODO(xmfan): find a better heuristic to model FLOPS/latency relationship
                    factor = 1.0
                    counted_flops = flop_counter_mode.get_total_flops()
                    counted_bytes = self.get_read_write_buffers_sizes()
                    compute_time = (factor * counted_flops / gpu_flops) * 1e9
                    transfer_time = counted_bytes / gpu_memory_bandwidth

                    # Return estimated runtime in nanoseconds
                    return max(compute_time, transfer_time)

        elif isinstance(self, FusedSchedulerNode) or isinstance(
            self.node, ComputedBuffer
        ):
            # Return estimated runtime in nanoseconds (bytes / gbps)
            return self.get_read_write_buffers_sizes() / gpu_memory_bandwidth

        return 0

    def get_template_node(self) -> Optional[ir.TemplateBuffer]:
        return None

    def get_template_node_or_throw(self) -> ir.TemplateBuffer:
        template = self.get_template_node()
        assert template is not None
        return template

    @staticmethod
    def get_prologue_template_epilogue(
        nodes: List[BaseSchedulerNode],
    ) -> Tuple[List[BaseSchedulerNode], BaseSchedulerNode, List[BaseSchedulerNode]]:
        """
        For the list of nodes, get the prologue, template, and epilogue
        """
        template_index = next(i for i, n in enumerate(nodes) if n.is_template())

        prologue = nodes[:template_index]
        template_node = nodes[template_index]
        epilogue = nodes[template_index + 1 :]
        return prologue, template_node, epilogue


class WhyNoFuse:
    # TODO when we drop support for Python < 3.10, we can use
    # @dataclass(slots=True) instead of manually specifying __slots__.
    __slots__ = ["node1", "node2", "reason", "args"]
    reason: str
    args: Tuple[Any, ...]

    def __init__(self, node1: BaseSchedulerNode, node2: BaseSchedulerNode) -> None:
        self.node1 = node1
        self.node2 = node2

    def __call__(self, reason: str, *args: Any) -> None:
        self.reason = reason
        self.args = args
        fusion_log.debug(self)

    def __str__(self) -> str:
        return f"cannot fuse {self.node1.get_name()} with {self.node2.get_name()}: " + (
            self.reason % self.args
        )


def pformat(obj: Any) -> str:
    if isinstance(obj, (OrderedSet, set)):  # noqa: set_linter
        # pformat has trouble with sets of sympy exprs
        obj = sorted(obj, key=str)
    result = pprint.pformat(obj, indent=4)
    if "\n" in result:
        return f"\n{textwrap.indent(result, ' ' * 4)}"
    return result


class OutputNode:
    def __init__(self, dep: StarDep) -> None:
        self.unmet_dependencies = OrderedSet([dep])

    def is_reduction(self) -> bool:
        return False

    def get_inputs_that_alias_output(self) -> Sequence[str]:
        return ()

    def get_name(self) -> str:
        return "OUTPUT"

    __repr__ = get_name


def _prune_redundant_deps(
    node: BaseSchedulerNode,
    name_to_fused_node: Dict[str, BaseSchedulerNode],
    name_to_buf: Dict[str, SchedulerBuffer],
) -> None:
    """
    Prunes weakdeps intended for mutation ordering
    on an upstream fused node if after fusion there is another dependency
    on the fused upstream node, making the weakdep redundant

    In essence this enforces an ordering on fusions. As fusions occur, weakdeps will
    be incrementally removed, enabling other fusions, ensuring they are fused in order.
    """
    name_to_dep_count: Counter[str] = collections.Counter()

    for dep in node.unmet_dependencies:
        if not isinstance(dep, WeakDep):
            op = name_to_buf[dep.name].defining_op
            name_to_dep_count[name_to_fused_node[op.get_name()].get_name()] += 1

    def should_prune(dep: Dep) -> bool:
        if isinstance(dep, WeakDep):
            op_name = name_to_buf[dep.name].defining_op.get_name()
            is_redundant = name_to_dep_count[name_to_fused_node[op_name].get_name()] > 0
            # These can occur because fused nodes always gather deps from their snodes
            # If B has a weakdep on A
            # B gets fused with C, then any time BC is fused, the weakdep will reappear
            is_self_dep = name_to_fused_node[op_name] == node
            return is_redundant or is_self_dep
        else:
            return False

    deps_to_prune = OrderedSet(
        dep for dep in node.unmet_dependencies if should_prune(dep)
    )

    if deps_to_prune:
        node.unmet_dependencies = node.unmet_dependencies - deps_to_prune
        node.set_read_writes(node.read_writes.remove_reads(deps_to_prune))


# TODO(xmfan): reuse: an existing mapping for this if it exists, or formalize this into ir.py:ExternKernel
kernel_name_to_op = {
    "extern_kernels.convolution": torch.ops.aten.convolution,
    "extern_kernels.mm": torch.ops.aten.mm,
    "extern_kernels.bmm": torch.ops.aten.bmm,
    "extern_kernels.addmm": torch.ops.aten.addmm,
}


class ExternKernelSchedulerNode(BaseSchedulerNode):
    def __init__(self, scheduler: Scheduler, node: ir.Operation) -> None:
        super().__init__(scheduler)
        self._init_from_node(node)
        self.set_read_writes(node.get_read_writes())

    def debug_str_extra(self) -> str:
        return f"{self.get_name()}.node.kernel = {getattr(self.node, 'python_kernel_name', None)}"

    def is_extern(self) -> bool:
        return True

    def has_side_effects(self) -> bool:
        assert self.node is not None
        return hasattr(self.node, "has_side_effects") and self.node.has_side_effects()


class NopKernelSchedulerNode(BaseSchedulerNode):
    def __init__(self, scheduler: Scheduler, node: ir.Operation) -> None:
        super().__init__(scheduler)
        self._init_from_node(node)
        self.set_read_writes(node.get_read_writes())


class SchedulerNode(BaseSchedulerNode):
    _sizes: Tuple[Sequence[sympy.Expr], ...]
    _body: LoopBody

    def __init__(
        self,
        scheduler: Scheduler,
        node: Union[ir.ComputedBuffer, ir.TemplateBuffer],
    ) -> None:
        super().__init__(scheduler)
        self._init_from_node(node)
        self._compute_attrs()

    def _compute_attrs(
        self,
        extra_indexing_constraints: Optional[Tuple[Dict[Any, Any], List[Any]]] = None,
        recompute_sizes_body_func: Optional[Callable[..., Any]] = None,
    ) -> None:
        assert isinstance(self.node, (ir.ComputedBuffer, ir.TemplateBuffer))
        self._sizes, self._body = self.node.simplify_and_reorder(
            extra_indexing_constraints=extra_indexing_constraints,
            recompute_sizes_body_func=recompute_sizes_body_func,
        )

        device = self.node.get_device_or_error()
        group_fn = self.scheduler.get_backend(device).group_fn
        self.group = (device, group_fn(self._sizes))

        # Don't normalize since normalization will merge loops which
        # makes it hard to decide new loop orders.
        should_normalize = not config.loop_ordering_after_fusion or not is_gpu(
            device.type
        )

        if isinstance(self.node, ir.TemplateBuffer):
            self.set_read_writes(
                self.node.extract_read_writes(normalize=should_normalize)
            )
        else:
            self.set_read_writes(
                dependencies.extract_read_writes(
                    self._body, *self._sizes, normalize=should_normalize
                )
            )

    def recompute_size_and_body(
        self,
        extra_indexing_constraints: Optional[Tuple[Dict[Any, Any], List[Any]]] = None,
        recompute_sizes_body_func: Optional[Callable[..., Any]] = None,
    ) -> None:
        self._compute_attrs(
            extra_indexing_constraints=extra_indexing_constraints,
            recompute_sizes_body_func=recompute_sizes_body_func,
        )

    def refresh_dependencies(
        self, normalize: bool, need_clear_tiling_cache: bool
    ) -> None:
        # Fake dependencies are added manually. They can not be analyzed from
        # extract_read_writes. Find them out and apply manually.
        fake_deps = OrderedSet(
            dep for dep in self.read_writes.reads if isinstance(dep, (WeakDep, StarDep))
        )

        # don't normalize since the loop order may need to be further changed
        # later
        self.set_read_writes(
            dependencies.extract_read_writes(
                self._body, *self._sizes, normalize=normalize
            ).with_read(fake_deps)
        )

        self.pointwise_read_writes.clear_cache(self)

        if need_clear_tiling_cache:
            from .codegen.simd import SIMDScheduling

            # TODO(shunting) if this cause compilation time increase when
            # enabling LOAF by default, try just clearing the specific cache
            # entry by using a customized cache implemetation rather than
            # lru_cache.
            SIMDScheduling.candidate_tilings.cache_clear()

    def apply_new_loop_order(self, new_order: Sequence[int]) -> None:
        self._body = self._body.reorder_iter_loops(
            new_order,
        )
        self._sizes = self._body.sizes

        self.refresh_dependencies(normalize=False, need_clear_tiling_cache=True)

    def merge_loops(self) -> None:
        self._body = self._body.merge_loops()
        self._sizes = self._body.sizes

        # merge_loops is called after loop reordering.
        # We still need retain fake dependencies since codegen the
        # estimated amount of memory access rely on them.
        #
        # Merge loops does not affect the tiling decision. So we
        # don't need clear the tiling cache.
        self.refresh_dependencies(normalize=True, need_clear_tiling_cache=False)

    def reorder_loops_by_dep_pair(
        self, self_dep: MemoryDep, other_dep: MemoryDep
    ) -> None:
        new_order = None
        self_sizes = self._sizes[0]
        if len(self_sizes) == self_dep.num_vars == other_dep.num_vars:
            new_order = self_dep.decide_loop_order_to_match(other_dep)

        if new_order:
            metrics.num_loop_reordering += 1
            loop_ordering_log.debug(
                "Reorder loops for %s with order %s", self.get_name(), new_order
            )
            self.apply_new_loop_order(new_order)
        else:
            loop_ordering_log.debug(
                "Don't reordering %s because we can not decide the suitable loop order",
                self.get_name(),
            )

    def debug_str_extra(self) -> str:
        name = self.get_name()
        lines = [
            f"{name}.group.device = {self.group[0]}",
            f"{name}.group.iteration = {self.group[1]}",
            f"{name}.sizes = {self._sizes}",
        ]
        for dep in self.read_writes.reads_and_writes():
            if not isinstance(dep, WeakDep):
                buf_name = dep.name
                buf = V.graph.get_buffer(buf_name)
                lines.append(f"{buf_name}_layout = {pformat(buf.layout)}")
        if isinstance(self._body, LoopBody):
            lines.append(f"class {name}_loop_body:")
            lines.append(textwrap.indent(self._body.debug_str(), "    "))

        assert self.node is not None
        lines.extend(self._debug_str_for_device())

        return "\n".join(lines)

    def get_ranges(self) -> Sequence[Sequence[sympy.Expr]]:
        return self._sizes

    def is_reduction(self) -> bool:
        assert isinstance(
            self.node, (ir.ComputedBuffer, ir.TemplateBuffer)
        ), f"{type(self.node)=}"
        return bool(self.node.get_reduction_type())

    def is_split_scan(self) -> bool:
        assert isinstance(
            self.node, (ir.ComputedBuffer, ir.TemplateBuffer)
        ), f"{type(self.node)=}"
        return isinstance(self.node, ir.ComputedBuffer) and isinstance(
            self.node.data, ir.SplitScan
        )

    def is_template(self) -> bool:
        return isinstance(self.node, ir.TemplateBuffer)

    def get_template_node(self) -> Optional[ir.TemplateBuffer]:
        return self.node if isinstance(self.node, ir.TemplateBuffer) else None

    def run(self, *index_vars: Sequence[sympy.Expr]) -> None:
        self.decide_inplace_update()
        self.mark_run()
        self.codegen(index_vars)

    def ranges_from_index_vars(
        self, index_vars: Sequence[Sequence[sympy.Expr]]
    ) -> Dict[sympy.Expr, sympy.Expr]:
        sizes = self._sizes
        assert sum(map(len, sizes)) == sum(map(len, index_vars))
        var_ranges = dict(
            zip(
                itertools.chain.from_iterable(index_vars),
                itertools.chain.from_iterable(sizes),
            )
        )
        return var_ranges

    def codegen(self, index_vars: Sequence[Sequence[sympy.Expr]]) -> None:
        var_ranges = self.ranges_from_index_vars(index_vars)
        try:
            with V.set_ops_handler(
                SimplifyIndexing(V.get_ops_handler(), var_ranges)
            ), V.kernel.set_current_node(self):
                self._body(*index_vars)
        except Exception:
            log.fatal("Error in codegen for %s", self.node)
            raise

    @cache_on_self
    def pointwise_read_writes(self) -> dependencies.ReadWrites:
        """
        Get the memory dependencies in the non-reduction axis.
        """
        sizes, reduction_sizes = self._sizes
        return dependencies.extract_read_writes(
            self._body, sizes, hidden_args=[[sympy.S.Zero] * len(reduction_sizes)]
        )

    def can_inplace(self, read_dep: dependencies.Dep) -> bool:
        if self.is_template():
            return False
        if any(out.get_aliases() for out in self.get_outputs()):
            return False
        if len(self.read_writes.writes) == 1 and isinstance(
            read_dep, dependencies.MemoryDep
        ):
            write_dep = next(iter(self.read_writes.writes))
            assert isinstance(write_dep, dependencies.MemoryDep), f"{type(write_dep)=}"
            return read_dep.index == write_dep.index and read_dep.size == write_dep.size
        return False

    @cache_on_self
    def _get_atomic_add_buffers(self) -> OrderedSet[str]:
        buffers_store_as_atomic_add = OrderedSet[str]()
        if isinstance(self._body, LoopBody):
            for node in self._body.get_nodes():
                if (
                    node.op == "call_method"
                    and node.target == "store"
                    and (
                        ("mode" in node.kwargs and node.kwargs["mode"] == "atomic_add")
                        or (len(node.args) == 5 and node.args[4] == "atomic_add")
                    )
                ):
                    buffers_store_as_atomic_add.add(
                        node.kwargs["name"]
                        if "name" in node.kwargs
                        else (node.args[1] if len(node.args) >= 2 else "")
                    )
        return buffers_store_as_atomic_add


def refresh_group_node_dependencies(group_snode: BaseSchedulerNode) -> None:
    snodes = group_snode.snodes  # type: ignore[attr-defined]
    group_snode.set_read_writes(
        dependencies.ReadWrites.merge_list([x.read_writes for x in snodes])
    )

    group_snode.unmet_dependencies = (
        OrderedSet(
            dep
            for dep in OrderedSet.union(*[x.unmet_dependencies for x in snodes])
            if dep.name not in group_snode.get_buffer_names()
        )
        - group_snode.read_writes.writes
    )


def init_group_node(
    group_snode: BaseSchedulerNode,
    scheduler: Scheduler,
    snodes: List[BaseSchedulerNode],
) -> None:
    assert isinstance(group_snode, (FusedSchedulerNode, GroupedSchedulerNode))
    group_snode.snodes = snodes
    group_snode.scheduler = scheduler
    group_snode.node = None
    group_snode.ancestors = OrderedSet.union(
        *[x.ancestors for x in snodes if x.ancestors is not None]
    )

    refresh_group_node_dependencies(group_snode)

    group_snode.min_order = min(x.min_order for x in group_snode.snodes)
    group_snode.max_order = max(x.max_order for x in group_snode.snodes)
    group_snode.outputs_by_name = {
        buf.get_name(): buf for buf in group_snode.get_outputs()
    }


class FusedSchedulerNode(BaseSchedulerNode):
    """
    This is a "fake" scheduler node that represents a group of scheduler nodes
    that are meant to be fused together. The way it does this is by maintaining
    its unmet dependencies as the union of its constituent nodes.
    """

    snodes: List[BaseSchedulerNode]

    @classmethod
    def fuse(
        cls, node1: BaseSchedulerNode, node2: BaseSchedulerNode
    ) -> FusedSchedulerNode:
        assert node1.scheduler is node2.scheduler
        assert isinstance(node1, (SchedulerNode, FusedSchedulerNode))
        assert isinstance(node2, (SchedulerNode, FusedSchedulerNode))
        nodes = list(itertools.chain(node1.get_nodes(), node2.get_nodes()))
        return cls(node1.scheduler, nodes)

    def reorder_loops_by_dep_pair(
        self, self_dep: MemoryDep, other_dep: MemoryDep
    ) -> None:
        if self.is_template():
            # We can not really reorder loops for a triton template
            return
        self_sizes = None
        for snode in self.snodes:
            assert isinstance(snode, SchedulerNode)
            if self_sizes is not None and tuple(self_sizes) != tuple(snode._sizes[0]):
                loop_ordering_log.debug(
                    "Can not reorder fused node due to different sizes"
                )
                return
            self_sizes = snode._sizes[0]
        new_order = None

        assert self_sizes is not None
        if len(self_sizes) == self_dep.num_vars == other_dep.num_vars:
            new_order = self_dep.decide_loop_order_to_match(other_dep)

        if not new_order:
            loop_ordering_log.debug(
                "Dont reordering fused node %s because we can not decide the suitable loop order",
                self.get_name(),
            )
            return
        metrics.num_loop_reordering += 1
        loop_ordering_log.debug(
            "Reorder loops for fused node %s with order %s", self.get_name(), new_order
        )
        for snode in self.snodes:
            assert isinstance(snode, SchedulerNode)
            snode.apply_new_loop_order(new_order)  # type: ignore[arg-type]

        refresh_group_node_dependencies(self)

    def __init__(self, scheduler: Scheduler, snodes: List[BaseSchedulerNode]) -> None:
        super().__init__(scheduler)
        init_group_node(self, scheduler, snodes)
        self.users: List[NodeUser] = []
        self.group = max(snodes, key=lambda x: int(x.is_reduction())).group

    @cache_on_self
    def get_name(self) -> str:
        return "_".join([x.get_name() for x in self.snodes])

    def get_first_name(self) -> str:
        return self.snodes[0].get_name()

    @cache_on_self
    def get_buffer_names(self) -> OrderedSet[str]:
        return OrderedSet.union(*[x.get_buffer_names() for x in self.snodes])

    def get_outputs(self) -> List[SchedulerBuffer]:
        result: List[SchedulerBuffer] = []
        for node in self.snodes:
            result.extend(node.get_outputs())
        return result

    def debug_str_extra(self) -> str:
        lines = [
            f"{self.get_name()}.snodes[{i}] =\n{node.debug_str()}"
            for i, node in enumerate(self.snodes)
        ]
        node = self.snodes[0].node
        if node is not None:
            lines.extend(self._debug_str_for_device())

        return textwrap.indent("\n".join(lines).rstrip(), "    ")

    def debug_str_short(self) -> str:
        snodes_str = [node.debug_str_short() for node in self.snodes]
        return f"{self}, snodes: {snodes_str}"

    def set_last_usage(
        self, future_used_buffers: OrderedSet[str], mutation_real_name: Dict[str, str]
    ) -> None:
        # Set self.last_usage using the global information
        # This will be used for inter-kernel optimisations
        super().set_last_usage(future_used_buffers, mutation_real_name)
        # Set self.last_usage on the snodes
        # This will be used for optimisations within the kernel
        future_used_buffers = OrderedSet[str]()
        for node in reversed(self.snodes):
            node.set_last_usage(future_used_buffers, mutation_real_name)
            future_used_buffers.update(node.last_usage)

    @cache_on_self
    def used_buffer_names(self) -> OrderedSet[str]:
        return OrderedSet.union(*[x.used_buffer_names() for x in self.snodes])

    @cache_on_self
    def used_or_aliased_buffer_names(self) -> OrderedSet[str]:
        return OrderedSet.union(
            *[x.used_or_aliased_buffer_names() for x in self.snodes]
        )

    def get_nodes(self) -> Sequence[BaseSchedulerNode]:
        return self.snodes

    def __repr__(self) -> str:
        return f"{type(self).__name__}(nodes={self.get_name()})"

    @cache_on_self
    def is_reduction(self) -> bool:
        return any(x.is_reduction() for x in self.snodes)

    @cache_on_self
    def is_split_scan(self) -> bool:
        return any(x.is_split_scan() for x in self.snodes)

    @cache_on_self
    def is_template(self) -> bool:
        return any(x.is_template() for x in self.snodes)

    @cache_on_self
    def get_template_node(self) -> Optional[ir.TemplateBuffer]:
        for node in self.snodes:
            if node.is_template():
                return node.get_template_node()
        return None

    def get_device(self) -> torch.device:
        return self.group[0]

    @cache_on_self
    def has_aliasing_or_mutation(self) -> bool:
        return any(x.has_aliasing_or_mutation() for x in self.snodes)

    # None of these need to be implemented, as a FusedSchedulerNode is just an
    # abstraction for scheduling purposes
    def update_mutated_names(self, renames: Dict[str, str]) -> None:
        raise NotImplementedError

    def add_fake_dep(self, name: Dep) -> None:
        raise NotImplementedError

    def can_inplace(self, read_dep: dependencies.Dep) -> bool:
        raise NotImplementedError

    def debug_str(self) -> str:
        """Longer form printout for trace logs"""
        name = self.get_name()
        node_typestr = ",".join(type(n).__name__ for n in self.snodes)
        buf = IndentedBuffer()
        buf.splice(
            f"""\
{name}: {type(self).__name__}({node_typestr})
{name}.writes = {pformat(self.read_writes.writes)}
{name}.unmet_dependencies = {pformat(self.unmet_dependencies)}
{name}.met_dependencies = {pformat(self.read_writes.reads - self.unmet_dependencies)}
{name}.outputs = [
            """
        )
        with buf.indent():
            for out in self.get_outputs():
                buf.splice(out.debug_str())
        buf.writeline("]")

        try:
            buf.splice(self.debug_str_extra())
        except Exception:
            log.warning("Ignoring error in debug_str()", exc_info=True)

        return buf.getrawvalue().rstrip()


class ForeachKernelSchedulerNode(FusedSchedulerNode):
    """
    This is a schedular node that consists of a set of scheduler nodes that
    has no data dependencies among them and can be executed in parallel.
    """

    def get_consumer_subnode_for(
        self, producer: BaseSchedulerNode
    ) -> Optional[BaseSchedulerNode]:
        for buf in producer.get_outputs():
            if buf.get_name() in self.read_to_node:
                return self.read_to_node[buf.get_name()]

        return None

    def get_producer_subnode_for(
        self, consumer: BaseSchedulerNode
    ) -> Optional[BaseSchedulerNode]:
        producers = OrderedSet[BaseSchedulerNode]()
        for rd in consumer.read_writes.reads:
            if rd.name not in self.scheduler.name_to_buf:
                continue

            node_name = self.scheduler.name_to_buf[rd.name].defining_op.get_name()
            if node_name in self.name_to_node:
                producers.add(self.name_to_node[node_name])

        # Don't permit fusion if there are multiple subnodes
        # that this consumer reads from
        if len(producers) == 1:
            return next(iter(producers))
        else:
            return None

    @classmethod
    def can_fuse(cls, producer: BaseSchedulerNode, consumer: BaseSchedulerNode) -> bool:
        why = WhyNoFuse(producer, consumer)
        if producer.is_foreach() and consumer.is_foreach():
            producer = typing.cast(ForeachKernelSchedulerNode, producer)
            consumer = typing.cast(ForeachKernelSchedulerNode, consumer)
            foreach_match = len(producer.snodes) == len(consumer.snodes)
            if not foreach_match:
                why("foreach do not have same length")
            return foreach_match and all(
                producer.scheduler.can_fuse(l, r)
                for l, r in zip(producer.snodes, consumer.snodes)
            )
        elif consumer.is_foreach():
            if producer.is_reduction():
                why(
                    "candidate producer is a reduction, foreach ops cannot be fused with reductions currently"
                )
                return False

            consumer = typing.cast(ForeachKernelSchedulerNode, consumer)
            consumer_subnode = consumer.get_consumer_subnode_for(producer)
            if consumer_subnode is not None:
                return consumer.scheduler.can_fuse(producer, consumer_subnode)

            why("candidate producer is not dep of any foreach consumer")
            return False

        elif producer.is_foreach():
            if consumer.is_reduction():
                why(
                    "candidate consumer is a reduction, foreach ops cannot be fused with reductions currently"
                )
                return False

            producer = typing.cast(ForeachKernelSchedulerNode, producer)
            producer_subnode = producer.get_producer_subnode_for(consumer)
            if producer_subnode is not None:
                return producer.scheduler.can_fuse(producer_subnode, consumer)

            why("candidate consumer has no dep in any foreach producer")
            return False

        raise AssertionError(
            "At least one node passed to ForeachKernelSchedulerNode.can_fuse should be a foreach node"
        )

    @classmethod
    def fuse(
        cls, producer: BaseSchedulerNode, consumer: BaseSchedulerNode
    ) -> ForeachKernelSchedulerNode:
        assert producer.is_foreach() or consumer.is_foreach()
        if producer.is_foreach():
            producer = typing.cast(ForeachKernelSchedulerNode, producer)
            use_custom_partition_algo = producer.use_custom_partition_algo
            enable_autotune = producer.enable_autotune
        else:
            consumer = typing.cast(ForeachKernelSchedulerNode, consumer)
            use_custom_partition_algo = consumer.use_custom_partition_algo
            enable_autotune = consumer.enable_autotune
        prev_node_1 = None
        prev_node_2 = None
        fused_nodes: List[BaseSchedulerNode]
        if producer.is_foreach() and consumer.is_foreach():
            producer = typing.cast(ForeachKernelSchedulerNode, producer)
            consumer = typing.cast(ForeachKernelSchedulerNode, consumer)
            fused_nodes = [
                FusedSchedulerNode.fuse(l, r)
                for l, r in zip(producer.snodes, consumer.snodes)
            ]
        elif producer.is_foreach():
            producer = typing.cast(ForeachKernelSchedulerNode, producer)
            producer_subnode = producer.get_producer_subnode_for(consumer)
            fused_nodes = []
            prev_node_1 = producer
            prev_node_2 = None
            for node in producer.snodes:
                if node is producer_subnode:
                    new_node = FusedSchedulerNode.fuse(node, consumer)
                    prev_node_2 = new_node
                    fused_nodes.append(new_node)
                else:
                    fused_nodes.append(node)

        elif consumer.is_foreach():
            consumer = typing.cast(ForeachKernelSchedulerNode, consumer)
            consumer_subnode = consumer.get_consumer_subnode_for(producer)
            fused_nodes = []
            prev_node_1 = consumer
            prev_node_2 = None

            for node in consumer.snodes:
                if node is consumer_subnode:
                    new_node = FusedSchedulerNode.fuse(producer, node)
                    prev_node_2 = new_node
                    fused_nodes.append(new_node)
                else:
                    fused_nodes.append(node)
        else:
            raise AssertionError(
                "At least one node passed to ForeachKernelSchedulerNode.fuse should be a foreach node"
            )

        return cls(
            producer.scheduler,
            fused_nodes,
            use_custom_partition_algo=use_custom_partition_algo,
            prev_node_1=prev_node_1,
            prev_node_2=prev_node_2,
            enable_autotune=enable_autotune,
        )

    def __init__(
        self,
        scheduler: Scheduler,
        snodes: List[BaseSchedulerNode],
        use_custom_partition_algo: bool,
        prev_node_1: Optional[BaseSchedulerNode] = None,
        prev_node_2: Optional[BaseSchedulerNode] = None,
        enable_autotune: bool = False,
    ) -> None:
        self.read_to_node = {}
        self.name_to_node = {}

        if prev_node_1 is None or prev_node_2 is None:
            super().__init__(scheduler, snodes)

            for node in snodes:
                for read in node.read_writes.reads:
                    self.read_to_node[read.name] = node

                for name in node.get_operation_names():
                    self.name_to_node[name] = node
        else:
            self.scheduler = scheduler
            self.snodes = snodes
            self.node = None
            self.users: List[NodeUser] = []

            self.set_read_writes(
                dependencies.ReadWrites.merge_list(
                    [prev_node_1.read_writes, prev_node_2.read_writes]
                )
            )

            self.unmet_dependencies = (
                OrderedSet(
                    dep
                    for dep in OrderedSet.union(
                        prev_node_1.unmet_dependencies, prev_node_2.unmet_dependencies
                    )
                    if dep.name not in self.get_buffer_names()
                )
                - self.read_writes.writes
            )

            self.min_order = min([prev_node_1.min_order, prev_node_2.min_order])
            self.max_order = max([prev_node_1.max_order, prev_node_2.max_order])

            if prev_node_1.is_foreach():
                assert isinstance(prev_node_1, ForeachKernelSchedulerNode)
                foreach_node, other_node = prev_node_1, prev_node_2
            else:
                assert isinstance(prev_node_2, ForeachKernelSchedulerNode)
                foreach_node, other_node = prev_node_2, prev_node_1

            self.ancestors = foreach_node.ancestors
            self.ancestors.update(other_node.ancestors)

            self.name_to_node = foreach_node.name_to_node
            for name in other_node.get_operation_names():
                self.name_to_node[name] = other_node

        self.use_custom_partition_algo = use_custom_partition_algo
        device = snodes[0].get_device()
        assert device
        self.group = (device, ((sympy.Expr("combo_kernel"),),))
        self.origins = OrderedSet[torch.fx.Node]()
        self.enable_autotune = enable_autotune

    @classmethod
    def combinable_nodes(
        cls, nodes: List[BaseSchedulerNode]
    ) -> List[BaseSchedulerNode]:
        extern = [x for x in nodes if isinstance(x, ExternKernelSchedulerNode)]
        if extern:
            log.debug(
                "ComboKernels: %d external nodes are filtered %s",
                len(extern),
                [node.node.get_origins() for node in extern if node.node is not None],
            )
        filtered_nodes = [
            x
            for x in nodes
            if not isinstance(x, (NopKernelSchedulerNode, ExternKernelSchedulerNode))
        ]
        foreach_nodes = [
            x for x in filtered_nodes if isinstance(x, ForeachKernelSchedulerNode)
        ]
        if foreach_nodes:
            log.debug("ComboKernels: %d foreach nodes are filtered", len(foreach_nodes))
        filtered_nodes = [
            x for x in filtered_nodes if not isinstance(x, ForeachKernelSchedulerNode)
        ]
        template_nodes = [x for x in filtered_nodes if x.is_template()]
        if template_nodes:
            log.debug(
                "ComboKernels: %d template nodes are filtered",
                OrderedSet([len(template_nodes)]),
            )
        filtered_nodes = [x for x in filtered_nodes if x not in template_nodes]
        return filtered_nodes

    @staticmethod
    def _default_group_nodes_for_combo_kernels(
        scheduler: Scheduler,
    ) -> List[List[BaseSchedulerNode]]:
        """
        Returns a list of lists of nodes that are to be grouped together.
        """
        sorted_nodes = scheduler._topological_sort_nodes()
        grouped_nodes = []
        max_num_nodes = 8
        for nodes in sorted_nodes:
            grouped_nodes.extend(
                [
                    nodes[i : i + max_num_nodes]
                    for i in range(0, len(nodes), max_num_nodes)
                ]
            )

        return grouped_nodes

    group_algorithm_for_combo_kernels: Callable[
        [Scheduler], List[List[BaseSchedulerNode]]
    ] = _default_group_nodes_for_combo_kernels

    @staticmethod
    def set_group_algorithm_for_combo_kernels(
        custom_group_algorithm: Callable[[Scheduler], List[List[BaseSchedulerNode]]]
    ) -> None:
        ForeachKernelSchedulerNode.group_algorithm_for_combo_kernels = (
            custom_group_algorithm
        )

    @staticmethod
    def group_nodes_for_combo_kernels(
        scheduler: Scheduler,
    ) -> List[List[BaseSchedulerNode]]:
        return ForeachKernelSchedulerNode.group_algorithm_for_combo_kernels(scheduler)

    def mark_run(self) -> None:
        raise NotImplementedError

    def codegen(self) -> None:
        raise NotImplementedError

    def is_foreach(self) -> bool:
        return True

    def get_subkernel_nodes(self) -> List[BaseSchedulerNode]:
        """Returns a list of nodes which comprise the combo kernel.
        These nodes may be vertically fused."""
        return list(self.snodes)

    def get_nodes(self) -> Sequence[BaseSchedulerNode]:
        """Returns all nodes contained in this kernel, unpacking fused nodes
        into their constituent scheduler nodes."""
        return list(itertools.chain.from_iterable(x.get_nodes() for x in self.snodes))

    def get_first_name(self) -> str:
        return self.snodes[0].get_first_name()

    def prune_redundant_deps(
        self, name_to_fused_node: Dict[str, BaseSchedulerNode]
    ) -> None:
        _prune_redundant_deps(self, name_to_fused_node, self.scheduler.name_to_buf)

        for node in self.snodes:
            node.prune_redundant_deps(name_to_fused_node)


class GroupedSchedulerNode(BaseSchedulerNode):
    """
    This is a "fake" scheduler node that represents a group of scheduler nodes
    that are meant to be *grouped* together (it does not allow another node to be scheduled
    in between its constituent nodes, nor does it allow another node to fuse into any of its constituent nodes).
    The way it does this is by maintaining its unmet dependencies as the union of its constituent nodes.
    Fusion will still happen among the nodes within each GroupedSchedulerNode.
    At codegen time, this scheduler node will be unpacked and codegen is called on each constituent node.
    """

    snodes: List[BaseSchedulerNode]

    @classmethod
    def create(cls, snodes: List[BaseSchedulerNode]) -> GroupedSchedulerNode:
        scheduler = snodes[0].scheduler
        assert all(node.scheduler is scheduler for node in snodes)
        grouped_snode = cls(scheduler, snodes)  # type: ignore[arg-type]
        for snode in snodes:
            scheduler.name_to_fused_node[snode.get_name()] = grouped_snode
        scheduler.name_to_fused_node[grouped_snode.get_name()] = grouped_snode
        return grouped_snode

    def __init__(self, scheduler: Scheduler, snodes: List[BaseSchedulerNode]) -> None:
        super().__init__(scheduler)
        init_group_node(self, scheduler, snodes)

    def unpack(self) -> List[BaseSchedulerNode]:
        """
        Do fusion among nodes within this GroupedSchedulerNode,
        and then unpack this GroupedSchedulerNode into regular nodes.
        """
        for snode in self.snodes:
            self.scheduler.name_to_fused_node[snode.get_name()] = snode
        del self.scheduler.name_to_fused_node[self.get_name()]
        return self.scheduler.fuse_nodes(self.snodes)

    def add_fake_dep(self, fake_dep: Dep) -> None:
        self.set_read_writes(self.read_writes.with_read(fake_dep))
        self.unmet_dependencies.add(fake_dep)

    @cache_on_self
    def get_name(self) -> str:
        return "_".join([x.get_name() for x in self.snodes])

    def get_first_name(self) -> str:
        return self.snodes[0].get_name()

    @cache_on_self
    def get_buffer_names(self) -> OrderedSet[str]:
        return OrderedSet.union(*[x.get_buffer_names() for x in self.snodes])

    def get_outputs(self) -> List[SchedulerBuffer]:
        result: List[SchedulerBuffer] = []
        for node in self.snodes:
            result.extend(node.get_outputs())
        return result

    def get_nodes(self) -> Sequence[BaseSchedulerNode]:
        return self.snodes

    @classmethod
    def can_fuse(cls, producer: BaseSchedulerNode, consumer: BaseSchedulerNode) -> bool:
        # GroupedSchedulerNode cannot be fused with another node
        return False


def pick_loop_order(
    stride_lengths: List[List[int]],
    sizes: Sequence[sympy.Expr],
    priority_idx: Tuple[int, ...] = (),
) -> List[int]:
    """
    A heuristic to decide loop iteration orders.  This has not been well
    tuned and may be something we should autotune.
    """

    @functools.cmp_to_key
    def index_cmp(a: int, b: int) -> int:
        if sizes[a] == 1 or sizes[b] == 1:
            # 1-sizes don't matter, just move them to the end
            return cmp(sizes[a] == 1, sizes[b] == 1)

        # Take abs, otherwise flipped dimensions are treated as smaller
        # strides than contiguous dims
        stride_len_a = [abs(sl[a]) for sl in stride_lengths]
        stride_len_b = [abs(sl[b]) for sl in stride_lengths]

        # equivalent to
        # np.logical_or(stride_lengths[:, b] == 0, stride_lengths[:, a] < stride_lengths[:, b]).all()
        a_first = sum(
            sl_b == 0 or sl_a < sl_b for sl_a, sl_b in zip(stride_len_a, stride_len_b)
        )
        b_first = sum(
            sl_a == 0 or sl_b < sl_a for sl_a, sl_b in zip(stride_len_a, stride_len_b)
        )
        if a_first > b_first:
            return -1
        if b_first > a_first:
            return 1

        # otherwise contiguous
        return cmp(b, a)

    order = list(reversed(range(len(stride_lengths[0]))))
    if len(priority_idx) > 0:
        # if we have priority node, only use that node's order
        stride_lengths = [stride_lengths[pi] for pi in priority_idx]
    if config.pick_loop_orders:
        order.sort(key=index_cmp)
    return order


@dataclasses.dataclass
class NodeUser:
    node: Union[BaseSchedulerNode, OutputNode]
    can_inplace: bool = False

    # A weak user must be scheduled after a given node, but doesn't actually
    # use the result
    is_weak: bool = False

    def __hash__(self) -> int:
        return hash((self.node.get_name(), self.can_inplace, self.is_weak))

    def __eq__(self, other: object) -> bool:
        return (
            isinstance(other, NodeUser)
            and self.get_name() == other.get_name()
            and self.can_inplace == other.can_inplace
            and self.is_weak == other.is_weak
        )

    def get_name(self) -> str:
        return self.node.get_name()

    def merge(self, other: NodeUser) -> NodeUser:
        assert self.node is other.node
        return NodeUser(
            self.node,
            self.can_inplace and other.can_inplace,
            self.is_weak and other.is_weak,
        )


_post_grad_graph_counter = itertools.count()


class Scheduler:
    __dep_size_hint_cache: Dict[Dep, int]

    def __init__(self, nodes: List[ir.Operation]) -> None:
        with dynamo_timed("Scheduler.__init__"):
            self._init(nodes)

    def _init(self, nodes: List[ir.Operation]) -> None:
        super().__init__()
        self.__dep_size_hint_cache = {}
        V.graph.scheduler = self
        self.backends: Dict[torch.device, BaseScheduling] = {}
        self.post_grad_graph_id = next(_post_grad_graph_counter)

        self.completed_operations = OrderedSet[str]()
        self.available_buffer_names = OrderedSet(
            [
                *V.graph.graph_inputs.keys(),
                *V.graph.constants.keys(),
                *V.graph.torchbind_constants.keys(),
            ]
        )

        self.nodes = [self.create_scheduler_node(n) for n in nodes]
        self.update_zero_dim_cpu_tensor()
        # some new constants could have been created above
        self.available_buffer_names.update(V.graph.constants.keys())
        for node in self.nodes:
            node.prune_deps()

        self.name_to_donated_buffer: Dict[
            str, SchedulerDonatedBuffer
        ] = self.get_donated_buffers()
        self.name_to_node: Dict[str, BaseSchedulerNode] = {
            n.get_name(): n for n in self.nodes
        }
        self.name_to_buf: Dict[str, SchedulerBuffer] = {
            buf.get_name(): buf for node in self.nodes for buf in node.get_outputs()
        }
        self.name_to_fused_node: Dict[str, BaseSchedulerNode] = self.name_to_node.copy()

        # mutation_real_name: Maps back to the original name for codegen
        # Example:
        # If you mutate buf0 inside of buf1's kernel, then:
        # mutation_real_name = {"buf0" : "buf1"}
        # all subsequent uses of buf0 become buf1's usage in dependency graph
        self.mutation_real_name: Dict[str, str] = {}

        # We handle mutation by renaming modified versions of the same
        # buffer in the dependency graph to prevent cycles.
        # mutation_renames: tracks the current name for a given buffer
        #                   (changed once per mutation)
        # Example:
        # If you mutate buf0 inside of buf1's kernel, then:
        # mutation_renames = {"buf1" : "buf0"}
        # in codegen we only use buf0, never buf1
        self.mutation_renames: Dict[str, str] = {}

        # Must run first to correctly set dependencies, before all other passes that rely on
        # reading from .read_writes.reads or .unmet_dependencies
        self.nodes = comms.decide_global_ordering_of_comms(
            self.nodes,
            self.name_to_buf,
            self.name_to_fused_node,
        )

        self.compute_dependencies()
        self.nodes = self.topological_sort_schedule(self.nodes)
        self.dead_node_elimination()
        self.name_to_fused_node = {n.get_name(): n for n in self.nodes}
        self.compute_ancestors()

        metrics.ir_nodes_pre_fusion += len(self.nodes)
        V.debug.ir_pre_fusion(self.nodes)
        self.num_orig_nodes = len(self.nodes)
        self.create_foreach_nodes()
        self.nodes = self.topological_sort_schedule(self.nodes)
        self.logged_slow_fusion = OrderedSet[Tuple[str, str]]()
        if config._pre_fusion_custom_pass is not None:
            self.nodes = config._pre_fusion_custom_pass(self.nodes)
        self.nodes = self.fuse_nodes(self.nodes)
        self.merge_loops()
        self.finalize_multi_template_buffers()
        if config.combo_kernels:
            self.create_combo_kernel_nodes(num_ck_nodes=None)

        # Peak memory pass and overlap pass must run last, otherwise
        # other reordering passes could undo their effects.
        if config.reorder_for_peak_memory:
            from .memory import reorder_for_peak_memory

            self.nodes = reorder_for_peak_memory(
                self.nodes,
                self.name_to_buf,
                self.name_to_fused_node,
                OrderedSet(V.graph.graph_inputs.keys()),
                OrderedSet(V.graph.get_output_names()),
            )
        if config.reorder_for_compute_comm_overlap:
            self.nodes = comms.reorder_compute_and_comm_for_overlap(self.nodes)
        self.process_grouped_nodes()
        self.compute_last_usage()
        V.debug.ir_post_fusion(self.nodes)
        V.debug.graph_diagram(self.nodes)
        self.debug_draw_graph()

        # used during codegen:
        self.buffer_names_to_free = OrderedSet[str]()

        # fx graph node to the position it appears in the graph
        # for debug attribution
        self.origin_to_index: Dict[torch.fx.Node, int] = {}

        get_metric_table("graph_stats").add_row(
            lambda: {
                "graph_id": self.post_grad_graph_id,
                "num_nodes_before_fusion": self.num_orig_nodes,
                "num_nodes_after_fusion": len(self.nodes),
            }
        )

    def get_donated_buffers(self) -> Dict[str, SchedulerDonatedBuffer]:
        name_to_donated_buf = {}
        for name in V.graph.graph_inputs_original:
            if isinstance(V.graph.graph_inputs_original[name], ir.DonatedBuffer):
                name_to_donated_buf[name] = SchedulerDonatedBuffer(
                    self,
                    V.graph.graph_inputs_original[name],
                    defining_op=None,
                )
        return name_to_donated_buf

    @property
    def current_device(self) -> Optional[torch.device]:
        return V.graph.current_device

    @current_device.setter
    def current_device(self, device: Optional[torch.device]) -> None:
        V.graph.current_device = device

    def debug_draw_graph(self) -> None:
        """Generate an image of the graph for debugging"""
        if os.environ.get("INDUCTOR_WRITE_SCHEDULER_GRAPH", None) == "1":
            from .debug import draw_buffers

            draw_buffers(self.nodes, print_graph=True)

    def debug_print_nodes(self, label: str) -> None:
        if log.isEnabledFor(logging.INFO):
            log.info("%s:", label)
            for node in self.nodes:
                node.log_details()

    def create_scheduler_node(self, node: ir.Operation) -> BaseSchedulerNode:
        assert (
            node.get_origins() is not None
        ), "All nodes passed to scheduling must have an origin"
        if node.is_no_op():
            return NopKernelSchedulerNode(self, node)
        elif isinstance(node, (ir.ComputedBuffer, ir.TemplateBuffer)):
            return SchedulerNode(self, node)
        elif isinstance(node, ir.ExternKernel):
            return ExternKernelSchedulerNode(self, node)
        else:
            raise NotImplementedError(node)

    def create_foreach_nodes(self) -> None:
        removed_node_names = OrderedSet[str]()
        fe_nodes = []
        kept_node_names = self.name_to_fused_node.keys()

        for names in V.graph.lists.values():
            names = [
                name
                for name in names
                if name in kept_node_names
                and not isinstance(self.name_to_node[name], NopKernelSchedulerNode)
            ]
            if not names:
                # All nodes eliminated
                continue

            removed_node_names.update(names)
            snodes = [self.name_to_node[name] for name in names]

            enable_autotune = config.combo_kernels_autotune > 1
            fe_node = ForeachKernelSchedulerNode(
                self,
                snodes,
                use_custom_partition_algo=False,
                enable_autotune=enable_autotune,
            )

            fe_nodes.append(fe_node)

            for name in names:
                self.name_to_fused_node[name] = fe_node

        self.nodes = [
            node for node in self.nodes if node.get_name() not in removed_node_names
        ] + list(fe_nodes)

    def compute_dependencies(self) -> None:
        """
        Create dependency edges between nodes, handling aliasing and
        mutation properly.
        """

        T = TypeVar("T")

        class DedupList(Generic[T]):
            """
            This data structure behaves like a list except it makes sure the
            elements remain unique.
            Normally one could use a OrderedSet/dict for this purpose however
            the list in question gets elements appended as it is being
            iterated over which means that we need to keep the list
            semantics.
            """

            def __init__(
                self,
                items: Optional[List[T]] = None,
                membership: Optional[OrderedSet[T]] = None,
            ) -> None:
                self.items = items or []
                self.membership = membership or OrderedSet()

            def append(self, node_user: T) -> None:
                if node_user in self.membership:
                    return
                self.items.append(node_user)
                self.membership.add(node_user)

            def __add__(self, other: DedupList[T]) -> DedupList[T]:
                new_membership = OrderedSet.union(self.membership, other.membership)
                new_items = self.items + [
                    x for x in other.items if x not in self.membership
                ]
                return DedupList(new_items, new_membership)

        name_to_users: DefaultDict[str, DedupList[NodeUser]] = collections.defaultdict(
            DedupList
        )

        # handle aliasing by using python aliasing in name_to_users
        # if foo aliases bar then we will make name_to_users["foo"] point
        # to the same python list as name_to_users["bar"]
        for node in self.nodes:
            for buf1 in node.get_outputs():
                buf1_name = buf1.get_name()
                for buf2_name in buf1.get_aliases():
                    if buf1_name in name_to_users and buf2_name in name_to_users:
                        # merge the two
                        list1 = name_to_users[buf1_name]
                        list2 = name_to_users[buf2_name]
                        combined = list1 + list2
                        for key in name_to_users.keys():
                            if (
                                name_to_users[key] is list1
                                or name_to_users[key] is list2
                            ):
                                name_to_users[key] = combined
                    elif buf1_name in name_to_users:
                        name_to_users[buf2_name] = name_to_users[buf1_name]
                    else:
                        name_to_users[buf1_name] = name_to_users[buf2_name]

        def rename(n: str) -> str:
            if n in self.mutation_renames:
                return rename(self.mutation_renames[n])
            return n

        def add_user(
            used_by_name: str,
            user_node: Union[BaseSchedulerNode, OutputNode],
            can_inplace: bool = False,
            is_weak: bool = False,
        ) -> None:
            name_to_users[rename(used_by_name)].append(
                NodeUser(user_node, can_inplace, is_weak)
            )

        unbacked_symbol_to_origin_node: Dict[sympy.Symbol, Optional[str]] = {}

        # NB: None means that the dependency is on an input.  Don't actually
        # generate a dependency because if we do, Inductor will start trying
        # to free the unbacked int but that's pointless
        for name, val in V.graph.graph_inputs.items():
            if isinstance(val, sympy.Expr):
                for fs in val.free_symbols:
                    unbacked_symbol_to_origin_node[fs] = None

        for node in self.nodes:
            log.debug("scheduling %s", node.node)

            # unbacked symbols don't follow ordinary buffer dependencies, so
            # we track their def/uses separately
            assert node.node is not None
            unbacked_symbol_defs = sorted(
                node.node.get_unbacked_symbol_defs(), key=lambda x: x.name
            )
            for s in unbacked_symbol_defs:
                assert isinstance(s, sympy.Symbol)
                # Pick the first definer as canonical.  There may be multiple
                # because if a MultiOutputLayout buffer propagates an unbacked
                # symint to multiple outputs, they will all claim to def it.
                if s not in unbacked_symbol_to_origin_node:
                    unbacked_symbol_to_origin_node[s] = node.get_name()

            unbacked_symbol_uses = sorted(
                node.node.get_unbacked_symbol_uses(), key=lambda x: x.name
            )
            # if a kernel takes unbacked symints, register dependencies
            for s in unbacked_symbol_uses:
                assert (
                    s in unbacked_symbol_to_origin_node
                ), f"{s} not in {unbacked_symbol_to_origin_node}"
                if (r := unbacked_symbol_to_origin_node[s]) is not None:
                    for buf in self.name_to_node[r].get_outputs():
                        node.add_fake_dep(StarDep(buf.get_name()))

            if (
                len(node.read_writes.writes) == 1
                and (dep := next(iter(node.read_writes.writes)))
                and isinstance(dep, MemoryDep)
            ):
                node_mode = dep.mode
            else:
                node_mode = None

            # Handle output mutations
            for buf in node.get_outputs():
                # a node will mutate either 0 or 1 buffers
                assert len(buf.get_mutations()) <= 1
                for alt_name in buf.get_mutations():
                    alt_name = rename(alt_name)
                    # this node must run after the prior writer
                    add_user(alt_name, node)
                    node.add_fake_dep(StarDep(alt_name, mode=node_mode))
                    for user in name_to_users[alt_name].items:
                        if user.get_name() == node.get_name():
                            continue

                        assert isinstance(user.node, BaseSchedulerNode)
                        for other_name in user.node.get_buffer_names():
                            # this node must run after all prior readers
                            other_name = rename(other_name)
                            node.add_fake_dep(
                                WeakDep(other_name, mutating_buf=buf.get_name())
                            )
                            add_user(other_name, node, is_weak=True)

            # add normal non-mutation dependencies
            for read in node.read_writes.reads:
                if not isinstance(read, WeakDep):
                    add_user(read.name, node, node.can_inplace(read))

            node.update_mutated_names(self.mutation_renames)

            # update our renaming scheme for the next iteration
            for buf in node.get_outputs():
                for alt_name in buf.get_mutations():
                    self.mutation_renames[rename(alt_name)] = buf.get_name()
                    self.mutation_renames[alt_name] = buf.get_name()
                    self.mutation_real_name[
                        buf.get_name()
                    ] = self.mutation_real_name.get(alt_name, alt_name)

        # make sure outputs aren't dead-code-eliminated
        for buf_name in V.graph.get_output_names():
            log.debug("scheduling output %s", buf_name)
            add_user(buf_name, OutputNode(StarDep(buf_name)))

        # make sure unbacked symints aren't dead-code-eliminated
        for out in V.graph.graph_outputs:
            for s in out.get_unbacked_symbol_uses():
                assert (
                    s in unbacked_symbol_to_origin_node
                ), f"{s} not in {unbacked_symbol_to_origin_node.keys()}"
                if r := unbacked_symbol_to_origin_node[s]:
                    for buf_name in self.name_to_node[r].get_buffer_names():
                        log.debug(
                            "scheduling output %s for unbacked symint %s", buf_name, s
                        )
                        add_user(buf_name, OutputNode(StarDep(buf_name)))

        # make sure input mutation isn't dead-code-eliminated
        for name in self.mutation_renames:
            if name in V.graph.graph_inputs:
                add_user(name, OutputNode(StarDep(name)))
                V.graph.mutated_inputs.add(name)
            elif name in V.graph.constants:
                # In AOTI, module parameters and buffers are not lifted as graph inputs
                add_user(name, OutputNode(StarDep(name)))

        inp_names = {
            name: index for index, name in enumerate(V.graph.graph_inputs.keys())
        }
        V.graph.mutated_input_idxs = [
            inp_names[name] for name in V.graph.mutated_inputs
        ]

        # copy users information onto the nodes
        for node in self.nodes:
            for buf in node.get_outputs():
                buf.set_users(name_to_users[buf.get_name()].items)

        for name in self.name_to_donated_buffer:
            self.name_to_donated_buffer[name].set_users(name_to_users[name].items)

    def dead_node_elimination(self) -> None:
        """
        Remove any nodes without users
        """
        # self.nodes is in topological order, so by iterating in reverse order
        # we have visited (and potentially removed) all users before visiting a
        # given node.
        updated_nodes = []
        for node in reversed(self.nodes):

            def can_eliminate_user(user: NodeUser) -> bool:
                return user.is_weak or user.get_name() in V.graph.removed_operations

            active_buffers = False
            for buf in node.get_outputs():
                can_eliminate = all(can_eliminate_user(u) for u in buf.users)
                if can_eliminate:
                    log.debug("removed dead buffer: %s", buf.get_name())
                    V.graph.removed_buffers.add(buf.get_name())
                else:
                    active_buffers = True

            can_eliminate = not node.has_side_effects() and not active_buffers

            if not can_eliminate:
                updated_nodes.append(node)
            else:
                # dead code
                log.debug("removed dead operation: %s", node.get_name())
                V.graph.removed_operations.add(node.get_name())
                for read in node.read_writes.reads:
                    if read.name in self.name_to_buf:
                        users = self.name_to_buf[read.name].users
                        self.name_to_buf[read.name].users = [
                            u for u in users if u.node.get_name() != node.get_name()
                        ]
        self.nodes = list(reversed(updated_nodes))

        # Prune any WeakDeps no longer needed
        for node in self.nodes:
            node.prune_weak_deps()

    def topological_sort_schedule(
        self, nodes: List[BaseSchedulerNode]
    ) -> List[BaseSchedulerNode]:
        """
        Ensure nodes is in topologically sorted order
        """
        seen = OrderedSet[BaseSchedulerNode]()
        name_to_node: Dict[str, BaseSchedulerNode] = dict()
        result: List[BaseSchedulerNode] = []

        def visit(n: BaseSchedulerNode) -> None:
            if n not in seen:
                seen.add(n)
                for dep in sorted(n.unmet_dependencies, key=lambda d: d.name):
                    # We only care about doing toposort within `nodes`
                    if dep.name not in name_to_node:
                        continue
                    visit(name_to_node[dep.name])
                result.append(n)

        for node in nodes:
            for name in node.get_buffer_names():
                name_to_node[name] = node
        for node in nodes:
            visit(node)
        return result

    def _get_unmet_dep_nodes(self, snode: BaseSchedulerNode) -> List[BaseSchedulerNode]:
        unmet_deps = OrderedSet[str]()
        if isinstance(
            snode,
            (
                SchedulerNode,
                ExternKernelSchedulerNode,
                NopKernelSchedulerNode,
                FusedSchedulerNode,
            ),
        ):
            for dep in snode.unmet_dependencies:
                unmet_deps.add(dep.name)
        else:
            raise RuntimeError(
                f"get_unmet_dep_nodes is not implemented for {type(snode)}."
            )
        unmet_dep_ops = (self.name_to_buf[dep].defining_op for dep in unmet_deps)
        return list(
            OrderedSet(self.name_to_fused_node[n.get_name()] for n in unmet_dep_ops)
        )

    def _topological_sort_nodes(self) -> List[List[BaseSchedulerNode]]:
        """
        Sort nodes by their topological order, return a list of node lists.
        """
        order = []
        nodes = dict.fromkeys(self.nodes, 0)
        children: Dict[Any, Any] = {}
        for node in self.nodes:
            deps = self._get_unmet_dep_nodes(node)
            nodes[node] = len(deps)
            for dep in deps:
                c = children.get(dep, [])
                c.append(node)
                children[dep] = c

        zero_deg_nodes = [n for n, v in nodes.items() if v == 0]
        while zero_deg_nodes:
            order.append(zero_deg_nodes)
            for n in zero_deg_nodes:
                for user in children.get(n, []):
                    nodes[user] -= 1
                nodes.pop(n)
            zero_deg_nodes = [n for n, v in nodes.items() if v == 0]
        assert not nodes, "Topological sort failed!"
        return order

    def compute_ancestors(self) -> None:
        """
        Populate each node.ancestors
        """
        # note self.nodes is topologically sorted
        name_to_ancestors: Dict[str, OrderedSet[str]] = {}
        for node in self.nodes:
            ancestors = OrderedSet[str]()
            for dep in node.unmet_dependencies:
                dep_node_name = self.name_to_buf[dep.name].defining_op.get_name()
                ancestors.add(dep_node_name)
                ancestors |= name_to_ancestors[dep_node_name]
            name_to_ancestors[node.get_name()] = ancestors
            node.ancestors = ancestors

        for order, node in enumerate(self.nodes):
            node.min_order = order
            node.max_order = order

    def merge_loops(self) -> None:
        for node in self.nodes:
            if not config.loop_ordering_after_fusion:
                continue

            # Even for CPU, if we are using the halide backend, we still need
            # the merge loops steps below
            if not isinstance(node, (SchedulerNode, FusedSchedulerNode)) or (
                not node.is_gpu() and config.cpu_backend != "halide"
            ):
                continue
            for snode in node.get_nodes():
                # merge loops for the scheduler node
                if not isinstance(snode, SchedulerNode) or snode.is_template():
                    continue

                snode.merge_loops()

                # Note that for CPU backend, merging loops will change
                # snode.group. It's fine for Triton backend.
                # But if we simplify update snode.group like this:
                #   group_fn = self.get_backend(snode.node.get_device()).group_fn
                #   snode.group = (snode.node.get_device(), group_fn(snode._sizes))
                # There is still an issue due to different snode in a
                # FusedSchedulerNode having different merged loops.
                # Skip CPU backend for now.

    def fuse_nodes(self, nodes: List[BaseSchedulerNode]) -> List[BaseSchedulerNode]:
        """
        Combine eligible nodes into FusedSchedulerNodes.
        """
        with dynamo_timed("Scheduler.fused_nodes"):
            for i in range(10):
                old_len = len(nodes)
                fusion_log.debug(
                    "===== attempting fusion (%d/10): %d nodes =====",
                    i + 1,
                    old_len,
                )
                nodes = self.fuse_nodes_once(nodes)
                new_len = len(nodes)
                fusion_log.debug(
                    "completed fusion round (%d/10): fused %d nodes into %d nodes\n",
                    i + 1,
                    old_len,
                    new_len,
                )
                if new_len == old_len or new_len == 1:
                    fusion_log.debug(
                        "===== fusion complete (%d iterations) =====", i + 1
                    )
                    break
            return nodes

    def process_grouped_nodes(self) -> None:
        """
        Unpack GroupedSchedulerNode into regular nodes.
        """
        new_nodes: List[BaseSchedulerNode] = []
        for node in self.nodes:
            new_nodes.extend(
                node.unpack() if isinstance(node, GroupedSchedulerNode) else [node]
            )
        self.nodes = new_nodes

    def benchmark_fused_nodes(
        self, nodes: Sequence[BaseSchedulerNode]
    ) -> Tuple[float, str]:
        """
        Benchmark fused list of nodes and return the execution time
        in milliseconds on randomly generated inputs.
        """
        assert len(nodes) > 0
        device = nodes[0].get_device()
        self.current_device = device
        backend = self.get_backend(device)
        with dynamo_timed(
            "benchmark_fused_nodes",
            log_pt2_compile_event=True,
            dynamo_compile_column_us="compile_time_autotune_time_us",
        ):
            return backend.benchmark_fused_nodes(nodes)

    def finalize_multi_template_buffers(self) -> None:
        def replace_operation_buffer(
            orig_node: ir.MultiTemplateBuffer, new_node: ir.OperationBuffer
        ) -> None:
            replaced_buf_name = new_node.get_name()
            orig_buf_name = orig_node.get_name()
            assert isinstance(orig_buf_name, str) and isinstance(replaced_buf_name, str)

            replaced_op_name = new_node.get_operation_name()
            orig_op_name = orig_node.get_operation_name()
            assert isinstance(orig_op_name, str) and isinstance(replaced_op_name, str)

            del V.graph.name_to_buffer[replaced_buf_name]
            new_node.name = orig_buf_name

            del V.graph.name_to_op[replaced_op_name]
            new_node.operation_name = orig_op_name

            orig = V.graph.buffers.index(orig_node)
            V.graph.buffers.remove(new_node)
            V.graph.buffers[orig] = new_node
            V.graph.name_to_buffer[orig_buf_name] = new_node

            orig = V.graph.operations.index(orig_node)
            V.graph.operations.remove(new_node)
            V.graph.operations[orig] = new_node
            V.graph.name_to_op[orig_op_name] = new_node

        for i, node in enumerate(self.nodes):
            if isinstance(node, SchedulerNode) and isinstance(
                node.node, ir.MultiTemplateBuffer
            ):
                multi_node = node.node
                if not config.test_configs.force_extern_kernel_in_multi_template:
                    min_node_unfused, _ = multi_node.get_min_choice()
                else:
                    min_node_unfused = next(
                        (
                            timing
                            for timing in multi_node.choice_timings
                            if isinstance(
                                timing,
                                torch._inductor.select_algorithm.ExternKernelCaller,
                            )
                        ),
                        None,  # type: ignore[arg-type]
                    )
                    assert min_node_unfused is not None

                if isinstance(
                    min_node_unfused,
                    torch._inductor.ir.TritonTemplateCallerBase,
                ):
                    node.node.finalize_as_triton_caller(min_node_unfused)
                    continue

                out_tensorbox = min_node_unfused.output_node()
                out_storage = out_tensorbox.data
                assert isinstance(out_storage, ir.StorageBox)
                out_buffer = out_storage.data
                assert isinstance(out_buffer, ir.OperationBuffer)

                out_buffer.layout = multi_node.layout
                replace_operation_buffer(multi_node, out_buffer)
                new_scheduler_node = self.create_scheduler_node(out_buffer)

                self.nodes[i] = new_scheduler_node
                self.name_to_node[node.get_name()] = new_scheduler_node
                self.name_to_fused_node[node.get_name()] = new_scheduler_node

                for new_out, old_out in zip(
                    new_scheduler_node.get_outputs(), node.get_outputs()
                ):
                    self.name_to_buf[old_out.get_name()] = new_out
                    new_out.users = old_out.users

                new_scheduler_node.min_order = node.min_order
                new_scheduler_node.max_order = node.max_order
                new_scheduler_node.last_usage = node.last_usage

    def _any_atomic_add(self, node_list: Sequence[BaseSchedulerNode]) -> bool:
        return any(
            hasattr(n.node, "data")
            and n.node is not None
            and hasattr(n.node.data, "scatter_mode")
            and n.node.data.scatter_mode == "atomic_add"
            for n in node_list
        )

    def speedup_by_fusion(
        self, node1: BaseSchedulerNode, node2: BaseSchedulerNode
    ) -> bool:
        """
        If config.benchmark_fusion is False, always return True.
        Otherwise, return True if fusion can brings speedup.
        """

        is_multi_template = any(
            n.is_template()
            and isinstance(n.get_template_node(), ir.MultiTemplateBuffer)
            for n in (node1, node2)
        )
        if not config.benchmark_fusion and not is_multi_template:
            return True

        if (
            node1.is_template()
            and not isinstance(node1.get_template_node(), ir.TritonTemplateBuffer)
            or node1.is_foreach()
            or node2.is_foreach()
        ):
            # TODO support benchmarking epilogue fusion
            return True

        node_list_1 = node1.get_nodes()
        device = node_list_1[0].get_device()
        assert device

        # don't support benchmark fusion for CPU right now.
        if device.type == "cpu":
            return True

        node_list_2 = node2.get_nodes()
        node_list_fused = list(itertools.chain(node_list_1, node_list_2))

        # We can not accurately benchmark kernel using atomic_add
        # due to how we generate random integer inputs.
        # Skip benchmarking them by allowing fusion.
        if self._any_atomic_add(node_list_fused):
            return True

        from triton.compiler.errors import CompilationError

        why = WhyNoFuse(node1, node2)

        def log_fusion(ms_fused: float, ms1: float, ms2: float) -> None:
            if fusion_log.isEnabledFor(logging.DEBUG):
                if ms_fused < ms1 + ms2:
                    fusion_log.debug(
                        "can fuse (benchmark): fusing %s with %s cause %sx speedup",
                        node1.get_buffer_names(),
                        node2.get_buffer_names(),
                        green_text(f"{(ms1 + ms2) / ms_fused:.3f}"),
                    )
                else:
                    fusion_log.debug(
                        "cannot fuse (benchmark): fusing %s with %s cause %sx slowdown",
                        node1.get_buffer_names(),
                        node2.get_buffer_names(),
                        red_text(f"{ms_fused / (ms1 + ms2):.3f}"),
                    )

        # After the succesful fusion with Template, we finalize its config.
        # Subsequently we benchmark but dont update. Checking for SchedulerNode, instead of FusedSchedulerNode
        # accomplishes this.
        if is_multi_template and any(
            n.get_template_node() is not None and isinstance(n, SchedulerNode)
            for n in (node1, node2)
        ):
            epilogue_fusion = node1.get_template_node() is not None

            multi_node = node1.node if epilogue_fusion else node2.node
            assert isinstance(multi_node, ir.MultiTemplateBuffer)
            choice_timings = multi_node.choice_timings
            _, ms1 = multi_node.get_min_choice()

            non_template_nodes = node_list_2 if epilogue_fusion else node_list_1

            ms2, path2 = self.benchmark_fused_nodes(non_template_nodes)

            min_ms_fused = float("inf")
            ms_fused_choice = None

            triton_choices = 0
            for choice, unfused_time in sorted(
                choice_timings.items(), key=lambda x: x[1]
            ):
                if not isinstance(choice, torch._inductor.ir.TritonTemplateCallerBase):
                    continue

                # For prologue fusion we check if the underlying template of the choice
                # supports all allowed prologue inputs. If not, we skip this choice in
                # the fusion benchmark.
                # TODO: Remove this check after all Triton templates support prologue fusion.
                # Currently, persistent+TMA Triton template does not due to the TMA-based loads.
                if (
                    not epilogue_fusion
                    and hasattr(choice, "allowed_prologue_inps")
                    and choice.allowed_prologue_inps != multi_node.allowed_prologue_inps
                ):
                    continue

                if unfused_time >= ms1 + ms2:
                    break

                triton_choices += 1
                if triton_choices > config.max_epilogue_benchmarked_choices:
                    break

                # TODO - parallel compile triton templates
                # TODO - should prune/skip choices that are not within certain % of best choice
                with multi_node.swap_as_triton_caller(choice):
                    ms_fused, path = self.benchmark_fused_nodes(node_list_fused)

                    if ms_fused < min_ms_fused:
                        min_ms_fused = ms_fused
                        ms_fused_choice = choice

            log_fusion(min_ms_fused, ms1, ms2)

            # after we do a fusion, we finalize a triton template.
            # TODO - could preserve multi template and choices for subsequent fusions
            if min_ms_fused < (ms1 + ms2) and ms_fused_choice is not None:
                multi_node.finalize_as_triton_caller(ms_fused_choice)
                return True
            else:
                return False
        else:
            try:
                ms1, path1 = self.benchmark_fused_nodes(node_list_1)
                if math.isinf(ms1):
                    why("register spilling of the first kernel")
                    return False
                ms2, path2 = self.benchmark_fused_nodes(node_list_2)
                if math.isinf(ms2):
                    why("register spilling of the second kernel")
                    return False
                ms_fused, path_fused = self.benchmark_fused_nodes(node_list_fused)
                if math.isinf(ms_fused):
                    why("register spilling of the fused kernel")
                    return False
            except CompilationError as e:
                # workaround triton issue: https://github.com/openai/triton/issues/2151
                if "Loop-carried variable" in str(e):
                    return True  # allow fusion
                else:
                    raise

        log_fusion(ms_fused, ms1, ms2)
        if (
            is_metric_table_enabled("slow_fusion")
            and ms_fused >= ms1 + ms2
            and (path1, path2) not in self.logged_slow_fusion
        ):
            self.logged_slow_fusion.add((path1, path2))
            get_metric_table("slow_fusion").add_row(
                lambda: {
                    "kernel1_path": path1,
                    "kernel1_latency": ms1,
                    "kernel2_path": path2,
                    "kernel2_latency": ms2,
                    "fused_kernel_path": path_fused,
                    "fused_kernel_latency": ms_fused,
                    "slow_down_ratio": ms_fused / (ms1 + ms2),
                }
            )
        return ms_fused < ms1 + ms2

    def fuse_nodes_once(
        self, nodes: List[BaseSchedulerNode]
    ) -> List[BaseSchedulerNode]:
        """
        Combine eligible nodes into FusedSchedulerNodes.

        This relies on two key functions to control the logic:
            - self.can_fuse(): checks if a fusion is legal
            - self.score_fusion(): assigns priority to a given fusion
        """
        fused_nodes = OrderedSet(nodes)
        if fusion_log.isEnabledFor(logging.DEBUG):
            fusion_log.debug("fuse_nodes_once, candidates:")
            for node in fused_nodes:
                fusion_log.debug("  " + node.debug_str_short())  # noqa: G003
        for node1, node2 in self.get_possible_fusions(nodes):
            node1 = self.name_to_fused_node[node1.get_first_name()]
            node2 = self.name_to_fused_node[node2.get_first_name()]
            if self.can_fuse(node1, node2) and not self.will_fusion_create_cycle(
                node1, node2
            ):
                if not self.speedup_by_fusion(node1, node2):
                    continue
                fusion_log.debug(
                    "fusing %s with %s", node1.get_name(), node2.get_name()
                )

                # above can_fuse asserts that node2 has the same device
                device = node1.get_device()
                node3 = self.get_backend(device).fuse(node1, node2)
                fused_nodes.remove(node1)
                fused_nodes.remove(node2)
                fused_nodes.add(node3)
                self.name_to_fused_node.update(
                    {n.get_name(): node3 for n in node3.get_nodes()}
                )
        nodes = sorted(fused_nodes, key=lambda x: x.min_order)
        nodes = self.topological_sort_schedule(nodes)
        self.prune_redundant_deps(nodes)
        return nodes

    def create_combo_kernel_nodes(self, num_ck_nodes: Optional[int] = None) -> None:
        """
        Groups parallel nodes
        """
        fused_nodes = OrderedSet(self.nodes)
        count = 0
        num_nodes_orig = len(self.nodes)
        log.debug("ComboKernels: Generating with num_ck_nodes = %d...", num_ck_nodes)
        for num, node_list in enumerate(
            ForeachKernelSchedulerNode.group_nodes_for_combo_kernels(self)
        ):
            node_list = ForeachKernelSchedulerNode.combinable_nodes(node_list)
            if len(node_list) < 2:
                continue
            if num_ck_nodes is not None and count > num_ck_nodes:
                break
            if not self.speedup_by_combo_kernel(node_list):
                log.debug("ComboKernels: Not speeding up %d-th group", num)
                continue
            count += 1
            enable_autotune = config.combo_kernels_autotune > 0
            group_snode = ForeachKernelSchedulerNode(
                node_list[0].scheduler,
                node_list,
                use_custom_partition_algo=True,
                enable_autotune=enable_autotune,
            )
            log.info(
                "ComboKernels: Combining %d nodes for %d-th group",
                len(node_list),
                num,
            )
            for node in node_list:
                fused_nodes.remove(node)
            fused_nodes.add(group_snode)
            self.name_to_fused_node.update(
                {n.get_name(): group_snode for n in group_snode.get_nodes()}
            )
        self.nodes = sorted(fused_nodes, key=lambda x: x.min_order)
        self.nodes = self.topological_sort_schedule(self.nodes)
        log.info(
            "Generated ComboKernel nodes: %d ComboKernels, totally %d -> %d nodels",
            count,
            num_nodes_orig,
            len(self.nodes),
        )
        self.prune_redundant_deps(self.nodes)

    def prune_redundant_deps(self, nodes: List[BaseSchedulerNode]) -> None:
        for node in nodes:
            node.prune_redundant_deps(self.name_to_fused_node)

    def get_possible_fusions(
        self, nodes: List[BaseSchedulerNode]
    ) -> List[Tuple[BaseSchedulerNode, BaseSchedulerNode]]:
        """
        Helper to find all legal fusion opportunities, sorted by self.score_fusion()
        """
        possible_fusions = []
        seen = OrderedSet[Tuple[BaseSchedulerNode, BaseSchedulerNode]]()

        def check_all_pairs(nodes: List[BaseSchedulerNode]) -> None:
            for node1_index, node1 in enumerate(nodes):
                for node2 in nodes[node1_index + 1 :]:
                    key = (node1, node2)
                    if key in seen:
                        continue
                    seen.add(key)

                    if self.can_fuse(node1, node2):
                        possible_fusions.append(key)
                    elif (node2.is_template() or node2.is_foreach()) and self.can_fuse(
                        node2, node1
                    ):
                        # foreach fusions and epilogue fusions are order dependent
                        possible_fusions.append((node2, node1))

        buffer_names_grouping = collections.defaultdict(list)
        for node in nodes:
            if self.unfusable_node(node):
                continue
            for buf in node.used_buffer_names():
                buffer_names_grouping[buf].append(node)
        for node_grouping in buffer_names_grouping.values():
            check_all_pairs(node_grouping)

        if config.aggressive_fusion:
            group_grouping = collections.defaultdict(list)
            for node in nodes:
                group = getattr(node, "group", None)
                if group:
                    group_grouping[group].append(node)
            for node_grouping in group_grouping.values():
                check_all_pairs(node_grouping)

        possible_fusions = self.get_possible_fusions_with_highest_priority(
            possible_fusions
        )
        possible_fusions.sort(key=self.score_fusion_key, reverse=True)
        fusion_log.debug("found %d possible fusions", len(possible_fusions))
        return possible_fusions

    def will_fusion_create_cycle(
        self, node1: BaseSchedulerNode, node2: BaseSchedulerNode
    ) -> bool:
        """
        Finds whether there's a path from node1 to node2 (or vice-versa)
        caused indirectly by other fusions.
        """
        # since we are just returning boolean here, use slightly faster, unordered set
        visited = OrderedSet[FusedSchedulerNode]()

        def found_path(node: BaseSchedulerNode) -> bool:
            # only fused nodes can introduce new ancestors.
            if isinstance(node, FusedSchedulerNode) and node not in visited:
                visited.add(node)
                if node.get_operation_names().issubset(combined_ancestors):
                    # All fusion outputs are in ancestors of node1 and node2, thus
                    # cannot introduce new path:
                    #
                    # 1. if output is neither descendent of node1 or node2, the
                    #        output cannot introduce a path
                    # 2. due to [can_fuse]: if WLOG output is descendent of node1, it cannot be
                    #        on path(node1->node2), hence it cannot be ancestor of node2
                    # 3. due to [acyclic]: if WLOG output is descendent of node1, it cannot be
                    #        ancestor of node1
                    return False
                else:
                    # continue DFS of new ancestors introduced by the fusion
                    return bool(combined_names & node.ancestors) or any(
                        found_path(self.name_to_fused_node[n])
                        for n in node.ancestors - combined_ancestors
                    )
            return False

        # as above - use slightly faster, unordered set
        combined_names = (
            node1.get_operation_names()._dict.keys()
            | node2.get_operation_names()._dict.keys()
        )
        combined_ancestors = (
            node1.ancestors._dict.keys() | node2.ancestors._dict.keys()
        ) - combined_names
        cycle = any(found_path(self.name_to_fused_node[n]) for n in combined_ancestors)
        if cycle:
            WhyNoFuse(node1, node2)("will create cycle")
        return cycle

    def can_fusion_increase_peak_memory(
        self, node1: BaseSchedulerNode, node2: BaseSchedulerNode
    ) -> bool:
        """
        Return true if fusing the two nodes can potentially increasing peak memory.

        The implementation is more like a heuristic since we don't really know if we are at peak
        or not when trying to fuse these two ndoes. The order of nodes may change later which makes the
        peak memory estimation hard.

        Here is how we decide the LOWER BOUND of extra memory allocation if we fuse these 2 nodes:
        1. find all buffers read by each node with a single user. These buffers are supposed to
           be reused if we don't fuses these 2 nodes
        2. find the intersection of these buffers for the two node and sum the total buffer size.
           If we don't fuse these two nodes, we can at lease avoid this much memory allocation.
           Note that the extra memory allocation is not necessarily causing peak memory increase.
           This is just a heuristic.

        We return true only if the saving for fusion can not trade off the extra memory allocation.
        """

        from .codegen.wrapper import buffer_reuse_key

        def _find_single_user_inputs(
            node: BaseSchedulerNode,
        ) -> List[ir.Buffer]:
            output = []
            for rd in node.read_writes.reads:
                buf = self.name_to_buf.get(rd.name)
                if buf and len(buf.users) == 1 and buf.node.has_tensor_output():
                    output.append(buf.node)
            return output

        # Check inputs that can be potentially reused
        lhs_dep_nodes = _find_single_user_inputs(node1)
        rhs_dep_nodes = _find_single_user_inputs(node2)

        lhs_reuse_keys = OrderedSet(buffer_reuse_key(buf) for buf in lhs_dep_nodes)
        rhs_reuse_keys = OrderedSet(buffer_reuse_key(buf) for buf in rhs_dep_nodes)

        common_reuse_keys = lhs_reuse_keys.intersection(rhs_reuse_keys)

        memory_overhead = 0
        for key in common_reuse_keys:
            try:
                memory_overhead += int(key[2])
            except ValueError:
                # not an interger. Fallback is to fuse
                return False

        bw_saving = self.score_fusion_memory(node1, node2)

        # The factor 32 here is quite arbitrary.
        if V.graph.sizevars.statically_known_gt(memory_overhead, 32 * bw_saving):
            return True
        return False

    def are_long_distant_nodes(
        self, node1: BaseSchedulerNode, node2: BaseSchedulerNode
    ) -> bool:
        """
        This function prevents fusion for nodes that can increase memory
        footprint. This problem is more common in horizontal fusion, where nodes
        that are far apart in the original order get fused, lengthening the live
        intervals of tensors. This is very evident in models with activation
        checkpointing, where the recomputed nodes from different checkpointed
        regions get fused and significantly increase the memory footprint.

        The current attempt is a quick, possibly hacky, heuristic to prevent the
        fusion of nodes that are far away in the original order.

        A better but difficult to implement heurisitic would be to use live
        intervals of the buffers, find region of peak pressure in the original
        program and prevent fusion that crosses that peak region. We might need
        special care or good approximation in this implementation, as fusion of
        node changes live intervals, and re-computing live intervals and peak
        memory after each fusion can introduce large compilation overhead.
        """
        proximity_score = max(
            abs(node1.min_order - node2.max_order),
            abs(node2.min_order - node1.max_order),
        )
        return proximity_score > 64

    def decide_fusion_fail_reason(
        self,
        node1: BaseSchedulerNode,
        node2: BaseSchedulerNode,
        common_buf_names: Tuple[str, ...],
    ) -> str:
        """
        Try to decide reasons why fusion fail due to no shared memory even though
        there are common buffers.
        """
        reasons = {}
        node1_name2dep = {dep.name: dep for dep in node1.read_writes.reads_and_writes()}
        node2_name2dep = {dep.name: dep for dep in node2.read_writes.reads_and_writes()}

        for buf_name in common_buf_names:
            buf = V.graph.get_buffer(buf_name)
            lhs_dep = node1_name2dep[buf_name]
            rhs_dep = node2_name2dep[buf_name]

            if lhs_dep.get_numel() != rhs_dep.get_numel():
                reasons[
                    buf_name
                ] = f"different numel: {lhs_dep.get_numel()} v.s. {rhs_dep.get_numel()}"
                continue

            # same numel but different MemoryDep.size. Should be broadcasting
            if sympy_product(lhs_dep.size) != sympy_product(rhs_dep.size):
                reasons[buf_name] = "broadcast"
                continue

            if not isinstance(lhs_dep, MemoryDep) or not isinstance(rhs_dep, MemoryDep):
                reasons[
                    buf_name
                ] = f"not MemoryDep: {type(lhs_dep)} v.s. {type(rhs_dep)}"
                continue

            lhs_off = lhs_dep.get_offset()
            rhs_off = rhs_dep.get_offset()
            if lhs_off != rhs_off:
                # One example is in transformer, we use a concatenated linear layer
                # to project Q/K/V and then split the result. The 3 splits will
                # point to the same buffer with different offsets.
                reasons[buf_name] = f"different offset: {lhs_off} v.s. {rhs_off}"
                continue

            if (
                lhs_dep.normalize_with_stride_order()
                == rhs_dep.normalize_with_stride_order()
            ):
                reasons[buf_name] = f"Mismatch loop orders: {lhs_dep} v.s. {rhs_dep}"
                continue

            # Add more rules here
            reasons[
                buf_name
            ] = f"Unknown reason: {lhs_dep} v.s. {rhs_dep}. Layout: {buf.layout}"

        return str(reasons)

    def shared_data_after_reordering_loop(
        self, node1: BaseSchedulerNode, node2: BaseSchedulerNode
    ) -> int:
        """
        Right now just greedily reorder the loop of node1 to be compatible with node2,
        but ideally we should have some heuristics to reorder the loop for node2
        to be compatibile with node1 if that's more efficient.
        """

        # TODO Don't do loop reordering for CPU for now.
        # Should debug more why it does not work for CPU codegen
        if not config.loop_ordering_after_fusion or any(
            n.is_cpu() for n in [node1, node2]
        ):
            return 0

        node1_buffer_names = node1.read_writes.buffer_names()
        node2_buffer_names = node2.read_writes.buffer_names()
        # Fast path: no common buffers.
        common_buffer_names = node1_buffer_names & node2_buffer_names
        if not common_buffer_names:
            return 0

        node1_name2dep = {dep.name: dep for dep in node1.read_writes.reads_and_writes()}
        node2_name2dep = {dep.name: dep for dep in node2.read_writes.reads_and_writes()}

        # Find the commons buffers that has different loop orders
        candidates = []
        for buffer_name in common_buffer_names:
            lhs_dep = node1_name2dep[buffer_name]
            rhs_dep = node2_name2dep[buffer_name]
            if (
                lhs_dep.normalize_with_stride_order()
                == rhs_dep.normalize_with_stride_order()
            ):
                candidates.append(
                    (
                        V.graph.sizevars.size_hint(lhs_dep.get_numel(), fallback=0),
                        lhs_dep,
                        rhs_dep,
                    )
                )

        if len(candidates) == 0:
            return 0

        # Pick the largest buffer to guide the loop reordering
        _numel, lhs_dep, rhs_dep = max(candidates, key=lambda x: x[0])

        if lhs_dep.num_vars != rhs_dep.num_vars:
            # this can happen due to we don't merge loops.
            # We can not do loop reordering in this case right now
            # Simply returning true if the two Deps are the same after
            # normalization (merging loops)
            if lhs_dep.normalize() == rhs_dep.normalize():
                return self.dep_size_hint(lhs_dep)
            return 0

        # Only reorder loops for pointwise for now
        if not node1.is_reduction():
            node1.reorder_loops_by_dep_pair(lhs_dep, rhs_dep)
        elif not node2.is_reduction():
            node2.reorder_loops_by_dep_pair(rhs_dep, lhs_dep)
        else:
            loop_ordering_log.debug(
                "Don't reorder loops since both nodes are reductions: %s v.s. %s",
                node1.get_name(),
                node2.get_name(),
            )

        return self.score_fusion_memory(node1, node2)

    def unfusable_node(self, node: BaseSchedulerNode) -> bool:
        """
        Is this node unfusable under any conditions.
        """
        return (
            isinstance(node, (ExternKernelSchedulerNode, NopKernelSchedulerNode))
            and not node.is_template()
        )

    def can_fuse(self, node1: BaseSchedulerNode, node2: BaseSchedulerNode) -> bool:
        """
        Determine if it is possible to combine node1 and node2 into a
        single fused node.
        """

        if node1 is node2:
            return False

        why = WhyNoFuse(node1, node2)

        if isinstance(node1, GroupedSchedulerNode) or isinstance(
            node2, GroupedSchedulerNode
        ):
            why("grouped node must not be fused with other nodes")
            return False
        if (
            isinstance(node1, (ExternKernelSchedulerNode, NopKernelSchedulerNode))
            and not node1.is_template()
        ):
            why("node1 is extern or nop")
            return False
        if (
            isinstance(node2, (ExternKernelSchedulerNode, NopKernelSchedulerNode))
            and not node2.is_template()
        ):
            why("node2 is extern or nop")
            return False

        if node2.get_operation_names() & node1.ancestors:
            why("node1 must go before node2")
            return False

        if node2.is_template():
            if not config.prologue_fusion:
                why("prologue fusion turned off")
                return False

            if node1.is_reduction() or node1.is_template():
                why("prologue fusion only supported for pointwise nodes")
                return False

            template = node2.get_template_node_or_throw()
            if not isinstance(template, ir.TritonTemplateBuffer):
                why("prologue fusion only supported for TritonTemplates")
                return False

            allowed_prologue_inps = template.get_allowed_prologue_inps()

            unsupported_prologue_args = (
                OrderedSet(inp.get_name() for inp in template.inputs)
                - allowed_prologue_inps
            )

            if node1.get_buffer_names() & unsupported_prologue_args:
                why("prologue fusion not implemented for kernel for these inputs")
                return False

            if node1.has_aliasing_or_mutation() or node1.has_aliasing_or_mutation():
                why("template prologue can only fuse functional pointwise nodes")
                return False

            prologue_nodes = node1.get_nodes()
            for node in prologue_nodes[:-1]:
                node_outs = node.get_outputs()
                for out in node_outs:
                    if not all(user.node in prologue_nodes for user in out.users):
                        why("template prologue can only fuse nodes with a single use")
                        return False

            template_snodes = (
                [node2]
                if not isinstance(node2, FusedSchedulerNode)
                else [n for n in node2.snodes if n.is_template()]
            )
            assert len(template_snodes) == 1
            template_snode = template_snodes[0]

            if not (
                len(prologue_nodes[-1].outputs) == 1
                and len(prologue_nodes[-1].outputs[0].users) == 1
                and prologue_nodes[-1].outputs[0].users[0].node is template_snode
            ):
                why(
                    "template prologue can only fuse nodes with a single use into template"
                )
                return False

            read_bytes = node1.get_read_buffer_sizes()
            write_bytes = node1.get_write_buffer_sizes()

            # Initially, only do fusions which will result in fewer memory accesses inside of the template to avoid
            # potential bad cache behavior and shared memory use.
            # we also want to avoid benchmarking reliably unprofitable fusions like downcasts from fp32 -> fp16 inside kernel.
            # allowing gathers by allowing increasing write_bytes by small factor
            # TODO - make configurable per input, for insance, bias can fuse fp32 -> fp16 profitably

            BYTES_THRESHOLD_MULTIPLIER = 1.1
            if read_bytes > (write_bytes * BYTES_THRESHOLD_MULTIPLIER):
                why("prologue fusion will not increase amount of bytes read in kernel")
                return False

            # we want to avoid attempting to fuse predictably unprofitable prologues
            # such as increasing the unaligned reads or writes.
            # TODO - would be nice to generalize this, however, we would need more explicit
            # knowledge of memory access patterns in the TritonTemplate in order to know
            # the stride order to check alignment.
            origins = tuple(
                e.target
                for n in node1.get_nodes()
                if n.node is not None
                for e in n.node.get_origins()
                if e.op == "call_function"
            )
            if origins == (torch.ops.aten.constant_pad_nd.default,):
                why(
                    "prologue fusion will not increase attempt to fuse in padding bc it increases unaligned reads"
                )
                return False

        if node1.is_template() and (
            node2.has_aliasing_or_mutation()
            or node2.is_reduction()
            or not config.epilogue_fusion
        ):
            why("template epilogue not satisfied")
            return False

        if (node1.get_buffer_names() & V.graph.no_fuse_buffer_names) or (
            node2.get_buffer_names() & V.graph.no_fuse_buffer_names
        ):
            why("fusion for buffer explicit disabled")
            return False

        device = node1.get_device()
        device2 = node2.get_device()
        if device != device2:
            why("device mismatch (%s vs %s)", device, device2)
            return False
        del device2

        shared_data_score = self.score_fusion_memory(node1, node2)
        if (
            shared_data_score < config.score_fusion_memory_threshold
            and config.loop_ordering_after_fusion
        ):
            shared_data_score = self.shared_data_after_reordering_loop(node1, node2)

        if loop_ordering_log.isEnabledFor(logging.DEBUG):
            loop_ordering_log.debug(
                "%s and %s has %s shared data",
                node1.get_name(),
                node2.get_name(),
                shared_data_score,
            )

        if not V.choices.can_fuse(self, node1, node2, shared_data_score):
            return False

        if node1.get_operation_names() & node2.ancestors:
            # node2 depends on node1 outputs
            return (
                self.can_fuse_vertical(node1, node2)
                and V.choices.can_fuse_vertical(self, node1, node2, shared_data_score)
                and self.get_backend(device).can_fuse_vertical(node1, node2)
            )
        else:  # nodes don't depend on each other, but may have common reads
            return V.choices.can_fuse_horizontal(
                self, node1, node2, shared_data_score
            ) and self.get_backend(device).can_fuse_horizontal(node1, node2)

    def can_fuse_vertical(
        self, node1: BaseSchedulerNode, node2: BaseSchedulerNode
    ) -> bool:
        """
        Check if it is legal to fuse a consumer (node2) into a producer (node1).

        We can fuse them if all the reads of node2 either match
        corresponding writes in node1, or are written by nodes that can
        be scheduled before the fusion of node1 and node2.
        """
        node1_buf_names = node1.get_buffer_names()
        why = WhyNoFuse(node1, node2)
        remaining_deps_by_name: Dict[str, List[Dep]] = defaultdict(list)

        for dep in node2.unmet_dependencies:
            name = self.mutation_renames.get(dep.name, dep.name)
            if isinstance(dep, WeakDep) and self.fusable_weak_dep(dep, node1, node2):
                continue
            remaining_deps_by_name[name].append(dep)

        for cd in node1.read_writes.writes:
            if not isinstance(cd, MemoryDep):
                continue
            remaining = remaining_deps_by_name.get(
                self.mutation_renames.get(cd.name, cd.name)
            )
            if remaining:
                for rd in remaining:
                    if self.fusable_read_and_write(rd, cd):
                        remaining.remove(rd)

        remaining_deps = OrderedSet(
            dep.name
            for dep in itertools.chain.from_iterable(remaining_deps_by_name.values())
        )

        if remaining_deps & node1_buf_names:
            # MemoryDeps didn't match and read different locations of the same buffer.
            # Examples here include:
            #   - MemoryDep("foo", x) != MemoryDep("foo", x + 1)
            #   - MemoryDep("foo", x) != StarDep("foo")
            why("memory deps did not match")
            return False

        node1_op_names = node1.get_operation_names()
        for name in remaining_deps:
            op_name = self.name_to_buf[name].defining_op.get_name()
            if node1_op_names & self.name_to_fused_node[op_name].ancestors:
                why("intermediate nodes between node1 & node2")
                return False

        return True

    def fusable_weak_dep(
        self, weak_dep: WeakDep, node1: BaseSchedulerNode, node2: BaseSchedulerNode
    ) -> bool:
        if weak_dep.name not in node1.get_buffer_names():
            return False

        # A weak dep can be fused if and only if the fused operation acts inplace
        # on the buffer being mutated. i.e. the same index is being read then mutated
        mutating_writes = [
            write
            for write in node2.read_writes.writes
            if write.name == weak_dep.mutating_buf
        ]
        if len(mutating_writes) != 1:
            return False
        write = mutating_writes[0]
        assert isinstance(write, MemoryDep)

        if free_symbol_is_type(write.index, SymT.TMP):
            return False

        real_name = self.mutation_real_name[weak_dep.mutating_buf]
        relevant_reads = [
            read for read in node1.read_writes.reads if read.name == real_name
        ]
        return all(
            isinstance(read, MemoryDep)
            and not free_symbol_is_type(read.index, SymT.TMP)
            and read.index == write.index
            and read.size == write.size
            for read in relevant_reads
        )

    # StarDep doesn't match MemoryDep, different indices don't match
    # However, broadcasting sometimes strips dimensions, and if that's the case
    # we still can match unmet dep
    # if there's indirect indexing, don't match it
    def fusable_read_and_write(self, read: Dep, write: MemoryDep) -> bool:
        if isinstance(read, MemoryDep):
            read_name = self.mutation_renames.get(read.name, read.name)

            if (
                read_name != write.name
                or free_symbol_is_type(read.index, SymT.TMP)
                or free_symbol_is_type(write.index, SymT.TMP)
            ):
                return False

            if config.loop_ordering_after_fusion and read.num_vars != write.num_vars:
                # Need merge loops if we do loop ordering after fusion since
                # we have not merged the loops yet when creating the scheduler
                # nodes.
                read = read.normalize()
                write = write.normalize()

            return (
                read.index == write.index
                and len(read.size) >= len(write.size)
                and read.size[: len(write.size)] == write.size
            )
        elif isinstance(read, StarDep):
            read_name = self.mutation_renames.get(read.name, read.name)
            write_name = self.mutation_renames.get(write.name, write.name)
            if (
                read.mode == write.mode
                and write.mode is not None
                and read_name == write_name
            ):
                return True
        return False

    def dep_size_hint(self, dep: Dep) -> int:
        res = 0
        if dep not in self.__dep_size_hint_cache:
            try:
                if not dep.has_unbacked_symbols():
                    res = dep.numbytes_hint()
            except KeyError:
                # In at least one test (test/inductor/test_torchbind.py) we
                # create a StarDep that doesn't exist in the graph and calling
                # `has_unbacked_symbols()` throws an error.
                pass
            self.__dep_size_hint_cache[dep] = res
        else:
            res = self.__dep_size_hint_cache[dep]
        return res

    def score_fusion_memory(
        self, node1: BaseSchedulerNode, node2: BaseSchedulerNode
    ) -> int:
        """
        The first term in our fusion score that estimates number of saved
        memory operations.
        """
        node1_dep_len = len(node1.read_writes.reads) + len(node1.read_writes.writes)
        node2_dep_len = len(node1.read_writes.reads) + len(node2.read_writes.writes)

        # optimization: iter over smaller set
        if min(node1_dep_len, node2_dep_len) * 4 < max(node1_dep_len, node2_dep_len):
            if node1_dep_len > node2_dep_len:
                tmp = node1
                node1 = node2
                node2 = tmp

            deps = [
                dep
                for dep in node1.read_writes.reads | node1.read_writes.writes
                if dep in node2.read_writes.reads or dep in node2.read_writes.writes
            ]

            return sum(self.dep_size_hint(dep) for dep in deps)

        common_memory_deps = (node1.read_writes.reads | node1.read_writes.writes) & (
            node2.read_writes.reads | node2.read_writes.writes
        )
        return sum(self.dep_size_hint(dep) for dep in common_memory_deps)

    def get_possible_fusions_with_highest_priority(
        self, possible_fusions: List[Tuple[BaseSchedulerNode, BaseSchedulerNode]]
    ) -> List[Tuple[BaseSchedulerNode, BaseSchedulerNode]]:
        # Group the possible fusions based on their priority from the backend.
        # Only return the group of possible fusions with highest priority.
        if len(possible_fusions) == 0:
            return possible_fusions
        possible_fusions_group_by_priority: Dict[
            int, List[Tuple[BaseSchedulerNode, BaseSchedulerNode]]
        ] = {}

        for node1, node2 in possible_fusions:
            assert node1.get_device() == node2.get_device()
            device = node1.get_device()
            fusion_pair_priority = int(
                self.get_backend(device).get_fusion_pair_priority(node1, node2)
            )
            if fusion_pair_priority not in possible_fusions_group_by_priority:
                possible_fusions_group_by_priority[fusion_pair_priority] = [
                    (node1, node2),
                ]
            else:
                possible_fusions_group_by_priority[fusion_pair_priority].append(
                    (node1, node2)
                )
        # return the possible fusions with highest priority
        possible_fusions_with_highest_priority = min(
            possible_fusions_group_by_priority.items(), key=operator.itemgetter(0)
        )[1]
        assert len(possible_fusions_with_highest_priority) > 0
        return possible_fusions_with_highest_priority

    def score_fusion_key(
        self, nodes: Tuple[BaseSchedulerNode, BaseSchedulerNode]
    ) -> Any:
        """
        Shim for list.sort(key=...)
        """
        return V.choices.score_fusion(self, *nodes)

    def compute_last_usage(self) -> None:
        """
        Populate node.last_usage recursively (also for the nodes within a FusedSchedulerNode)
        """

        future_used_buffers = OrderedSet(V.graph.get_output_names())

        for node in reversed(self.nodes):
            node.set_last_usage(future_used_buffers, self.mutation_real_name)
            future_used_buffers.update(node.last_usage)

    def free_buffers(self) -> None:
        """Free any buffers that are no longer needed"""
        for name in sorted(
            self.buffer_names_to_free
            - V.graph.removed_buffers
            - V.graph.wrapper_code.freed
        ):
            if name in self.name_to_buf:
                buf = self.name_to_buf[name]
                if buf.can_free():
                    V.graph.wrapper_code.codegen_free(buf.node)
            elif name in V.graph.graph_inputs:
                storage = V.graph.graph_inputs[name].data
                assert isinstance(storage, ir.StorageBox) and storage.is_input_buffer()
                V.graph.wrapper_code.codegen_free(storage.data)

        self.buffer_names_to_free.clear()

    def flush(self) -> None:
        for backend in self.backends.values():
            backend.flush()
        self.free_buffers()

    def codegen_extern_call(self, scheduler_node: ExternKernelSchedulerNode) -> None:
        assert isinstance(scheduler_node, ExternKernelSchedulerNode)
        # 'decide_inplace_update' stores the inplace update decisions in
        # the current kernel from where 'allocate' retrieve those decisions.
        # We have to make sure there is a non-NULL kernel handler to store
        # those inplace update decisions.
        counters["inductor"]["extern_calls"] += 1
        with V.set_kernel_handler(Kernel(increase_kernel_count=False)):
            scheduler_node.decide_inplace_update()
            scheduler_node.mark_run()
        node = scheduler_node.node
        assert isinstance(node, ir.ExternKernel), f"{type(node)=}"
        node.codegen(V.graph.wrapper_code)
        self.free_buffers()

    def create_backend(self, device: torch.device) -> BaseScheduling:
        assert (
            not is_gpu(device.type) or device.index is not None
        ), f"{device} should have been normalized in lowering"
        V.graph.add_device_info(device)

        device_scheduling = get_scheduling_for_device(device.type)
        if device_scheduling is None:
            raise RuntimeError(f"Unsupported device type: {device.type}")

        if not has_triton():
            if (
                device.type == "cuda"
                and (device_props := torch.cuda.get_device_properties(device)).major < 7
            ):
<<<<<<< HEAD
                raise GPUTooOldForTriton(device_props, inspect.currentframe())
            elif is_gpu(device.type):
                raise TritonMissing(inspect.currentframe())
=======
                raise RuntimeError(
                    f"Found {device_props.name} which is too old to be supported by the triton GPU compiler, which is used as the backend. Triton only supports devices of CUDA Capability >= 7.0, but your device is of CUDA capability {device_props.major}.{device_props.minor}"  # noqa: B950
                )
            elif is_gpu(device.type) and not device.type == "mps":
                raise RuntimeError(
                    "Cannot find a working triton installation. Either the package is not installed or it is too old. More information on installing Triton can be found at https://github.com/triton-lang/triton"  # noqa: B950
                )
>>>>>>> 6425f077

        return device_scheduling(self)

    def get_backend(self, device: Optional[torch.device]) -> BaseScheduling:
        assert device is not None
        if device not in self.backends:
            self.backends[device] = self.create_backend(device)
        return self.backends[device]

    def enter_context(self, node: BaseSchedulerNode) -> None:
        def get_order(n: torch.fx.Node) -> int:
            if n not in self.origin_to_index:
                self.origin_to_index.update({n: i for i, n in enumerate(n.graph.nodes)})
            return self.origin_to_index[n]

        # Use a dict to have ordering
        origins = {
            (get_order(e), e): None
            for n in node.get_nodes()
            if n.node is not None
            for e in n.node.get_origins()
        }
        origins = list(origins.keys())
        if origins:
            _, last = max(origins, key=operator.itemgetter(0))
            V.graph.wrapper_code.enter_context(last)

    def can_buffer_be_removed_through_fusion(
        self, name: str, fused_node_names: OrderedSet[str]
    ) -> bool:
        try:
            users = self.name_to_buf[name].users
        except KeyError:
            return False
        return (
            all(user.is_weak or user.get_name() in fused_node_names for user in users)
            and name not in self.mutation_renames
            and name not in self.mutation_real_name
        )

    def codegen(self) -> None:
        with dynamo_timed("Scheduler.codegen"):
            return self._codegen()

    def _codegen(self) -> None:
        if config.check_stack_no_cycles_TESTING_ONLY:
            import torch._dynamo.convert_frame

            stack = traceback.extract_stack()
            seen: OrderedSet[tuple[str, int | None]] = OrderedSet()
            for frame in reversed(stack):
                # This is where maybe_cprofile is
                if (
                    frame.name == "_compile_inner"
                    and frame.filename == torch._dynamo.convert_frame.__file__
                ):
                    break
                key = (frame.filename, frame.lineno)
                assert key not in seen, (
                    f"Duplicate stack frame {frame.filename}:{frame.lineno}; "
                    "did you add a decorator to one of the functions in this stack "
                    "trace?  If so, try using a context manager instead."
                )
                seen.add(key)

        self.current_device = None
        for node in self.nodes:
            if log.isEnabledFor(logging.DEBUG):
                try:
                    log.debug(
                        "Generating code for node %s with estimated runtime %f",
                        node.get_name(),
                        node.get_estimated_runtime(),
                    )
                except Exception:
                    log.debug(
                        "Generating code for node %s with estimated runtime 0.0",
                        node.get_name(),
                    )

            self.enter_context(node)

            if device := node.get_device():
                if (
                    device != self.current_device
                    or node.is_extern()
                    or node.is_template()
                ):
                    self.flush()
                if device != self.current_device:
                    if self.current_device and device_need_guard(
                        self.current_device.type
                    ):
                        V.graph.wrapper_code.codegen_device_guard_exit()
                    self.current_device = device
                    if device_need_guard(device.type):
                        assert device.index is not None, "device should have an index"
                        V.graph.wrapper_code.codegen_device_guard_enter(device.index)

            self.buffer_names_to_free.update(node.last_usage)

            if node.is_template():
                prologue, template_node, epilogue = node.get_prologue_template_epilogue(
                    list(node.get_nodes())
                )
                self.get_backend(device).codegen_template(
                    template_node, epilogue, prologue
                )
            elif node.is_extern():
                node = typing.cast(ExternKernelSchedulerNode, node)
                self.codegen_extern_call(node)
            elif node.is_foreach():
                node = typing.cast(ForeachKernelSchedulerNode, node)
                backend_ = self.get_backend(device)
                from .codegen.cuda_combined_scheduling import CUDACombinedScheduling
                from .codegen.simd import SIMDScheduling

                if isinstance(backend_, (SIMDScheduling, CUDACombinedScheduling)):
                    backend = backend_
                else:
                    raise AssertionError(f"{type(self)=}")
                backend.codegen_combo_kernel(node)
            elif isinstance(node, (FusedSchedulerNode, SchedulerNode)):
                self.get_backend(device).codegen_node(node)
            else:
                assert isinstance(node, NopKernelSchedulerNode)
                node.mark_run()

            if config.triton.debug_sync_kernel:
                self.get_backend(device).codegen_sync()

            self.available_buffer_names.update(node.get_buffer_names())
            self.completed_operations.update(node.get_operation_names())

            if not isinstance(node, NopKernelSchedulerNode):
                device = node.get_device()
                if device is not None and self.get_backend(device).ready_to_flush():
                    self.flush()

        if self.current_device and device_need_guard(self.current_device.type):
            # exit the outermost CUDA device guard. this is
            # important for nested indentation codegen-ing.
            V.graph.wrapper_code.codegen_device_guard_exit()

        self.flush()

    def benchmark_combo_kernel(
        self, node_list: Sequence[BaseSchedulerNode]
    ) -> Tuple[float, float, str]:
        """
        Benchmark fused list of nodes and return the execution time
        in milliseconds on randomly generated inputs.
        """
        device = node_list[0].get_device()
        V.graph.scheduler = self
        self.current_device = device
        assert device is not None
        backend = self.get_backend(device)
        return backend.benchmark_combo_kernel(node_list)

    def speedup_by_combo_kernel(self, nodes: List[BaseSchedulerNode]) -> bool:
        """
        If config.benchmark_fusion is False, always return True.
        Otherwise, return True if fusion can brings speedup.
        """
        if not config.benchmark_combo_kernel:
            return True

        subkernel_nodes = nodes
        device = subkernel_nodes[0].get_device()

        # don't support benchmark fusion for CPU right now.
        if device is None or device.type == "cpu":
            return True

        from triton.compiler.errors import CompilationError

        ms1, path1_list = 0.0, []
        for i, snode in enumerate(subkernel_nodes):
            node_list = snode.get_nodes()
            # We can not accurately benchmark kernel using atomic_add
            # due to how we generate random integer inputs.
            if self._any_atomic_add(node_list):
                fusion_log.debug(
                    "ComboKernel: benchmarking may not accurate due to atomic_add"
                )

            try:
                ms, path = self.benchmark_fused_nodes(node_list)
                if math.isinf(ms):
                    fusion_log.debug(
                        "ComboKernel benchmark: register spilling of %d-th subkernel",
                        i,
                    )
                    return False
            except CompilationError as e:
                # workaround triton issue: https://github.com/openai/triton/issues/2151
                if "Loop-carried variable" in str(e):
                    fusion_log.debug(
                        "ComboKernel benchmark: return True because of loop-carried variable"
                    )
                    return True  # allow fusion
                else:
                    raise
            ms1 += ms
            path1_list.append(path)

        try:
            ms2, ms2_clone, _path2_list = self.benchmark_combo_kernel(subkernel_nodes)
        except CompilationError as e:
            # workaround triton issue: https://github.com/openai/triton/issues/2151
            if "Loop-carried variable" in str(e):
                fusion_log.debug(
                    "ComboKernel benchmark: return True because of loop-carried variable"
                )
                return True  # allow fusion
            else:
                raise

        # small kernels are very likely to have speedup but hard to benchmark. So we skip benchmarking.
        small_kernel = ms2 - ms2_clone < 0.3 or ms1 < 0.3
        if fusion_log.isEnabledFor(logging.DEBUG):
            if ms1 > ms2 or small_kernel:
                fusion_log.debug(
                    "can fuse (benchmark): fusing causes %sx speedup",
                    green_text(f"{ms1 / ms2:.3f}"),
                )
            else:
                fusion_log.debug(
                    "cannot fuse (benchmark): fusing causes %sx slowdown",
                    red_text(f"{ms1 / ms2:.3f}"),
                )
        # ms1 returned by benchmark_fused_nodes discounted clone time
        return ms2 - ms2_clone < ms1 or small_kernel

    def get_buffer_layout(self, buf_name: str) -> ir.Layout:
        buf = self.name_to_buf[buf_name]
        assert buf.node is not None
        return buf.node.get_layout()

    def update_zero_dim_cpu_tensor(self) -> None:
        for node in self.nodes:
            if node.is_gpu():
                for read in node.read_writes.reads:
                    buffer = V.graph.name_to_buffer.get(read.name)
                    if (
                        buffer
                        and get_device_type(buffer) == "cpu"
                        and not isinstance(buffer.layout, MultiOutputLayout)
                        and buffer.get_size() == []
                    ):
                        V.graph.zero_dim_cpu_tensor_list.add(read.name)


class BaseScheduling:
    @classmethod
    def get_backend_features(cls, device: torch.device) -> Sequence[BackendFeature]:
        """Return a set of .codegen.common.BackendFeature()"""
        return ()

    def can_fuse_vertical(
        self, node1: BaseSchedulerNode, node2: BaseSchedulerNode
    ) -> bool:
        """
        Check whether node1 and node2 can be vertically fused or not.
        """
        raise NotImplementedError

    def can_fuse_horizontal(
        self, node1: BaseSchedulerNode, node2: BaseSchedulerNode
    ) -> bool:
        """
        Check whether node1 and node2 can be horizontally fused or not.
        """
        raise NotImplementedError

    def fuse(
        self, node1: BaseSchedulerNode, node2: BaseSchedulerNode
    ) -> FusedSchedulerNode:
        """
        Fuse two nodes
        """
        if node1.is_foreach() or node2.is_foreach():
            return ForeachKernelSchedulerNode.fuse(node1, node2)
        else:
            return FusedSchedulerNode.fuse(node1, node2)

    def group_fn(
        self, sizes: Sequence[Sequence[sympy.Expr]]
    ) -> Tuple[Tuple[sympy.Expr, ...], ...]:
        """
        Process the iteration sizes in case a transformation needs to be applied.
        """
        raise NotImplementedError

    def codegen_template(
        self,
        template_node: BaseSchedulerNode,
        epilogue_nodes: Sequence[BaseSchedulerNode],
        prologue_nodes: Sequence[BaseSchedulerNode],
    ) -> Optional[str]:
        """
        Given a template node, generate a kernel.

        This function is only available for triton now. If the third-party backend behaves as a sub-class
        of TritonScheduling, it can override it or reuse it.
        """
        raise NotImplementedError

    def codegen_node(self, node: Union[FusedSchedulerNode, SchedulerNode]) -> None:
        """
        Generate a kernel given a list of pre-fused nodes.
        """
        raise NotImplementedError

    def codegen_sync(self) -> None:
        """
        Generate synchronization code for the kernel. This method depends on the hardware characteristics.
        """
        raise NotImplementedError

    def ready_to_flush(self) -> bool:
        """
        Check whether the backend is requesting the scheduler to flush the generated kernel.
        If not supported, please return False.
        """
        return False

    def flush(self) -> None:
        """
        Flush the generated kernel and python wrapper code to the source code file.
        """
        raise NotImplementedError

    def benchmark_fused_nodes(
        self, nodes: Sequence[BaseSchedulerNode]
    ) -> Tuple[float, str]:
        """
        Benchmark fused list of nodes and return the execution time
        in milliseconds on randomly generated inputs.
        """
        raise NotImplementedError

    def get_fusion_pair_priority(
        self, node1: BaseSchedulerNode, node2: BaseSchedulerNode
    ) -> int:
        """
        Return an unsigned integer which represents the priority of this fusion pair.
        The smaller is with higher priority.
        """
        return 0

    def benchmark_combo_kernel(
        self, node_list: Sequence[BaseSchedulerNode]
    ) -> Tuple[float, float, str]:
        """
        Benchmark the list of nodes to combine and return the execution time
        and memory copy time in milliseconds on randomly generated inputs.
        """
        raise NotImplementedError<|MERGE_RESOLUTION|>--- conflicted
+++ resolved
@@ -3618,19 +3618,9 @@
                 device.type == "cuda"
                 and (device_props := torch.cuda.get_device_properties(device)).major < 7
             ):
-<<<<<<< HEAD
                 raise GPUTooOldForTriton(device_props, inspect.currentframe())
-            elif is_gpu(device.type):
+            elif is_gpu(device.type) and not device.type == "mps":
                 raise TritonMissing(inspect.currentframe())
-=======
-                raise RuntimeError(
-                    f"Found {device_props.name} which is too old to be supported by the triton GPU compiler, which is used as the backend. Triton only supports devices of CUDA Capability >= 7.0, but your device is of CUDA capability {device_props.major}.{device_props.minor}"  # noqa: B950
-                )
-            elif is_gpu(device.type) and not device.type == "mps":
-                raise RuntimeError(
-                    "Cannot find a working triton installation. Either the package is not installed or it is too old. More information on installing Triton can be found at https://github.com/triton-lang/triton"  # noqa: B950
-                )
->>>>>>> 6425f077
 
         return device_scheduling(self)
 
