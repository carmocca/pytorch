--- conflicted
+++ resolved
@@ -55,7 +55,9 @@
 
 Note:
     This operator supports complex data types i.e. ``complex32, complex64, complex128``.
-""".format(**reproducibility_notes, **tf32_notes)
+""".format(
+        **reproducibility_notes, **tf32_notes
+    )
     + r"""
 
 Args:
@@ -104,7 +106,9 @@
 
 Note:
     This operator supports complex data types i.e. ``complex32, complex64, complex128``.
-""".format(**reproducibility_notes, **tf32_notes)
+""".format(
+        **reproducibility_notes, **tf32_notes
+    )
     + r"""
 
 Args:
@@ -155,7 +159,9 @@
 
 Note:
     This operator supports complex data types i.e. ``complex32, complex64, complex128``.
-""".format(**reproducibility_notes, **tf32_notes)
+""".format(
+        **reproducibility_notes, **tf32_notes
+    )
     + r"""
 
 Args:
@@ -202,7 +208,9 @@
 
 Note:
     {cudnn_reproducibility_note}
-""".format(**reproducibility_notes, **tf32_notes)
+""".format(
+        **reproducibility_notes, **tf32_notes
+    )
     + r"""
 
 Args:
@@ -243,7 +251,9 @@
 
 Note:
     {cudnn_reproducibility_note}
-""".format(**reproducibility_notes, **tf32_notes)
+""".format(
+        **reproducibility_notes, **tf32_notes
+    )
     + r"""
 
 Args:
@@ -286,7 +296,9 @@
 
 Note:
     {cudnn_reproducibility_note}
-""".format(**reproducibility_notes, **tf32_notes)
+""".format(
+        **reproducibility_notes, **tf32_notes
+    )
     + r"""
 
 Args:
@@ -2314,7 +2326,9 @@
     - Weight: :math:`(out\_features, in\_features)` or :math:`(in\_features)`
     - Bias: :math:`(out\_features)` or :math:`()`
     - Output: :math:`(*, out\_features)` or :math:`(*)`, based on the shape of the weight
-""".format(**sparse_support_notes),
+""".format(
+        **sparse_support_notes
+    ),
 )
 
 
@@ -5805,7 +5819,9 @@
     Note:
 
         {cudnn_reproducibility_note}
-    """.format(**reproducibility_notes)
+    """.format(
+        **reproducibility_notes
+    )
     + r"""
     Args:
         query (Tensor): Query tensor; shape :math:`(N, ..., Hq, L, E)`.
@@ -6315,15 +6331,9 @@
 
     # merge key padding and attention masks
     if key_padding_mask is not None:
-<<<<<<< HEAD
-        assert (
-            key_padding_mask.shape == (bsz, src_len)
-        ), f"expecting key_padding_mask shape of {(bsz, src_len)}, but got {key_padding_mask.shape}"
-=======
         if not torch.jit.is_scripting() and not torch.jit.is_tracing():
             _check_key_padding_mask(key_padding_mask, src_len, bsz)
 
->>>>>>> eebc93d4
         key_padding_mask = (
             key_padding_mask.view(bsz, 1, 1, src_len)
             .expand(-1, num_heads, -1, -1)
