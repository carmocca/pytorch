# mypy: allow-untyped-decorators
# mypy: allow-untyped-defs
import functools
from typing import cast, Dict, Iterable, List, Optional, Tuple, Union
from typing_extensions import deprecated

import torch
from torch import Tensor
from torch.utils._foreach_utils import (
    _device_has_foreach_support,
    _group_tensors_by_device_and_dtype,
    _has_foreach_support,
)


__all__ = [
    "clip_grad_norm_",
    "clip_grad_norm",
    "clip_grad_value_",
]


_tensor_or_tensors = Union[torch.Tensor, Iterable[torch.Tensor]]


def _no_grad(func):
    """
    This wrapper is needed to avoid a circular import when using @torch.no_grad on the exposed functions
    clip_grad_norm_ and clip_grad_value_ themselves.
    """

    def _no_grad_wrapper(*args, **kwargs):
        with torch.no_grad():
            return func(*args, **kwargs)

    functools.update_wrapper(_no_grad_wrapper, func)
    return _no_grad_wrapper


@_no_grad
def _get_total_norm(
    tensors: _tensor_or_tensors,
    norm_type: float = 2.0,
    error_if_nonfinite: bool = False,
    foreach: Optional[bool] = None,
) -> torch.Tensor:
    r"""Compute the norm of an iterable of tensors.

    The norm is computed over the norms of the individual tensors, as if the norms of
    the individual tensors were concatenated into a single vector.

    Args:
        tensors (Iterable[Tensor] or Tensor): an iterable of Tensors or a
            single Tensor that will be normalized
        norm_type (float): type of the used p-norm. Can be ``'inf'`` for
            infinity norm.
        error_if_nonfinite (bool): if True, an error is thrown if the total
            norm of :attr:`tensors` is ``nan``, ``inf``, or ``-inf``.
            Default: ``False``
        foreach (bool): use the faster foreach-based implementation.
            If ``None``, use the foreach implementation for CUDA and CPU native tensors and silently
            fall back to the slow implementation for other device types.
            Default: ``None``

    Returns:
        Total norm of the tensors (viewed as a single vector).
    """
    if isinstance(tensors, torch.Tensor):
        tensors = [tensors]
    else:
        tensors = list(tensors)
    norm_type = float(norm_type)
    if len(tensors) == 0:
        return torch.tensor(0.0)
    first_device = tensors[0].device
    grouped_tensors: Dict[
        Tuple[torch.device, torch.dtype], Tuple[List[List[Tensor]], List[int]]
<<<<<<< HEAD
    ] = _group_tensors_by_device_and_dtype([grads])  # type: ignore[assignment]
=======
    ] = _group_tensors_by_device_and_dtype(
        [tensors]  # type: ignore[list-item]
    )  # type: ignore[assignment]
>>>>>>> eebc93d4

    norms: List[Tensor] = []
    for (device, _), ([device_tensors], _) in grouped_tensors.items():
        if (foreach is None and _has_foreach_support(device_tensors, device)) or (
            foreach and _device_has_foreach_support(device)
        ):
            norms.extend(torch._foreach_norm(device_tensors, norm_type))
        elif foreach:
            raise RuntimeError(
                f"foreach=True was passed, but can't use the foreach API on {device.type} tensors"
            )
        else:
            norms.extend(
                [torch.linalg.vector_norm(g, norm_type) for g in device_tensors]
            )

    total_norm = torch.linalg.vector_norm(
        torch.stack([norm.to(first_device) for norm in norms]), norm_type
    )

    if error_if_nonfinite and torch.logical_or(total_norm.isnan(), total_norm.isinf()):
        raise RuntimeError(
            f"The total norm of order {norm_type} for gradients from "
            "`parameters` is non-finite, so it cannot be clipped. To disable "
            "this error and scale the gradients by the non-finite norm anyway, "
            "set `error_if_nonfinite=False`"
        )
    return total_norm


@_no_grad
def _clip_grads_with_norm_(
    parameters: _tensor_or_tensors,
    max_norm: float,
    total_norm: torch.Tensor,
    foreach: Optional[bool] = None,
) -> None:
    r"""Scale the gradients of an iterable of parameters given a pre-calculated total norm and desired max norm.

    The gradients will be scaled by the following calculation

    .. math::
        grad = grad * \frac{max\_norm}{total\_norm + 1e-6}

    Gradients are modified in-place.

    This function is equivalent to :func:`torch.nn.utils.clip_grad_norm_` with a pre-calculated
    total norm.

    Args:
        parameters (Iterable[Tensor] or Tensor): an iterable of Tensors or a
            single Tensor that will have gradients normalized
        max_norm (float): max norm of the gradients
        total_norm (Tensor): total norm of the gradients to use for clipping
        foreach (bool): use the faster foreach-based implementation.
            If ``None``, use the foreach implementation for CUDA and CPU native tensors and silently
            fall back to the slow implementation for other device types.
            Default: ``None``

    Returns:
        None
    """
    if isinstance(parameters, torch.Tensor):
        parameters = [parameters]
    grads = [p.grad for p in parameters if p.grad is not None]
    max_norm = float(max_norm)
    if len(grads) == 0:
        return
    grouped_grads: Dict[
        Tuple[torch.device, torch.dtype], Tuple[List[List[Tensor]], List[int]]
    ] = _group_tensors_by_device_and_dtype(
        [grads]
    )  # type: ignore[assignment]

    clip_coef = max_norm / (total_norm + 1e-6)
    # Note: multiplying by the clamped coef is redundant when the coef is clamped to 1, but doing so
    # avoids a `if clip_coef < 1:` conditional which can require a CPU <=> device synchronization
    # when the gradients do not reside in CPU memory.
    clip_coef_clamped = torch.clamp(clip_coef, max=1.0)
    for (device, _), ([device_grads], _) in grouped_grads.items():
        if (foreach is None and _has_foreach_support(device_grads, device)) or (
            foreach and _device_has_foreach_support(device)
        ):
            torch._foreach_mul_(device_grads, clip_coef_clamped.to(device))
        elif foreach:
            raise RuntimeError(
                f"foreach=True was passed, but can't use the foreach API on {device.type} tensors"
            )
        else:
            clip_coef_clamped_device = clip_coef_clamped.to(device)
            for g in device_grads:
                g.mul_(clip_coef_clamped_device)


@_no_grad
def clip_grad_norm_(
    parameters: _tensor_or_tensors,
    max_norm: float,
    norm_type: float = 2.0,
    error_if_nonfinite: bool = False,
    foreach: Optional[bool] = None,
) -> torch.Tensor:
    r"""Clip the gradient norm of an iterable of parameters.

    The norm is computed over the norms of the individual gradients of all parameters,
    as if the norms of the individual gradients were concatenated into a single vector.
    Gradients are modified in-place.

    This function is equivalent to :func:`torch.nn.utils.get_total_norm` followed by
    :func:`torch.nn.utils.clip_grads_with_norm_` with the ``total_norm`` returned by ``get_total_norm``.

    Args:
        parameters (Iterable[Tensor] or Tensor): an iterable of Tensors or a
            single Tensor that will have gradients normalized
        max_norm (float): max norm of the gradients
        norm_type (float): type of the used p-norm. Can be ``'inf'`` for
            infinity norm.
        error_if_nonfinite (bool): if True, an error is thrown if the total
            norm of the gradients from :attr:`parameters` is ``nan``,
            ``inf``, or ``-inf``. Default: False (will switch to True in the future)
        foreach (bool): use the faster foreach-based implementation.
            If ``None``, use the foreach implementation for CUDA and CPU native tensors and silently
            fall back to the slow implementation for other device types.
            Default: ``None``

    Returns:
        Total norm of the parameter gradients (viewed as a single vector).
    """
    if isinstance(parameters, torch.Tensor):
        parameters = [parameters]
    else:
        # prevent generators from being exhausted
        parameters = list(parameters)
    grads = [p.grad for p in parameters if p.grad is not None]
    total_norm = _get_total_norm(grads, norm_type, error_if_nonfinite, foreach)
    _clip_grads_with_norm_(parameters, max_norm, total_norm, foreach)
    return total_norm


@deprecated(
    "`torch.nn.utils.clip_grad_norm` is now deprecated "
    "in favor of `torch.nn.utils.clip_grad_norm_`.",
    category=FutureWarning,
)
def clip_grad_norm(
    parameters: _tensor_or_tensors,
    max_norm: float,
    norm_type: float = 2.0,
    error_if_nonfinite: bool = False,
    foreach: Optional[bool] = None,
) -> torch.Tensor:
    r"""Clip the gradient norm of an iterable of parameters.

    .. warning::
        This method is now deprecated in favor of
        :func:`torch.nn.utils.clip_grad_norm_`.
    """
    return clip_grad_norm_(parameters, max_norm, norm_type, error_if_nonfinite, foreach)


@_no_grad
def clip_grad_value_(
    parameters: _tensor_or_tensors,
    clip_value: float,
    foreach: Optional[bool] = None,
) -> None:
    r"""Clip the gradients of an iterable of parameters at specified value.

    Gradients are modified in-place.

    Args:
        parameters (Iterable[Tensor] or Tensor): an iterable of Tensors or a
            single Tensor that will have gradients normalized
        clip_value (float): maximum allowed value of the gradients.
            The gradients are clipped in the range
            :math:`\left[\text{-clip\_value}, \text{clip\_value}\right]`
        foreach (bool): use the faster foreach-based implementation
            If ``None``, use the foreach implementation for CUDA and CPU native tensors and
            silently fall back to the slow implementation for other device types.
            Default: ``None``
    """
    if isinstance(parameters, torch.Tensor):
        parameters = [parameters]
    clip_value = float(clip_value)

    grads = [p.grad for p in parameters if p.grad is not None]
    grouped_grads = _group_tensors_by_device_and_dtype([grads])

    for (device, _), ([grads], _) in grouped_grads.items():
        if (
            foreach is None
            and _has_foreach_support(cast(List[Tensor], grads), device=device)
        ) or (foreach and _device_has_foreach_support(device)):
            torch._foreach_clamp_min_(cast(List[Tensor], grads), -clip_value)
            torch._foreach_clamp_max_(cast(List[Tensor], grads), clip_value)
        elif foreach:
            raise RuntimeError(
                f"foreach=True was passed, but can't use the foreach API on {device.type} tensors"
            )
        else:
            for grad in grads:
                cast(Tensor, grad).clamp_(min=-clip_value, max=clip_value)<|MERGE_RESOLUTION|>--- conflicted
+++ resolved
@@ -75,13 +75,9 @@
     first_device = tensors[0].device
     grouped_tensors: Dict[
         Tuple[torch.device, torch.dtype], Tuple[List[List[Tensor]], List[int]]
-<<<<<<< HEAD
-    ] = _group_tensors_by_device_and_dtype([grads])  # type: ignore[assignment]
-=======
     ] = _group_tensors_by_device_and_dtype(
         [tensors]  # type: ignore[list-item]
     )  # type: ignore[assignment]
->>>>>>> eebc93d4
 
     norms: List[Tensor] = []
     for (device, _), ([device_tensors], _) in grouped_tensors.items():
