# mypy: allow-untyped-defs
import weakref
<<<<<<< HEAD
from typing import Any, cast, Dict, Iterable, List, NoReturn, Optional, Set
=======
from typing import Any, Dict, Iterable, List, NoReturn, Optional, Set, Tuple
>>>>>>> 74fc8d96

import torch
import torch.nn as nn
from torch.distributed._composable_state import _State
from torch.nn.parallel import DistributedDataParallel

from .contract import _get_registry, contract


_ROOT_MODULE_PREFIX = ""


class _ReplicateState(_State):
    _ddp_weakref: weakref.ref

    def __init__(self) -> None:
        super().__init__()
        self.module: nn.Module = nn.ParameterList()
        self.has_initialized: bool = False
        self._param_list: nn.ParameterList = nn.ParameterList()
        # TODO(@fegin): this variable is originally create for testing, we
        # should remove this if possible.
        self._orig_module = self.module
        self._param_names: List[str] = []
        self._no_sync: bool = False
        self._init_args: Optional[tuple[Any, ...]] = None
        self._init_kwargs: Dict[str, Any] = {}
        self._comm_hook_args: List[Any] = []

    def _collect_params(
        self,
        module: nn.Module,
        ignored_modules: Set[nn.Module],
        ignored_params: Set[nn.Parameter],
        prefix: str = _ROOT_MODULE_PREFIX,
    ) -> None:
        # skip if managed by fully_sharded API
        if _is_fully_sharded(module):
            return

        # if a module is ignored, all descendants of the module are ignored.
        if module in ignored_modules:
            return

        recurse_prefix = (
            f"{prefix}." if prefix != _ROOT_MODULE_PREFIX else _ROOT_MODULE_PREFIX
        )

        for n, p in module.named_parameters(recurse=False):
            if p not in ignored_params:
                self._param_list.append(p)
                self._param_names.append(f"{recurse_prefix}{n}")

        for name, child_module in module.named_children():
            self._collect_params(
                child_module,
                ignored_modules,
                ignored_params,
                prefix=f"{recurse_prefix}{name}",
            )

    def lazy_init(self) -> None:
        @torch._disable_dynamo(recursive=True)
        def _lazy_init():
            assert self._init_args is not None
            self.init(*self._init_args, **self._init_kwargs)
            self.register_comm_hook()
            self._init_args = ()
            self._init_kwargs = {}

        _lazy_init()

    def init(
        self,
        module: nn.Module,
        ignored_modules: Set[nn.Module],
        **kwargs,
    ) -> None:
        if self.has_initialized:
            return

        self.has_initialized = True
        self.module = module
        ignored_params = {p for m in ignored_modules for p in m.parameters()}
        for submodule in module.modules():
            if _is_fully_sharded(submodule):
                ignored_params.update(submodule.parameters())
        from torch.distributed.tensor.parallel.ddp import _localize_dtensor

        _localize_dtensor(module, ignored_params=ignored_params)
        self._collect_params(module, ignored_modules, ignored_params)

        if "device_id" in kwargs:
            # replicate() supports a small usability enhancement where
            # user can pass in device_id as a Union[int, torch.device] even for
            # CPU devices so users don't have to change code for CPU/GPU runs.
            # We derive the right device_ids to feed into DDP to support this.
            if kwargs["device_id"] is not None:
                device_id = kwargs["device_id"]
                # Convert to device_ids that DDP expects.
                if isinstance(device_id, torch.device) and device_id.type == "cpu":
                    # CPU modules receive device_ids None
                    kwargs["device_ids"] = None
                else:
                    # GPU modules expect device_ids=[cuda_device]
                    kwargs["device_ids"] = [device_id]
            else:
                kwargs["device_ids"] = None
            kwargs.pop("device_id")

        self._ddp = DistributedDataParallel(self._param_list, **kwargs)
        # Weakref to the DDP instance is currently only used for testing.
        replicate.state(self.module)._ddp_weakref = weakref.ref(self._ddp)

    def register_comm_hook(self) -> None:
        for comm_args, comm_kwargs in self._comm_hook_args:
            self._ddp.register_comm_hook(*comm_args, **comm_kwargs)
        self._comm_hook_args.clear()

    def record_init_args(self, *args, **kwargs) -> None:
        self._init_args = args
        self._init_kwargs = kwargs

    def forward_pre_hook(
        self, module: nn.Module, args: tuple[Any, ...], kwargs: Dict[str, Any]
    ) -> Any:
        if self._init_args or self._init_kwargs:
            self.lazy_init()
        self._ddp.require_backward_grad_sync = not self._no_sync
        return self._ddp._pre_forward(*args, **kwargs)

    def forward_post_hook(
        self,
        module: nn.Module,
        input: tuple[torch.Tensor],
        output: torch.Tensor,
    ) -> torch.Tensor:
        return self._ddp._post_forward(output)


def unimplemented_deepcopy(*args: Any, **kwargs: Any) -> NoReturn:
    raise AssertionError(
        "DDP does not support deepcopy. Please use state dict for serialization."
    )


# Follow the same pattern as FSDP/fully_shard
class DDP:
    def __new__(cls, *args, **kwargs):
        """
        Override ``__new__`` to remove the DDP class and directly construct
        the original class for cases like indexing into a container module.
        """
        # Use index 2 since 0 is the dynamically constructed `DDP<...>` class
        # and index 1 is the `DDP` class itself
        orig_cls = cls.__mro__[2]
        return orig_cls.__new__(orig_cls, *args, **kwargs)

    def set_requires_gradient_sync(self, requires_gradient_sync: bool) -> None:
        """
        Sets if the module should sync gradients. This can be used to implement
        gradient accumulation without communication.

        Args:
            requires_gradient_sync (bool): Whether to reduce gradients for the
                module's parameters.
        """
        replicate.state(self)._no_sync = not requires_gradient_sync  # type: ignore[arg-type]

    def register_comm_hook(self, *args, **kwargs) -> None:
        replicate.state(self)._comm_hook_args.append((args, kwargs))  # type: ignore[arg-type]


@contract(state_cls=_ReplicateState)
def replicate(
    module: nn.Module,
    ignored_modules: Optional[Iterable[torch.nn.Module]] = None,
    **kwargs,
) -> nn.Module:
    r"""Replicates a module

    Args:
        module (torch.nn.Module): module to replicate

    Example::
        >>> # xdoctest: +REQUIRES(module:torch._C._distributed_c10d)
        >>> module = nn.Linear(3, 3)
        >>> replicate(module)
    """
    torch._C._log_api_usage_once("torch.distributed.replicate")

    # TODO(fegin): using kwargs is not a good idea if we would like to make
    # replicate a formal API to replace DDP.
    if "device_id" in kwargs:
        if not isinstance(kwargs["device_id"], (int, torch.device)):
            raise RuntimeError(
                "Expected device_id to be int or torch.device, "
                f"but got {type(kwargs['device_id'])}"
            )

    if _is_fully_sharded(module):
        raise RuntimeError(
            "Cannot apply `replicate()` on a Module already managed by `fully_shard`"
        )

    if ignored_modules is None:
        ignored_modules = {}
    else:
        ignored_modules = set(ignored_modules)

    state = replicate.state(module)
    module.register_forward_pre_hook(state.forward_pre_hook, with_kwargs=True)
    device_mesh = kwargs.get("device_mesh", None)
    if device_mesh is not None:
        from torch.distributed.device_mesh import _mesh_resources

        root_mesh = _mesh_resources.get_root_mesh(device_mesh)
        # if a root mesh is not the same as device_mesh,
        # meaning the device_mesh is sliced out from the root mesh.
        if root_mesh != device_mesh:
            # TODO: This is a temporary work around to enable DDP + TP.
            # We should do the logic in DDP so that the 2D implementation is
            # sound and the state_dict works out of the box.
            #
            # This won't conflict with what is done in DDP class as the module
            # replicate is going to pass is NOT the original module.
            from torch.distributed.tensor.parallel.ddp import (
                _localize_dtensor,
                _reconstruct_dtensor,
            )

            module.register_forward_pre_hook(_reconstruct_dtensor)
            module.register_forward_hook(_localize_dtensor)

    module.register_forward_hook(state.forward_post_hook)  # type: ignore[arg-type]

    state.record_init_args(module, ignored_modules, **kwargs)

    # Place DDP leftmost for highest priority in the method resolution order
    cls = module.__class__
    dct = {"__deepcopy__": unimplemented_deepcopy}
    new_cls = type(f"DDP{cls.__name__}", (DDP, cls), dct)
    module.__class__ = new_cls
    return module


def _is_fully_sharded(module: nn.Module) -> bool:
    r"""Check if module is marked with fully_shard."""
    registry = _get_registry(module)
    if registry is None:
        return False
    return "fully_shard" in registry<|MERGE_RESOLUTION|>--- conflicted
+++ resolved
@@ -1,10 +1,6 @@
 # mypy: allow-untyped-defs
 import weakref
-<<<<<<< HEAD
-from typing import Any, cast, Dict, Iterable, List, NoReturn, Optional, Set
-=======
 from typing import Any, Dict, Iterable, List, NoReturn, Optional, Set, Tuple
->>>>>>> 74fc8d96
 
 import torch
 import torch.nn as nn
