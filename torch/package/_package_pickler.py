# mypy: allow-untyped-defs
from pickle import (  # type: ignore[attr-defined]
    _compat_pickle,
    _extension_registry,
    _getattribute,
    _Pickler,
    EXT1,
    EXT2,
    EXT4,
    GLOBAL,
    PicklingError,
    STACK_GLOBAL,
)
from struct import pack
from types import FunctionType

from .importer import Importer, ObjMismatchError, ObjNotFoundError, sys_importer


class _PyTorchLegacyPickler(_Pickler):
    def __init__(self, *args, **kwargs):
        super().__init__(*args, **kwargs)
        self._persistent_id = None

    def persistent_id(self, obj):
        if self._persistent_id is None:
            return super().persistent_id(obj)
        return self._persistent_id(obj)


class PackagePickler(_PyTorchLegacyPickler):
    """Package-aware pickler.

    This behaves the same as a normal pickler, except it uses an `Importer`
    to find objects and modules to save.
    """

    def __init__(self, importer: Importer, *args, **kwargs):
        self.importer = importer
        super().__init__(*args, **kwargs)

        # Make sure the dispatch table copied from _Pickler is up-to-date.
        # Previous issues have been encountered where a library (e.g. dill)
        # mutate _Pickler.dispatch, PackagePickler makes a copy when this lib
        # is imported, then the offending library removes its dispatch entries,
        # leaving PackagePickler with a stale dispatch table that may cause
        # unwanted behavior.
        self.dispatch = _Pickler.dispatch.copy()  # type: ignore[misc]
        self.dispatch[FunctionType] = PackagePickler.save_global  # type: ignore[assignment]

    def save_global(self, obj, name=None):
        # ruff: noqa: F841
        # unfortunately the pickler code is factored in a way that
        # forces us to copy/paste this function. The only change is marked
        # CHANGED below.
        write = self.write  # type: ignore[attr-defined]
        memo = self.memo  # type: ignore[attr-defined]

        # CHANGED: import module from module environment instead of __import__
        try:
            module_name, name = self.importer.get_name(obj, name)
        except (ObjNotFoundError, ObjMismatchError) as err:
            raise PicklingError(f"Can't pickle {obj}: {str(err)}") from err

        module = self.importer.import_module(module_name)
        _, parent = _getattribute(module, name)
        # END CHANGED

        if self.proto >= 2:  # type: ignore[attr-defined]
            code = _extension_registry.get((module_name, name))
            if code:
                assert code > 0
                if code <= 0xFF:
                    write(EXT1 + pack("<B", code))
                elif code <= 0xFFFF:
                    write(EXT2 + pack("<H", code))
                else:
                    write(EXT4 + pack("<i", code))
                return
        lastname = name.rpartition(".")[2]
        if parent is module:
            name = lastname
        # Non-ASCII identifiers are supported only with protocols >= 3.
        if self.proto >= 4:  # type: ignore[attr-defined]
            self.save(module_name)  # type: ignore[attr-defined]
            self.save(name)  # type: ignore[attr-defined]
            write(STACK_GLOBAL)
        elif parent is not module:
            self.save_reduce(getattr, (parent, lastname))  # type: ignore[attr-defined]
        elif self.proto >= 3:  # type: ignore[attr-defined]
            write(
                GLOBAL
                + bytes(module_name, "utf-8")
                + b"\n"
                + bytes(name, "utf-8")
                + b"\n"
            )
        else:
            if self.fix_imports:  # type: ignore[attr-defined]
                r_name_mapping = _compat_pickle.REVERSE_NAME_MAPPING
                r_import_mapping = _compat_pickle.REVERSE_IMPORT_MAPPING
                if (module_name, name) in r_name_mapping:
                    module_name, name = r_name_mapping[(module_name, name)]
                elif module_name in r_import_mapping:
                    module_name = r_import_mapping[module_name]
            try:
                write(
                    GLOBAL
                    + bytes(module_name, "ascii")
                    + b"\n"
                    + bytes(name, "ascii")
                    + b"\n"
                )
            except UnicodeEncodeError as exc:
                raise PicklingError(
<<<<<<< HEAD
                    f"can't pickle global identifier '{module}.{name}' using "
                    f"pickle protocol {self.proto:d}"  # type: ignore[attr-defined]
                ) from None
=======
                    "can't pickle global identifier '%s.%s' using "
                    "pickle protocol %i" % (module, name, self.proto)  # type: ignore[attr-defined]
                ) from exc
>>>>>>> 589951d6

        self.memoize(obj)  # type: ignore[attr-defined]


def create_pickler(data_buf, importer, protocol=4):
    if importer is sys_importer:
        # if we are using the normal import library system, then
        # we can use the C implementation of pickle which is faster
        return _PyTorchLegacyPickler(data_buf, protocol=protocol)
    else:
        return PackagePickler(importer, data_buf, protocol=protocol)<|MERGE_RESOLUTION|>--- conflicted
+++ resolved
@@ -113,15 +113,9 @@
                 )
             except UnicodeEncodeError as exc:
                 raise PicklingError(
-<<<<<<< HEAD
                     f"can't pickle global identifier '{module}.{name}' using "
                     f"pickle protocol {self.proto:d}"  # type: ignore[attr-defined]
-                ) from None
-=======
-                    "can't pickle global identifier '%s.%s' using "
-                    "pickle protocol %i" % (module, name, self.proto)  # type: ignore[attr-defined]
                 ) from exc
->>>>>>> 589951d6
 
         self.memoize(obj)  # type: ignore[attr-defined]
 
