--- conflicted
+++ resolved
@@ -2093,7 +2093,15 @@
         return self.source_ref(source)
 
 
-<<<<<<< HEAD
+@deprecated(
+    "`torch.fx.experimental.symbolic_shapes.ShapeGuardPrinter` is deprecated, "
+    "please use `torch.fx.experimental.symbolic_shapes.ShapeGuardPythonPrinter` instead.",
+    category=FutureWarning,
+)
+class ShapeGuardPrinter(ShapeGuardPythonPrinter):
+    pass
+
+
 class ShapeGuardCppPrinter(_ShapeGuardPrinter, CppPrinter):
     def __init__(self, *args: Any) -> None:
         self.all_symbols: Set[str] = set()
@@ -2118,18 +2126,9 @@
 
 # A dataclass for storing C++ expressions and helper variables
 @dataclass(frozen=True)
-class CppShapeGuardsHelper:
+class _CppShapeGuardsHelper:
     exprs: List[str]
     source_to_symbol: Dict[Source, sympy.Symbol]
-=======
-@deprecated(
-    "`torch.fx.experimental.symbolic_shapes.ShapeGuardPrinter` is deprecated, "
-    "please use `torch.fx.experimental.symbolic_shapes.ShapeGuardPythonPrinter` instead.",
-    category=FutureWarning,
-)
-class ShapeGuardPrinter(ShapeGuardPythonPrinter):
-    pass
->>>>>>> b100b3c2
 
 
 class LoggingShapeGuardPrinter(ShapeGuardPythonPrinter):
@@ -4415,7 +4414,7 @@
         _simplified: bool = False,
         # Indicates if we should produce guards for known static values.
         ignore_static: bool = True,
-    ) -> Tuple[List[str], List[str], CppShapeGuardsHelper]:  # python, verbose, cpp
+    ) -> Tuple[List[str], List[str], _CppShapeGuardsHelper]:  # python, verbose, cpp
         """
         Generates a list of guards strings which, when evaluated in a context that
         defines tensors for all the sources, returns True or False depending
@@ -5136,7 +5135,7 @@
         if guards is None:
             self._check_translation_validate()
 
-        cpp_exprs_helper = CppShapeGuardsHelper(cpp_exprs, cpp_printer.source_to_symbol)
+        cpp_exprs_helper = _CppShapeGuardsHelper(cpp_exprs, cpp_printer.source_to_symbol)
         return python_exprs, verbose_exprs, cpp_exprs_helper
 
     def produce_guards_expression(
