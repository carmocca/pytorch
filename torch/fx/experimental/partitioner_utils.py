--- conflicted
+++ resolved
@@ -279,13 +279,9 @@
     def dfs_helper(partition: Partition, latency_so_far_sec: float) -> float:
         """This function helps to recursively get the latency of a path of partitions"""
         # Update latency by adding current partition's latency
-<<<<<<< HEAD
-        latency_so_far_sec += partition_to_latency_mapping[partition].overall_latency_sec
-=======
         latency_so_far_sec += partition_to_latency_mapping[
             partition
         ].overall_latency_sec
->>>>>>> 04bb82f0
 
         if partition.children:
             max_latency_sec = 0.0
