# mypy: allow-untyped-decorators
# mypy: allow-untyped-defs
from enum import Enum
from typing import Any, Dict, Optional, Tuple, Union

import torch
import torch.utils._pytree as pytree
from torch._C import DispatchKey
from torch._higher_order_ops.torchbind import call_torchbind
from torch._ops import HigherOrderOperator
from torch._subclasses.fake_tensor import FakeTensorMode
from torch.fx.experimental.proxy_tensor import (
    disable_proxy_modes_tracing,
    ProxyTorchDispatchMode,
    track_tensor_tree,
)


class _EffectType(Enum):
    ORDERED = "Ordered"


OpType = Union[torch._ops.HigherOrderOperator, torch._ops.OpOverload]


SIDE_EFFECTS: Dict[OpType, _EffectType] = {
    torch.ops.aten._print.default: _EffectType.ORDERED,
    call_torchbind: _EffectType.ORDERED,
    torch.ops._c10d_functional.wait_tensor.default: _EffectType.ORDERED,
}


def _register_effectful_op(op: OpType, effect: _EffectType):
    assert isinstance(
        op, (torch._ops.OpOverload, torch._ops.HigherOrderOperator)
    ) and not has_aliasing(op)
    if op in SIDE_EFFECTS and SIDE_EFFECTS[op] != effect:
        raise RuntimeError(
            f"Already registered effect type {SIDE_EFFECTS[op]} to op {op}, "
            f"trying to register a different effect type {effect}."
        )
    SIDE_EFFECTS[op] = effect


def _deregister_effectful_op(op: OpType):
    if op not in SIDE_EFFECTS:
        raise RuntimeError(f"Op {op} is not registered as effectful")

    del SIDE_EFFECTS[op]


class WithEffects(HigherOrderOperator):
    """
    with_effects(token, op, args, kwargs) -> (new_token, op_results)

    This HOP helps ensure ordering between side effectful ops like prints or ops
    using torchbind objects. This is needed to ensure a traced graph from
    AOTAutograd is functional so that future optimization passes do not reorder
    these operators. This is done through threading "effect tokens" through the
    graph to enforce data dependence between side effectful ops.

    The tokens are basically dummy values (torch.tensor([])). We create a token
    per "effect type", which are enumerated in the _EffectType enum.
    """

    def __init__(self) -> None:
        super().__init__("with_effects")

    def __call__(
        self,
        token,
        op: OpType,
        *args: Tuple[Any, ...],
        **kwargs: Dict[str, Any],
    ) -> Tuple[Any, ...]:
        assert isinstance(op, (torch._ops.HigherOrderOperator, torch._ops.OpOverload))
        assert not has_aliasing(op), "Ops with aliasing is not supported"
        assert has_effects(op, args, kwargs)
        assert isinstance(kwargs, dict)
        return super().__call__(token, op, *args, **kwargs)


with_effects = WithEffects()


def has_aliasing(op: OpType):
    # NOT FOR PUBLIC USE
    if isinstance(op, torch._ops.HigherOrderOperator):
        return op not in SIDE_EFFECTS

    for arg in op._schema.arguments:
        if arg.alias_info is not None:
            return True
    for arg in op._schema.returns:
        if arg.alias_info is not None:
            return True
    return False


def has_effects(op, args, kwargs) -> bool:
    # Skip over the profiler's RecordFunction as they should not show up in the graph
    _skip_ops = {torch.ops.profiler._record_function_exit._RecordFunction}
    if op in _skip_ops:
        return False

    return (
        isinstance(op, (torch._ops.HigherOrderOperator, torch._ops.OpOverload))
        and not has_aliasing(op)
        and get_effect_key(op, args, kwargs) is not None
    )


def get_effect_key(op, args, kwargs) -> Optional[_EffectType]:
    if op in SIDE_EFFECTS:
        return SIDE_EFFECTS[op]

    for arg in args:
        if isinstance(arg, torch.ScriptObject):
            # Add it to the table so that next time we see the same op we don't
            # have to parse through the args again
            SIDE_EFFECTS[op] = _EffectType.ORDERED
            return _EffectType.ORDERED

    return None


def new_token_tensor() -> torch.Tensor:
    # Use dtype bool to not affect Inductor dtype promotions
    return torch.tensor([], dtype=torch.bool)


@with_effects.py_impl(DispatchKey.CompositeExplicitAutograd)
def with_effects_dense(
    token: torch.Tensor,
    op: torch._ops.OpOverload,
    *args: Tuple[Any, ...],
    **kwargs: Dict[str, Any],
) -> Tuple[torch.Tensor, ...]:
    out = op(*args, **kwargs)
    new_token = new_token_tensor()
    if isinstance(out, tuple):
        return (new_token, *out)
    return (new_token, out)


@with_effects.py_impl(FakeTensorMode)
def with_effects_fake(
    mode,
    token: torch.Tensor,
    op: torch._ops.OpOverload,
    *args: Tuple[Any, ...],
    **kwargs: Dict[str, Any],
) -> Tuple[torch.Tensor, ...]:
    with mode:
        result = with_effects_dense(token, op, *args, **kwargs)
        return result


@with_effects.py_impl(ProxyTorchDispatchMode)
def with_effects_proxy(
    mode,
    token: torch.Tensor,
    op: torch._ops.OpOverload,
    *args: Tuple[Any, ...],
    **kwargs: Dict[str, Any],
) -> Tuple[torch.Tensor, ...]:
    with disable_proxy_modes_tracing():
        out = with_effects(token, op, *args, **kwargs)

    proxy_token = mode.tracer.unwrap_proxy(token)
    proxy_args = pytree.tree_map(mode.tracer.unwrap_proxy, args)
    proxy_kwargs = pytree.tree_map(mode.tracer.unwrap_proxy, kwargs)

    from torch.fx.node import has_side_effect

    # To avoid the being DCEed by graph.eliminate_dead_code if they.
    # don't have output or their outputs are not used.
    has_side_effect(op)

    out_proxy = mode.tracer.create_proxy(
        "call_function",
        with_effects,
        (proxy_token, op, *proxy_args),
        proxy_kwargs,
    )
    result = track_tensor_tree(out, out_proxy, constant=None, tracer=mode.tracer)
    return result


with_effects.fallthrough(DispatchKey.AutogradCPU)
with_effects.fallthrough(DispatchKey.AutogradCUDA)


def _get_schema(op, args) -> torch.FunctionSchema:
    if isinstance(op, torch._ops.OpOverload):
        return op._schema
    elif op == call_torchbind:
        return getattr(args[0], args[1]).schema
    else:
        raise RuntimeError(f"Unable to get schema for op {op}")


def handle_effects(
    allow_token_discovery: bool,
    tokens: Dict[_EffectType, torch.Tensor],
    op: OpType,
    args: Tuple[Any, ...],
    kwargs: Dict[str, Any],
) -> Any:
    """
    Args:
        allow_token_discovery: Whether or not we are discovering tokens. If this
        is true, we will create a token for every side effect type seen that
        does not have a token assigned yet.  If this is false, the tokens
        should've all been created ahead of time, so we will error if there is
        no token mapping to every effect type.

        tokens: Map of effect type to tokens. This is to chain operators of the
        same effects together so that they do not get reordered in later
        optimization passes.
    """

    # Get a token. We can't do `tokens.get(op, torch.tensor([]))` because
    # this will create an empty tensor during proxy mode tracing if the token
    # doesn't exist. But the tokens should always exist during proxy mode tracing.
    key = get_effect_key(op, args, kwargs)
    assert key is not None
    if key not in tokens:
        assert (
            allow_token_discovery
        ), f"Could not find a token for effect {key} which came from the function {op}"
<<<<<<< HEAD
        tokens[key] = new_token_tensor()
=======
        proxy_tensor_mode = torch._C._get_dispatch_mode(
            torch._C._TorchDispatchModeKey.PROXY
        )
        if proxy_tensor_mode is not None:
            tracer = proxy_tensor_mode.tracer

            from torch.fx.experimental.proxy_tensor import (
                disable_proxy_modes_tracing,
                track_tensor_tree,
            )

            with disable_proxy_modes_tracing():
                token_tensor = new_token_tensor()

            token_proxy = proxy_tensor_mode.tracer.create_proxy(
                "placeholder", "primals_token", (), {}, name="primals_token"
            )
            track_tensor_tree(token_tensor, token_proxy, constant=None, tracer=tracer)

            tokens[key] = token_tensor
        else:
            tokens[key] = new_token_tensor()

>>>>>>> 69676057
    token = tokens[key]

    from torch._subclasses.functional_tensor import PythonFunctionalizeAPI

    ctx = PythonFunctionalizeAPI()

    unwrapped_token = ctx.unwrap_tensors([token])[0]  # type: ignore[arg-type]
    unwrapped_args = ctx.unwrap_tensors(args)  # type: ignore[arg-type]
    unwrapped_kwargs = ctx.unwrap_tensors(kwargs)  # type: ignore[arg-type]
    with ctx.redispatch_to_next():
        (new_token, *unwrapped_outs) = with_effects(
            unwrapped_token, op, *unwrapped_args, **unwrapped_kwargs  # type: ignore[arg-type]
        )

    schema = _get_schema(op, unwrapped_args)
    if len(schema.returns) == 0:
        assert unwrapped_outs[0] is None
        unwrapped_outs = None  # type: ignore[assignment]
    elif len(schema.returns) == 1:
        assert len(unwrapped_outs) == 1
        unwrapped_outs = unwrapped_outs[0]
    else:
        assert len(unwrapped_outs) == len(schema.returns)

    # Add the newly created token into the tokens map for a following call to
    # use this token.
    wrapped_token = ctx.wrap_tensors(new_token)
    assert isinstance(wrapped_token, torch.Tensor)
    tokens[key] = wrapped_token

    return ctx.wrap_tensors(unwrapped_outs)  # type: ignore[arg-type]<|MERGE_RESOLUTION|>--- conflicted
+++ resolved
@@ -229,9 +229,6 @@
         assert (
             allow_token_discovery
         ), f"Could not find a token for effect {key} which came from the function {op}"
-<<<<<<< HEAD
-        tokens[key] = new_token_tensor()
-=======
         proxy_tensor_mode = torch._C._get_dispatch_mode(
             torch._C._TorchDispatchModeKey.PROXY
         )
@@ -255,7 +252,6 @@
         else:
             tokens[key] = new_token_tensor()
 
->>>>>>> 69676057
     token = tokens[key]
 
     from torch._subclasses.functional_tensor import PythonFunctionalizeAPI
