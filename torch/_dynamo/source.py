# mypy: allow-untyped-defs
import dataclasses
import enum
from typing import Any, Optional, Union

from torch._guards import ChainedSource, GuardSource, Source

from . import utils
from .bytecode_transformation import create_call_function, create_instruction
from .utils import enum_repr


# It shouldn't be supported to construct an NNModuleVariable inside an FSDP module,
# so those cases are omitted intentionally

# represents nn.Modules tracked with NNModuleVariable (specialized is implicit in the variable name)
_GUARD_SOURCE_SPECIALIZED_NN_MODULE = {
    GuardSource.LOCAL: GuardSource.LOCAL_SPECIALIZED_NN_MODULE,
    GuardSource.GLOBAL: GuardSource.GLOBAL_SPECIALIZED_NN_MODULE,
    GuardSource.LOCAL_SPECIALIZED_NN_MODULE: GuardSource.LOCAL_SPECIALIZED_NN_MODULE,
    GuardSource.GLOBAL_SPECIALIZED_NN_MODULE: GuardSource.GLOBAL_SPECIALIZED_NN_MODULE,
    # Just to ensure that guard_source() works
    GuardSource.LOCAL_UNSPECIALIZED_NN_MODULE: GuardSource.LOCAL_UNSPECIALIZED_NN_MODULE,
    GuardSource.GLOBAL_UNSPECIALIZED_NN_MODULE: GuardSource.GLOBAL_UNSPECIALIZED_NN_MODULE,
    GuardSource.LOCAL_UNSPECIALIZED_BUILTIN_NN_MODULE: GuardSource.LOCAL_UNSPECIALIZED_BUILTIN_NN_MODULE,
    GuardSource.GLOBAL_UNSPECIALIZED_BUILTIN_NN_MODULE: GuardSource.GLOBAL_UNSPECIALIZED_BUILTIN_NN_MODULE,
    GuardSource.LOCAL_FSDP_MODULE: GuardSource.LOCAL_FSDP_MODULE,
    GuardSource.GLOBAL_FSDP_MODULE: GuardSource.GLOBAL_FSDP_MODULE,
}

# represents nn.Modules tracked with UnspecializedNNModuleVariable
_GUARD_SOURCE_UNSPECIALIZED_NN_MODULE = {
    GuardSource.LOCAL: GuardSource.LOCAL_UNSPECIALIZED_NN_MODULE,
    GuardSource.GLOBAL: GuardSource.GLOBAL_UNSPECIALIZED_NN_MODULE,
    GuardSource.LOCAL_UNSPECIALIZED_NN_MODULE: GuardSource.LOCAL_UNSPECIALIZED_NN_MODULE,
    GuardSource.GLOBAL_UNSPECIALIZED_NN_MODULE: GuardSource.GLOBAL_UNSPECIALIZED_NN_MODULE,
    # this happens for an UnspecializedNNModule submodule on a NNModuleVariable
    GuardSource.LOCAL_SPECIALIZED_NN_MODULE: GuardSource.LOCAL_UNSPECIALIZED_NN_MODULE,
    GuardSource.GLOBAL_SPECIALIZED_NN_MODULE: GuardSource.GLOBAL_UNSPECIALIZED_NN_MODULE,
    # Just to ensure that guard_source() works
    GuardSource.LOCAL_UNSPECIALIZED_BUILTIN_NN_MODULE: GuardSource.LOCAL_UNSPECIALIZED_BUILTIN_NN_MODULE,
    GuardSource.GLOBAL_UNSPECIALIZED_BUILTIN_NN_MODULE: GuardSource.GLOBAL_UNSPECIALIZED_BUILTIN_NN_MODULE,
    GuardSource.LOCAL_FSDP_MODULE: GuardSource.LOCAL_FSDP_MODULE,
    GuardSource.GLOBAL_FSDP_MODULE: GuardSource.GLOBAL_FSDP_MODULE,
}

# represents nn.Modules tracked with UnspecializedBuiltinNNModuleVariable
_GUARD_SOURCE_UNSPECIALIZED_BUILTIN_NN_MODULE = {
    GuardSource.LOCAL: GuardSource.LOCAL_UNSPECIALIZED_BUILTIN_NN_MODULE,
    GuardSource.GLOBAL: GuardSource.GLOBAL_UNSPECIALIZED_BUILTIN_NN_MODULE,
    GuardSource.LOCAL_UNSPECIALIZED_NN_MODULE: GuardSource.LOCAL_UNSPECIALIZED_BUILTIN_NN_MODULE,
    GuardSource.GLOBAL_UNSPECIALIZED_NN_MODULE: GuardSource.GLOBAL_UNSPECIALIZED_BUILTIN_NN_MODULE,
    GuardSource.LOCAL_SPECIALIZED_NN_MODULE: GuardSource.LOCAL_UNSPECIALIZED_BUILTIN_NN_MODULE,
    GuardSource.GLOBAL_SPECIALIZED_NN_MODULE: GuardSource.GLOBAL_UNSPECIALIZED_BUILTIN_NN_MODULE,
    # Just to ensure that guard_source() works
    GuardSource.LOCAL_UNSPECIALIZED_BUILTIN_NN_MODULE: GuardSource.LOCAL_UNSPECIALIZED_BUILTIN_NN_MODULE,
    GuardSource.GLOBAL_UNSPECIALIZED_BUILTIN_NN_MODULE: GuardSource.GLOBAL_UNSPECIALIZED_BUILTIN_NN_MODULE,
    GuardSource.LOCAL_FSDP_MODULE: GuardSource.LOCAL_FSDP_MODULE,
    GuardSource.GLOBAL_FSDP_MODULE: GuardSource.GLOBAL_FSDP_MODULE,
}

_GUARD_SOURCE_FSDP_MODULE = {
    GuardSource.LOCAL: GuardSource.LOCAL_FSDP_MODULE,
    GuardSource.GLOBAL: GuardSource.GLOBAL_FSDP_MODULE,
    GuardSource.LOCAL_SPECIALIZED_NN_MODULE: GuardSource.LOCAL_FSDP_MODULE,
    GuardSource.GLOBAL_SPECIALIZED_NN_MODULE: GuardSource.GLOBAL_FSDP_MODULE,
    GuardSource.LOCAL_FSDP_MODULE: GuardSource.LOCAL_FSDP_MODULE,
    GuardSource.GLOBAL_FSDP_MODULE: GuardSource.GLOBAL_FSDP_MODULE,
    GuardSource.LOCAL_UNSPECIALIZED_NN_MODULE: GuardSource.LOCAL_FSDP_MODULE,
    GuardSource.GLOBAL_UNSPECIALIZED_NN_MODULE: GuardSource.GLOBAL_FSDP_MODULE,
    GuardSource.LOCAL_UNSPECIALIZED_BUILTIN_NN_MODULE: GuardSource.LOCAL_FSDP_MODULE,
    GuardSource.GLOBAL_UNSPECIALIZED_BUILTIN_NN_MODULE: GuardSource.GLOBAL_FSDP_MODULE,
}


def is_constant_source(source):
    if isinstance(source, ConstantSource):
        return True
    try:
        if source.guard_source() == GuardSource.CONSTANT:
            return True
    except NotImplementedError:
        pass

    return False


def reconstruct_getitem(source: "GetItemSource", codegen, index_is_slice):
    source.base.reconstruct(codegen)
    if isinstance(source.index, Source):
        source.index.reconstruct(codegen)
    else:
        if index_is_slice:
            assert isinstance(source, GetItemSource)
            codegen.append_output(codegen.create_load_const(source.unpack_slice()))
        else:
            codegen.append_output(codegen.create_load_const(source.index))


@dataclasses.dataclass(frozen=True)
class LocalSource(Source):
    local_name: str

    # Whether this local is an input to the root frame.
    is_input: bool = False

    # Whether the item at this source is the _content_ of a cell that is
    # dereferenced from the root frame, i.e., it's a part of the `co_cellvars`
    # or `co_freevars`.
    is_derefed_cell_contents: bool = False

    def reconstruct(self, codegen):
        if self.is_derefed_cell_contents:
            codegen.load_deref(self.local_name)
        else:
            codegen.append_output(codegen.create_load(self.local_name))

    def guard_source(self):
        return GuardSource.LOCAL

    def name(self):
        return f"L[{repr(self.local_name)}]"


@dataclasses.dataclass(frozen=True)
class SyntheticLocalSource(Source):
    local_name: str

    def reconstruct(self, codegen):
        codegen.append_output(codegen.create_load(self.local_name))

    def guard_source(self):
        return GuardSource.SYNTHETIC_LOCAL

    def name(self):
        return f"SYNTHETIC_LOCAL[{self.local_name!r}]"


@dataclasses.dataclass(frozen=True)
class RandomValueSource(Source):
    random_call_index: int

    def guard_source(self):
        return GuardSource.RANDOM_VALUE

    def reconstruct(self, codegen):
        codegen.append_output(codegen.create_load(codegen.tx.output.random_values_var))
        codegen.append_output(codegen.create_load_const(self.random_call_index))
        codegen.append_output(create_instruction("BINARY_SUBSCR"))

    def name(self):
        return f"random_value_{self.random_call_index}"


@dataclasses.dataclass(frozen=True)
class GlobalSource(Source):
    global_name: str

    def reconstruct(self, codegen):
        codegen.append_output(codegen.create_load_global(self.global_name, add=True))

    def guard_source(self):
        return GuardSource.GLOBAL

    def name(self):
        return f"G[{repr(self.global_name)}]"


@dataclasses.dataclass(frozen=True)
class GlobalWeakRefSource(Source):
    global_name: str

    def reconstruct(self, codegen):
        codegen.add_push_null(
            lambda: codegen.append_output(
                codegen.create_load_global(self.global_name, add=True)
            )
        )
        codegen.extend_output(create_call_function(0, False))

    def guard_source(self):
        return GuardSource.GLOBAL

    def name(self):
        return f"G[{repr(self.global_name)}]()"


@dataclasses.dataclass(frozen=True)
class WeakRefCallSource(ChainedSource):
    def reconstruct(self, codegen):
        codegen.add_push_null(lambda: self.base.reconstruct(codegen))
        codegen.extend_output(create_call_function(0, False))

    def guard_source(self):
        return self.base.guard_source()

    def name(self):
        return f"{self.base.name()}()"


@dataclasses.dataclass(frozen=True)
class CallFunctionNoArgsSource(WeakRefCallSource):
    pass


@dataclasses.dataclass(frozen=True)
class AttrSource(ChainedSource):
    member: str

    def __post_init__(self):
        assert self.base, "Can't construct an AttrSource without a valid base source"
        if "." in self.member:
            member_parts = self.member.split(".")
            object.__setattr__(
                self, "base", AttrSource(self.base, ".".join(member_parts[:-1]))
            )
            object.__setattr__(self, "member", member_parts[-1])

    def reconstruct(self, codegen):
        self.base.reconstruct(codegen)
        codegen.extend_output(codegen.create_load_attrs(self.member))

    def guard_source(self):
        return self.base.guard_source()

    def name(self):
        if not self.member.isidentifier():
            return f"getattr({self.base.name()}, {self.member!r})"
        return f"{self.base.name()}.{self.member}"


@dataclasses.dataclass(frozen=True)
class LocalCellSource(Source):
    """
    Conceptually, this class is `LocalSource` for cell objects implicitly
    generated by Python (e.g., captured variables).
    """

    local_name: str

    def reconstruct(self, codegen):
        # Although `LOAD_FAST` and `LOAD_CLOSURE` have the same semantics,
        # Dynamo's bytecode transformation differentiates them slightly, so we
        # always emit `LOAD_CLOSURE` here.
        codegen.append_output(codegen.create_load_closure(self.local_name))

    # All the other methods are intentionally unimplemented because e.g., a
    # local cell object should never be used for guards.


# Represents tensor.grad source. It could be represented by AttrSource as well.
# But, we could access grad field on tensor directly in C++ without going
# through the Python bytecodes. Therefore, we use a separate source for grad
# field.
@dataclasses.dataclass(frozen=True)
class GradSource(ChainedSource):
    member: str = "grad"

    def reconstruct(self, codegen):
        self.base.reconstruct(codegen)
        codegen.extend_output(codegen.create_load_attrs(self.member))

    def guard_source(self):
        return self.base.guard_source()

    def name(self):
        return f"{self.base.name()}.{self.member}"


@dataclasses.dataclass(frozen=True)
class ParamBufferSource(AttrSource):
    def guard_source(self):
        return _GUARD_SOURCE_SPECIALIZED_NN_MODULE[self.base.guard_source()]


# Special AttrSource to differentiate module._buffers or module._parameters
@dataclasses.dataclass(frozen=True)
class UnspecializedParamBufferSource(AttrSource):
    pass


# This source is intended to be used in places where a source is needed but it is expected
# that the symbol will be simplified out later on. Symbols with ephemeral sources are
# prioritized to be simplified out when e.g. compared against a symbol without an ephemeral
# source. Guarding on this source is an error.
#
# Example: During subclass view fake-ification, any close-over ViewFunc state should be
# symbolicized / fake-ified to avoid invalid specialization during view replay. This source
# is useful for symbols utilized in the middle of the view chain that are not expected to be
# present within the final view shape metadata.
@dataclasses.dataclass(frozen=True)
class EphemeralSource(Source):
    desc: Optional[str] = None

    def guard_source(self):
        return GuardSource.EPHEMERAL

    def name(self):
        return f"<ephemeral{': ' + self.desc if self.desc is not None else ''}>"

    def make_guard(self, fn):
        raise NotImplementedError

    def is_ephemeral(self):
        return True


class TensorProperty(enum.Enum):
    SIZE = 0
    STRIDE = 1
    STORAGE_OFFSET = 2

    def method_name(self):
        if self is TensorProperty.SIZE:
            return "size"
        elif self is TensorProperty.STRIDE:
            return "stride"
        elif self is TensorProperty.STORAGE_OFFSET:
            return "storage_offset"


@dataclasses.dataclass(frozen=True)
class TensorPropertySource(ChainedSource):
    prop: TensorProperty
    idx: Optional[int] = None  # None for STORAGE_OFFSET

    def __post_init__(self):
        assert self.base is not None
        if self.prop is TensorProperty.STORAGE_OFFSET:
            assert self.idx is None
        else:
            assert self.idx is not None

    def reconstruct(self, codegen):
        codegen.add_push_null(
            lambda: codegen.load_import_from(
                utils.__name__, f"call_{self.prop.method_name()}"
            )
        )
        self.base.reconstruct(codegen)

        if self.idx is not None:
            codegen.append_output(codegen.create_load_const(self.idx))
        codegen.extend_output(
            create_call_function(2 if self.idx is not None else 1, False)
        )

    def guard_source(self):
        return self.base.guard_source()

    def name(self):
        if self.prop is TensorProperty.SIZE:
            return f"{self.base.name()}.size()[{self.idx}]"
        elif self.prop is TensorProperty.STRIDE:
            return f"{self.base.name()}.stride()[{self.idx}]"
        elif self.prop is TensorProperty.STORAGE_OFFSET:
            assert self.idx is None
            return f"{self.base.name()}.storage_offset()"
        else:
            raise AssertionError(f"unhandled {self.prop}")


@dataclasses.dataclass(frozen=True)
class NegateSource(ChainedSource):
    def __post_init__(self):
        assert self.base is not None

    def reconstruct(self, codegen):
        raise NotImplementedError

    def guard_source(self):
        return self.base.guard_source()

    def name(self):
        # NB: use method call so that function stripping regexes work
        return f"{self.base.name()}.__neg__()"


@dataclasses.dataclass(frozen=True)
class ConvertIntSource(ChainedSource):
    def __post_init__(self):
        assert self.base is not None

    def reconstruct(self, codegen):
        self.base.reconstruct(codegen)

    def guard_source(self):
        return self.base.guard_source()

    def name(self):
        return f"cast_symbool_to_symint_guardless({self.base.name()})"


@dataclasses.dataclass(frozen=True)
class FlattenScriptObjectSource(ChainedSource):
    def __post_init__(self):
        assert self.base is not None

    def reconstruct(self, codegen):
        self.base.reconstruct(codegen)

    def guard_source(self):
        return self.base.guard_source()

    def name(self):
        return f"{self.base.name()}.__obj_flatten__()"


@dataclasses.dataclass(frozen=True)
class ScriptObjectQualifiedNameSource(ChainedSource):
    def __post_init__(self):
        assert self.base is not None

    def reconstruct(self, codegen):
        self.base.reconstruct(codegen)

    def guard_source(self):
        return self.base.guard_source()

    def name(self):
        return f"{self.base.name()}._type().qualified_name()"


class AttrProxySource(ChainedSource):
    def reconstruct(self, codegen):
        self.base.reconstruct(codegen)

    def guard_source(self):
        return self.base.guard_source()

    def name(self):
        return f"{self.base.name()}.get_base()"


@dataclasses.dataclass(frozen=True)
class DefaultsSource(ChainedSource):
    idx_key: Union[int, str]
    is_kw: bool = False
    field: str = dataclasses.field(init=False, repr=False, compare=False)
    _name: str = dataclasses.field(init=False, repr=False, compare=False)

    def __post_init__(self):
        assert (
            self.base
        ), "Base must be a valid source in order to properly track and guard this Defaults to its origin."
        if self.is_kw:
            assert isinstance(self.idx_key, str)
            object.__setattr__(self, "field", "__kwdefaults__")
            object.__setattr__(
                self, "_name", f"{self.base.name()}.{self.field}['{self.idx_key}']"
            )
        else:
            assert isinstance(self.idx_key, int)
            object.__setattr__(self, "field", "__defaults__")
            object.__setattr__(
                self, "_name", f"{self.base.name()}.{self.field}[{self.idx_key}]"
            )

    def reconstruct(self, codegen):
        self.base.reconstruct(codegen)
        codegen.extend_output(codegen.create_load_attrs(self.field))
        codegen.append_output(codegen.create_load_const(self.idx_key))
        codegen.append_output(create_instruction("BINARY_SUBSCR"))

    def guard_source(self):
        return self.base.guard_source()

    def name(self):
        return self._name


@dataclasses.dataclass(frozen=True)
class GetItemSource(ChainedSource):
    index: Any
    index_is_slice: bool = False

    def __post_init__(self):
        assert self.base is not None
        if isinstance(self.index, slice):
            # store the hashable version of the slice so the whole GetItemSource is hashable
            super().__setattr__("index", self.index.__reduce__())
            super().__setattr__("index_is_slice", True)

    def reconstruct(self, codegen):
        reconstruct_getitem(self, codegen, index_is_slice=self.index_is_slice)
        codegen.append_output(create_instruction("BINARY_SUBSCR"))

    def guard_source(self):
        return self.base.guard_source()

    def unpack_slice(self):
        assert self.index_is_slice
        slice_class, slice_args = self.index
        return slice_class(*slice_args)

    def name(self):
        # Index can be of following types
        # 1) ConstDictKeySource
        # 2) enum.Enum
        # 3) index is a slice - example 1:4
        # 4) index is a constant - example string, integer
        if isinstance(self.index, Source):
            if not isinstance(self.index, ConstDictKeySource):
                raise ValueError(
                    "GetItemSource index must be a constant, enum or ConstDictKeySource"
                )
<<<<<<< HEAD
            # TODO(anijain2305): Introduce a DictGetItemSource to better
            # encapsulate all non-dict getitem access.
            # Ensure that we don't call the user defined getitem method.
=======
            # return f"{self.base.name()}[{self.index.name()}]"
>>>>>>> a3d56af5
            return f"dict.__getitem__({self.base.name()}, {self.index.name()})"
        elif self.index_is_slice:
            return f"{self.base.name()}[{self.unpack_slice()!r}]"
        elif isinstance(self.index, enum.Enum):
            return f"{self.base.name()}[{enum_repr(self.index, self.guard_source().is_local())}]"
        else:
            return f"{self.base.name()}[{self.index!r}]"


@dataclasses.dataclass(frozen=True)
class ConstDictKeySource(GetItemSource):
    def is_dict_key(self):
        return True

    def reconstruct(self, codegen):
        codegen.add_push_null(
            lambda: codegen.load_import_from(utils.__name__, "dict_keys_getitem")
        )
        self.base.reconstruct(codegen)
        codegen.append_output(codegen.create_load_const(self.index))
        codegen.extend_output(create_call_function(2, False))

    def name(self):
        # The list creation will be CSE'd by PyExprCSEPass
        return f"list(dict.keys({self.base.name()}))[{self.index!r}]"


@dataclasses.dataclass(frozen=True)
class TupleIteratorGetItemSource(GetItemSource):
    def reconstruct(self, codegen):
        codegen.add_push_null(
            lambda: codegen.load_import_from(utils.__name__, "tuple_iterator_getitem")
        )
        self.base.reconstruct(codegen)
        codegen.append_output(codegen.create_load_const(self.index))
        codegen.extend_output(create_call_function(2, False))

    def name(self):
        return f"___tuple_iterator_getitem({self.base.name()}, {self.index!r})"


@dataclasses.dataclass(frozen=True)
class TypeSource(ChainedSource):
    def __post_init__(self):
        assert self.base is not None

    def reconstruct(self, codegen):
        codegen.add_push_null(lambda: codegen.load_import_from("builtins", "type"))
        self.base.reconstruct(codegen)
        codegen.extend_output(create_call_function(1, False))

    def guard_source(self):
        return self.base.guard_source()

    def name(self):
        return f"type({self.base.name()})"


@dataclasses.dataclass(frozen=True)
class OptimizerSource(ChainedSource):
    def reconstruct(self, codegen):
        self.base.reconstruct(codegen)

    def guard_source(self):
        return self.base.guard_source()

    def name(self):
        return self.base.name()


@dataclasses.dataclass(frozen=True)
class NNModuleSource(ChainedSource):
    def reconstruct(self, codegen):
        self.base.reconstruct(codegen)

    def guard_source(self):
        return _GUARD_SOURCE_SPECIALIZED_NN_MODULE[self.base.guard_source()]

    def name(self):
        return self.base.name()


@dataclasses.dataclass(frozen=True)
class UnspecializedNNModuleSource(NNModuleSource):
    def guard_source(self):
        return _GUARD_SOURCE_UNSPECIALIZED_NN_MODULE[self.base.guard_source()]


@dataclasses.dataclass(frozen=True)
class UnspecializedBuiltinNNModuleSource(UnspecializedNNModuleSource):
    def guard_source(self):
        return _GUARD_SOURCE_UNSPECIALIZED_BUILTIN_NN_MODULE[self.base.guard_source()]


@dataclasses.dataclass(frozen=True)
class FSDPNNModuleSource(NNModuleSource):
    def guard_source(self):
        return _GUARD_SOURCE_FSDP_MODULE[self.base.guard_source()]


@dataclasses.dataclass(frozen=True)
class GlobalStateSource(Source):
    def name(self):
        return ""

    def guard_source(self):
        return GuardSource.GLOBAL


@dataclasses.dataclass(frozen=True)
class TorchFunctionModeStackSource(Source):
    ind: int

    def name(self):
        return f"___get_torch_function_mode_stack_at({self._get_index()})"

    def _get_index(self):
        from .variables.torch_function import TorchFunctionModeStackVariable

        return TorchFunctionModeStackVariable.get_mode_index(self.ind)

    def reconstruct(self, codegen):
        codegen.add_push_null(
            lambda: codegen.load_import_from(
                utils.__name__, "get_torch_function_mode_stack_at"
            )
        )
        codegen.extend_output([codegen.create_load_const(self._get_index())])
        codegen.extend_output(create_call_function(1, False))

    def guard_source(self):
        return GuardSource.GLOBAL


@dataclasses.dataclass(frozen=True)
class ConstantSource(Source):
    source_name: str

    def reconstruct(self, codegen):
        codegen.append_output(codegen.create_load_global(self.source_name, add=False))

    def guard_source(self):
        return GuardSource.CONSTANT

    def name(self):
        return self.source_name

    def make_guard(self, fn):
        raise NotImplementedError


@dataclasses.dataclass(frozen=True)
class NumpyTensorSource(ChainedSource):
    def name(self) -> str:
        return f"___from_numpy({self.base.name()})"

    def guard_source(self):
        return self.base.guard_source()

    def reconstruct(self, codegen):
        codegen.add_push_null(lambda: codegen.load_import_from("torch", "as_tensor"))
        self.base.reconstruct(codegen)
        codegen.extend_output(create_call_function(1, False))


@dataclasses.dataclass(frozen=True)
class SubclassAttrListSource(ChainedSource):
    def name(self) -> str:
        return f"{self.base.name()}.__tensor_flatten__()[0]"

    def guard_source(self):
        return self.base.guard_source()


# NB: We don't expect you to actually ever generate guards against this
# source, it is ephemeral
@dataclasses.dataclass(frozen=True)
class FloatTensorSource(ChainedSource):
    def name(self) -> str:
        return f"___as_tensor({self.base.name()})"

    def guard_source(self):
        return self.base.guard_source()


@dataclasses.dataclass(frozen=True)
class CallMethodItemSource(ChainedSource):
    def name(self) -> str:
        return f"{self.base.name()}.item()"

    def guard_source(self):
        return self.base.guard_source()


# This is a synthetic source that is associated with the singleton
# shape env guard we always register for all frames.  We get the actual
# guard contents from the ambient ShapeEnv
@dataclasses.dataclass(frozen=True)
class ShapeEnvSource(Source):
    def name(self):
        return ""

    def guard_source(self):
        return GuardSource.SHAPE_ENV


@dataclasses.dataclass(frozen=True)
class BackwardStateSource(Source):
    def name(self):
        return ""

    def guard_source(self):
        return GuardSource.BACKWARD_STATE


def is_from_local_source(source: Source, *, only_allow_input=False):
    if isinstance(source, ChainedSource):
        return is_from_local_source(source.base, only_allow_input=only_allow_input)
    if not isinstance(source, LocalSource):
        return False
    if only_allow_input and not source.is_input:
        return False
    return True


def is_from_unspecialized_param_buffer_source(source: Source):
    if isinstance(source, UnspecializedParamBufferSource):
        return True
    if isinstance(source, ChainedSource):
        return is_from_unspecialized_param_buffer_source(source.base)
    return False


def is_from_flatten_script_object_source(source: Source):
    if isinstance(source, FlattenScriptObjectSource):
        return True
    elif isinstance(source, ChainedSource):
        return is_from_flatten_script_object_source(source.base)
    return False


def is_from_optimizer_source(source: Source):
    if isinstance(source, OptimizerSource):
        return True
    if isinstance(source, ChainedSource):
        return is_from_optimizer_source(source.base)
    return False


# TODO: can probably write a generic "test this on everything in the chain"
# helper
def is_from_defaults(source: Source):
    if isinstance(source, DefaultsSource):
        return True
    if isinstance(source, ChainedSource):
        return is_from_defaults(source.base)
    return False<|MERGE_RESOLUTION|>--- conflicted
+++ resolved
@@ -504,13 +504,9 @@
                 raise ValueError(
                     "GetItemSource index must be a constant, enum or ConstDictKeySource"
                 )
-<<<<<<< HEAD
             # TODO(anijain2305): Introduce a DictGetItemSource to better
             # encapsulate all non-dict getitem access.
             # Ensure that we don't call the user defined getitem method.
-=======
-            # return f"{self.base.name()}[{self.index.name()}]"
->>>>>>> a3d56af5
             return f"dict.__getitem__({self.base.name()}, {self.index.name()})"
         elif self.index_is_slice:
             return f"{self.base.name()}[{self.unpack_slice()!r}]"
