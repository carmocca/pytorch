--- conflicted
+++ resolved
@@ -418,11 +418,7 @@
                 dynamo_compile_runtime_column_us,
                 time_spent_ns // 1000,
                 extra={
-<<<<<<< HEAD
-                    "compile_id": str(compile_id),
-=======
                     "compile_id": compile_id,
->>>>>>> 91bf2e16
                     "is_runtime": True,
                     "is_forward": is_forward,
                 },
@@ -1063,14 +1059,8 @@
 
     # Populate the compile_id from the metrics context if it's set. Otherwise
     # look for it in the compile context.
-<<<<<<< HEAD
-    if compile_id_str := metrics.get("compile_id"):
-        compile_id = CompileId.from_string(compile_id_str)
-    else:
-=======
     compile_id = metrics.get("compile_id")
     if not compile_id:
->>>>>>> 91bf2e16
         compile_id = torch._guards.CompileContext.current_compile_id()
 
     common_metrics = {
@@ -1261,11 +1251,7 @@
         :param str event_name Name of event to appear in trace
         :param time_ns Timestamp in nanoseconds
         :param metadata: Any extra metadata associated with this event
-<<<<<<< HEAD
         :param log_pt2_compile_event: If True, log to pt2_compile_events
-=======
-        :param log_pt_compile_event: If True, log to pt2_compile_events
->>>>>>> 91bf2e16
         :param compile_id: Explicit compile_id (rather than using the current context)
         """
         compile_id = compile_id or torch._guards.CompileContext.current_compile_id()
