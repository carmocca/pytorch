# mypy: ignore-errors

import collections
import dataclasses
import functools
import inspect
import sys
from typing import Dict, List, Optional, TYPE_CHECKING

from torch._subclasses.fake_tensor import is_fake

from .. import polyfills, variables
from ..bytecode_transformation import create_call_function, create_instruction
from ..eval_frame import skip_code
from ..exc import raise_observed_exception, unimplemented
from ..guards import GuardBuilder, install_guard
from ..source import AttrSource, GetItemSource, is_from_local_source
from ..utils import dict_keys, dict_values, istype, specialize_symnode
from .base import ValueMutationNew, VariableTracker
from .constant import ConstantVariable


if TYPE_CHECKING:
    from torch._dynamo.symbolic_convert import InstructionTranslator


# [Adding a new supported class within the keys of ConstDictVarialble]
# - Add its tracker type to is_hashable
# - (perhaps) Define how it is compared in _HashableTracker._eq_impl


def is_hashable(x):
    if isinstance(x, variables.TensorVariable):
        # Tensors are hashable if they have an example_value (a fake tensor)
        # Most VT's should have one.
        # It'd be nice if at some point we could assert that they all have one
        return x.as_proxy().node.meta.get("example_value") is not None
    elif isinstance(x, variables.TupleVariable):
        return all(is_hashable(e) for e in x.items)
    else:
        return isinstance(
            x,
            (
                variables.BuiltinVariable,
                variables.SymNodeVariable,
                variables.ConstantVariable,
                variables.EnumVariable,
                variables.user_defined.UserDefinedClassVariable,
                variables.UserFunctionVariable,
                variables.SkipFunctionVariable,
                variables.misc.NumpyVariable,
                variables.NNModuleVariable,
                variables.UnspecializedNNModuleVariable,
                variables.MethodWrapperVariable,
                variables.TorchInGraphFunctionVariable,
                variables.TypingVariable,
                variables.FunctoolsPartialVariable,
            ),
        )


class ConstDictVariable(VariableTracker):
    _nonvar_fields = {
        "user_cls",
        *VariableTracker._nonvar_fields,
    }

    class _HashableTracker:
        """
        Auxiliary opaque internal class that wraps a VariableTracker and makes it hashable
        This should not be seen or touched by anything outside of ConstDictVariable and its children
        Note that it's also fine to put VTs into dictionaries and sets, but doing so does not take into account aliasing
        """

        def __init__(self, vt) -> None:
            # We specialize SymNodes
            vt = specialize_symnode(vt)
            # TODO Temorarily remove to figure out what keys are we breaking on
            # and add proper support for them
            if not is_hashable(vt):
                unimplemented(f"Dict key of type {type(vt)}. Key: {vt}")
            self.vt = vt

        @property
        def underlying_value(self):
            if isinstance(self.vt, variables.TensorVariable):
                x = self.vt.as_proxy().node.meta["example_value"]
            elif isinstance(self.vt, variables.TupleVariable):
                Hashable = ConstDictVariable._HashableTracker
                x = tuple(Hashable(e).underlying_value for e in self.vt.items)
            elif isinstance(self.vt, variables.NNModuleVariable):
                return self.vt.value
            elif isinstance(self.vt, variables.UnspecializedNNModuleVariable):
                return self.vt.value
            elif isinstance(self.vt, variables.UserFunctionVariable):
                return self.vt.get_function()
            else:
                x = self.vt.as_python_constant()
            return x

        def __hash__(self):
            return hash(self.underlying_value)

        @staticmethod
        def _eq_impl(a, b):
            # TODO: Put this in utils and share it between variables/builtin.py and here
            if type(a) != type(b):
                return False
            elif isinstance(a, tuple):
                Hashable = ConstDictVariable._HashableTracker
                return len(a) == len(b) and all(
                    Hashable._eq_impl(u, v) for u, v in zip(a, b)
                )
            elif is_fake(a):
                return a is b
            else:
                return a == b

        def __eq__(self, other: "ConstDictVariable._HashableTracker") -> bool:
            Hashable = ConstDictVariable._HashableTracker
            assert isinstance(other, Hashable) or ConstantVariable.is_literal(
                other
            ), type(other)
            if isinstance(other, Hashable):
                return Hashable._eq_impl(self.underlying_value, other.underlying_value)

            # constant
            return Hashable._eq_impl(self.underlying_value, other)

    def __init__(
        self,
        items: Dict[VariableTracker, VariableTracker],
        user_cls=dict,
        **kwargs,
    ) -> None:
        # .clone() pass these arguments in kwargs but they're recreated a few
        # lines below
        if "original_items" in kwargs:
            kwargs.pop("original_items")
        if "should_reconstruct_all" in kwargs:
            kwargs.pop("should_reconstruct_all")

        super().__init__(**kwargs)

        Hashable = ConstDictVariable._HashableTracker

        # Keys will just be HashableTrackers when cloning, in any other case they'll be VariableTrackers
        assert all(
            isinstance(x, (VariableTracker, Hashable))
            and isinstance(v, VariableTracker)
            for x, v in items.items()
        )

        def make_hashable(key):
            return key if isinstance(key, Hashable) else Hashable(key)

        self.items = {make_hashable(x): v for x, v in items.items()}
        # need to reconstruct everything if the dictionary is an intermediate value
        # or if a pop/delitem was executed
        self.should_reconstruct_all = not is_from_local_source(self.source)
        self.original_items = items.copy()
        self.user_cls = user_cls

    def as_proxy(self):
        return {k.vt.as_proxy(): v.as_proxy() for k, v in self.items.items()}

    def debug_repr(self):
        return (
            "{"
            + ", ".join(
                f"{k.vt.debug_repr()}: {v.debug_repr()}" for k, v in self.items.items()
            )
            + "}"
        )

    def as_python_constant(self):
        return {
            k.vt.as_python_constant(): v.as_python_constant()
            for k, v in self.items.items()
        }

    def keys_as_python_constant(self):
        return {k.vt.as_python_constant(): v for k, v in self.items.items()}

    def python_type(self):
        return self.user_cls

    def __contains__(self, vt) -> bool:
        assert isinstance(vt, VariableTracker)
        Hashable = ConstDictVariable._HashableTracker
        return (
            is_hashable(vt)
            and Hashable(vt) in self.items
            and not isinstance(self.items[Hashable(vt)], variables.DeletedVariable)
        )

    def len(self):
        return len(
            [
                x
                for x in self.items.values()
                if not isinstance(x, variables.DeletedVariable)
            ]
        )

    def has_new_items(self):
        if self.should_reconstruct_all:
            return True
        return any(
            self.is_new_item(self.original_items.get(key.vt), value)
            for key, value in self.items.items()
        )

    def is_new_item(self, value, other):
        # compare the id of the realized values if both values are not lazy VTs
        if value and value.is_realized() and other.is_realized():
            return id(value.realize()) != id(other.realize())
        return id(value) != id(other)

    def reconstruct(self, codegen):
        # instructions to load collections.OrderedDict if necessary
        if self.user_cls is collections.OrderedDict:
            codegen.add_push_null(
                lambda: codegen.extend_output(
                    [
                        codegen.create_load_python_module(collections),
                        codegen.create_load_attr("OrderedDict"),
                    ]
                )
            )
        # instructions to build the dict keys and values
        num_args = 0
        for key, value in self.items.items():
            # We can safely call realize() here as it won't introduce any new guards
            item = self.original_items.get(key.vt)
            if self.is_new_item(item, value) or self.should_reconstruct_all:
                codegen(key.vt)
                codegen(value)
                num_args += 1

        # BUILD_MAP and calling collections.OrderedDict if necessary
        if self.user_cls is collections.OrderedDict:
            codegen.extend_output(
                [
                    create_instruction("BUILD_MAP", arg=num_args),
                    *create_call_function(1, False),
                ]
            )
        # BUILD_MAP only if user_cls is dict
        else:
            codegen.append_output(create_instruction("BUILD_MAP", arg=num_args))

    def getitem_const_raise_exception_if_absent(
        self, tx: "InstructionTranslator", arg: VariableTracker
    ):
        key = ConstDictVariable._HashableTracker(arg)
        if key not in self.items:
            raise_observed_exception(KeyError, tx)
        return self.items[key]

    def getitem_const(self, tx: "InstructionTranslator", arg: VariableTracker):
        key = ConstDictVariable._HashableTracker(arg)
        if key not in self.items:
            unimplemented(f"dict KeyError: {arg.value}")
        return self.items[key]

    def maybe_getitem_const(self, arg: VariableTracker):
        key = ConstDictVariable._HashableTracker(arg)
        if key not in self.items:
            return None
        return self.items[key]

    def call_method(
        self,
        tx,
        name,
        args: "List[VariableTracker]",
        kwargs: "Dict[str, VariableTracker]",
    ) -> "VariableTracker":
        from . import BuiltinVariable, ConstantVariable, TupleVariable

        Hashable = ConstDictVariable._HashableTracker

        arg_hashable = args and is_hashable(args[0])

        if name == "__getitem__":
            assert len(args) == 1
            return self.getitem_const_raise_exception_if_absent(tx, args[0])
        elif name == "items":
            assert not (args or kwargs)
            if self.source:
                tx.output.guard_on_key_order.add(self.source.name())
            return TupleVariable(
                [TupleVariable([k.vt, v]) for k, v in self.items.items()]
            )
        elif name == "keys":
            if self.source:
                tx.output.guard_on_key_order.add(self.source.name())
            assert not (args or kwargs)
            return DictKeys(self)
        elif name == "values":
            if self.source:
                tx.output.guard_on_key_order.add(self.source.name())
            assert not (args or kwargs)
            return DictValues(self)
        elif name == "copy":
            assert not (args or kwargs)
            return self.clone(
                items=self.items.copy(), mutation_type=ValueMutationNew(), source=None
            )
        elif name == "__len__":
            assert not (args or kwargs)
            return ConstantVariable.create(len(self.items))
        elif name == "__setitem__" and arg_hashable and self.is_mutable():
            assert not kwargs and len(args) == 2
            tx.output.side_effects.mutation(self)
            self.items[Hashable(args[0])] = args[1]
            return ConstantVariable.create(None)
        elif name == "__delitem__" and arg_hashable and self.is_mutable():
            self.should_reconstruct_all = True
            tx.output.side_effects.mutation(self)
            self.items.__delitem__(Hashable(args[0]))
            return ConstantVariable.create(None)
        elif name in ("pop", "get") and len(args) in (1, 2) and args[0] not in self:
            # missing item, return the default value
            if len(args) == 1:
                return ConstantVariable(None)
            else:
                return args[1]
        elif name == "pop" and arg_hashable and self.is_mutable():
            self.should_reconstruct_all = True
            tx.output.side_effects.mutation(self)
            return self.items.pop(Hashable(args[0]))
        elif name == "clear":
            self.should_reconstruct_all = True
            tx.output.side_effects.mutation(self)
            self.items.clear()
            return ConstantVariable.create(None)
        elif name == "update" and self.is_mutable():
            # In general, this call looks like `a.update(b, x=1, y=2, ...)`.
            # Either `b` or the kwargs is omittable, but not both.
            has_arg = len(args) == 1
            has_kwargs = len(kwargs) > 0
            if has_arg or has_kwargs:
                tx.output.side_effects.mutation(self)
                if has_arg:
                    if isinstance(args[0], ConstDictVariable):
                        dict_vt = args[0]
                    else:
                        dict_vt = BuiltinVariable.call_custom_dict(tx, dict, args[0])
                    self.items.update(dict_vt.items)
                if has_kwargs:
                    # Handle kwargs
                    kwargs = {
                        Hashable(ConstantVariable.create(k)): v
                        for k, v in kwargs.items()
                    }
                    self.items.update(kwargs)
                return ConstantVariable.create(None)
            else:
                return super().call_method(tx, name, args, kwargs)
        elif name in ("get", "__getattr__") and args[0] in self:
            return self.getitem_const(tx, args[0])
        elif name == "__contains__" and len(args) == 1:
            return ConstantVariable.create(args[0] in self)
        elif name == "setdefault" and arg_hashable and self.is_mutable():
            assert not kwargs
            assert len(args) <= 2
            value = self.maybe_getitem_const(args[0])
            if value is not None:
                return value
            else:
                if len(args) == 1:
                    x = ConstantVariable.create(None)
                else:
                    x = args[1]
                tx.output.side_effects.mutation(self)
                self.items[Hashable(args[0])] = x
                return x
        else:
            return super().call_method(tx, name, args, kwargs)

    def unpack_var_sequence(self, tx):
        return [x.vt for x in self.items.keys()]

    def call_hasattr(self, tx, name):
        # dict not allow setting arbitrary attributes. To check for hasattr, we can just check the __dict__ of the dict.
        # OrderedDict though requires side effects tracking because it supports arbitrary setattr.
        if self.user_cls is dict:
            if name in self.user_cls.__dict__:
                return ConstantVariable.create(True)
            return ConstantVariable.create(False)
        unimplemented(f"hasattr on {self.user_cls} is not supported")


class DefaultDictVariable(ConstDictVariable):
    def __init__(self, items, user_cls, default_factory=None, **kwargs) -> None:
        super().__init__(items, user_cls, **kwargs)
        assert user_cls is collections.defaultdict
        self.default_factory = default_factory

    def is_python_constant(self):
        # Return false for unsupported defaults. This ensures that a bad handler
        # path is not taken in BuiltinVariable for getitem.
        if self.default_factory not in [list, tuple, dict] and not self.items:
            return False
        return super().is_python_constant()

    def debug_repr(self):
        return (
            f"defaultdict({self.default_factory.debug_repr()}, {super().debug_repr()})"
        )

    @staticmethod
    def is_supported_arg(arg):
        if isinstance(arg, variables.BuiltinVariable):
            return arg.fn in (list, tuple, dict, set)
        else:
            return isinstance(arg, variables.functions.BaseUserFunctionVariable)

    def call_method(
        self,
        tx,
        name,
        args: "List[VariableTracker]",
        kwargs: "Dict[str, VariableTracker]",
    ) -> "VariableTracker":
        if name == "__getitem__":
            assert len(args) == 1

            if args[0] in self:
                return self.getitem_const(tx, args[0])
            else:
                if self.default_factory is None:
                    raise KeyError(f"{args[0]}")
                else:
                    default_var = self.default_factory.call_function(tx, [], {})
                    super().call_method(
                        tx, "__setitem__", (args[0], default_var), kwargs
                    )
                    return default_var
        else:
            return super().call_method(tx, name, args, kwargs)


# TODO: Implementing this via inheritance rather than composition is a
# footgun, because self method calls in dict will route back to the set
# implementation, which is almost assuredly wrong
class SetVariable(ConstDictVariable):
    """We model a sets as dictonary with None values"""

    def __init__(
        self,
        items: List[VariableTracker],
        **kwargs,
    ) -> None:
        items = dict.fromkeys(items, SetVariable._default_value())
        super().__init__(items, **kwargs)

    def debug_repr(self):
        if not self.items:
            return "set()"
        else:
            return "{" + ",".join(k.vt.debug_repr() for k in self.items.keys()) + "}"

    @property
    def set_items(self):
        return set(self.items.keys())

    @staticmethod
    def _default_value():
        # Variable to fill in he keys of the dictinary
        return ConstantVariable.create(None)

    def as_proxy(self):
        return {k.vt.as_proxy() for k in self.set_items}

    def python_type(self):
        return set

    def as_python_constant(self):
        return {k.vt.as_python_constant() for k in self.set_items}

    def reconstruct(self, codegen):
        codegen.foreach([x.vt for x in self.set_items])
        codegen.append_output(create_instruction("BUILD_SET", arg=len(self.set_items)))

    def call_method(
        self,
        tx,
        name,
        args: List[VariableTracker],
        kwargs: Dict[str, VariableTracker],
    ) -> "VariableTracker":
        # We foward the calls to the dictionary model
        if name == "add":
            assert not kwargs
            assert len(args) == 1
            name = "__setitem__"
            args = (args[0], SetVariable._default_value())
        elif name == "pop":
            assert not kwargs
            assert not args
            # Choose an item at random and pop it via the Dict.pop method
            result = self.set_items.pop().vt
            super().call_method(tx, name, (result,), kwargs)
            return result
        elif name == "isdisjoint":
            assert not kwargs
            assert len(args) == 1
            return variables.UserFunctionVariable(
                polyfills.set_isdisjoint
            ).call_function(tx, [self, args[0]], {})
        elif name == "intersection":
            assert not kwargs
            assert len(args) == 1
            return variables.UserFunctionVariable(
                polyfills.set_intersection
            ).call_function(tx, [self, args[0]], {})
        elif name == "union":
            assert not kwargs
            assert len(args) == 1
            return variables.UserFunctionVariable(polyfills.set_union).call_function(
                tx, [self, args[0]], {}
            )
        elif name == "difference":
            assert not kwargs
            assert len(args) == 1
            return variables.UserFunctionVariable(
                polyfills.set_difference
            ).call_function(tx, [self, args[0]], {})
        elif name == "update" and len(args) == 1 and self.is_mutable():
            assert not kwargs
            assert len(args) == 1
            return variables.UserFunctionVariable(polyfills.set_update).call_function(
                tx, [self, args[0]], {}
            )
        elif name == "remove":
            assert not kwargs
            assert len(args) == 1
            if args[0] not in self:
                unimplemented("key does not exist")
            return super().call_method(tx, "pop", args, kwargs)
        elif name == "discard":
            assert not kwargs
            assert len(args) == 1
            if args[0] in self:
                return super().call_method(tx, "pop", args, kwargs)
            else:
                return ConstantVariable.create(value=None)
        return super().call_method(tx, name, args, kwargs)

    def getitem_const(self, tx: "InstructionTranslator", arg: VariableTracker):
        raise RuntimeError("Illegal to getitem on a set")


class FrozensetVariable(SetVariable):
    def __init__(
        self,
        items: List[VariableTracker],
        **kwargs,
    ) -> None:
        super().__init__(items, **kwargs)

    def debug_repr(self):
        if not self.items:
            return "frozenset()"
        else:
            return "{" + ",".join(k.vt.debug_repr() for k in self.items.keys()) + "}"

    @property
    def set_items(self):
        return self.items.keys()

    def python_type(self):
        return frozenset

    def as_python_constant(self):
        return {k.vt.as_python_constant() for k in self.set_items}

    def reconstruct(self, codegen):
        codegen.foreach([x.vt for x in self.set_items])
        codegen.add_push_null(
            lambda: codegen.extend_output(
                [
                    codegen.create_load_global("frozenset"),
                ]
            )
        )
        codegen.extend_output(create_call_function(0, False))

    def call_method(
        self,
        tx,
        name,
        args: List[VariableTracker],
        kwargs: Dict[str, VariableTracker],
    ) -> "VariableTracker":
        if name in ["add", "pop", "update", "remove", "discard", "clear"]:
            raise RuntimeError(f"Illegal call_method {name} on a frozenset")
        return super().call_method(tx, name, args, kwargs)


class DictView(VariableTracker):
    """
    Models _PyDictViewObject

    This is an "abstract" class. Subclasses will override kv and the items method
    """

    kv: Optional[str] = None

    def __init__(self, dv_dict: ConstDictVariable, **kwargs) -> None:
        super().__init__(**kwargs)
        assert self.kv in ("keys", "values")
        assert isinstance(dv_dict, ConstDictVariable)
        self.dv_dict = dv_dict

    @property
    def view_items(self):
        return getattr(self.dv_dict.items, self.kv)()

    @property
    def view_items_vt(self):
        # Returns an iterable of the unpacked items
        # Implement in the subclasses
        raise NotImplementedError

    def unpack_var_sequence(self, tx):
        def unwrap(x):
            return x.vt if self.kv == "keys" else x

        return [unwrap(x) for x in self.view_items]

    def reconstruct(self, codegen):
        codegen(self.dv_dict)
        codegen.load_method(self.kv)
        codegen.call_method(0)

    def call_method(
        self,
        tx,
        name,
        args: List["VariableTracker"],
        kwargs: Dict[str, "VariableTracker"],
    ) -> "VariableTracker":
        if name == "__len__":
            return self.dv_dict.call_method(tx, name, args, kwargs)
        return super().call_method(tx, name, args, kwargs)


class DictKeys(DictView):
    kv = "keys"

    @property
    def set_items(self):
        return set(self.view_items)

    @property
    def view_items_vt(self):
        # Returns an iterable of the unpacked items
        return [x.vt for x in self.view_items]

    def python_type(self):
        return dict_keys

    def call_method(
        self,
        tx,
        name,
        args: List["VariableTracker"],
        kwargs: Dict[str, "VariableTracker"],
    ) -> "VariableTracker":
        if name == "__contains__":
            return self.dv_dict.call_method(tx, name, args, kwargs)
        return super().call_method(tx, name, args, kwargs)


class DictValues(DictView):
    # DictValues is an iterable but cannot be compared.
    kv = "values"

    @property
    def view_items_vt(self):
        return list(self.view_items)

    def python_type(self):
        return dict_values


def _is_matching_transformers_cls(cls) -> bool:
    mod = sys.modules.get("transformers.file_utils")
    if mod is None:
        mod = sys.modules.get("transformers.utils.generic")
    return mod is not None and issubclass(cls, mod.ModelOutput)


def _is_matching_diffusers_cls(cls) -> bool:
    mod = sys.modules.get("diffusers.utils")
    return mod is not None and issubclass(cls, mod.BaseOutput)


def _call_hasattr_customobj(
    self, tx: "InstructionTranslator", name: str
) -> "VariableTracker":
    """Shared method between DataClassVariable and CustomizedDictVariable where items are attrs"""
    if tx.output.side_effects.is_attribute_mutation(self):
        try:
            result = tx.output.side_effects.load_attr(self, name, deleted_ok=True)
            return variables.ConstantVariable.create(
                not isinstance(result, variables.DeletedVariable)
            )
        except KeyError:
            pass
    if name in self.items or hasattr(self.user_cls, name):
        return ConstantVariable(True)
    elif istype(self.mutation_type, ValueMutationNew) and self.source is None:
        # Something created locally can't have any extra fields on it
        return ConstantVariable(False)
    elif self.source:
        # Maybe add a guard
        try:
            example = tx.output.root_tx.get_example_value(self.source)
            install_guard(
                AttrSource(self.source, name).make_guard(GuardBuilder.HASATTR)
            )
            return ConstantVariable(hasattr(example, name))
        except KeyError:
            pass
    unimplemented(
        f"hasattr({self.__class__.__name__}, {name}) {self.mutation_type} {self.source}"
    )


class CustomizedDictVariable(ConstDictVariable):
    @staticmethod
    def is_matching_cls_hf(cls):
        return _is_matching_transformers_cls(cls) or _is_matching_diffusers_cls(cls)

    @staticmethod
    def is_matching_cls(cls):
        # True if using default OrderedDict.__init__ and did not implement __post_init__
        if (
            issubclass(cls, collections.OrderedDict)
            and cls is not collections.OrderedDict
            and cls.__init__ is collections.OrderedDict.__init__
            and not hasattr(cls, "__post_init__")
        ):
            return True
        # hack for HF usecase:
        #   assume dataclass annotation for ModelOutput subclass
        #   assume self.create is AA to ModelOutput.__post_init__
        return CustomizedDictVariable.is_matching_cls_hf(cls)

    @classmethod
    def is_matching_object(cls, obj):
        return cls.is_matching_cls(type(obj))

    # called from user_defined.py
    # when is_matching_cls(cls) is true
    @classmethod
    def create(cls, user_cls, args, kwargs, options):
        # avoid tracing when returning ModelOutput from forward func
        for attr_name in ("__init__", "__post_init__", "__setattr__", "__setitem__"):
            if hasattr(user_cls, attr_name):
                fn = getattr(user_cls, attr_name)
                assert callable(fn), f"expect callable attr {attr_name}"
                if hasattr(fn, "__code__"):
                    skip_code(fn.__code__)

        if dataclasses.is_dataclass(user_cls):
            # @dataclass CustomDict(a=1, b=2)
            bound = inspect.signature(user_cls).bind(*args, **kwargs)
            bound.apply_defaults()

            def make_var(x):
                if isinstance(x, VariableTracker):
                    return x
                elif ConstantVariable.is_literal(x):
                    return ConstantVariable.create(x)
                else:
                    unimplemented(
                        "expect VariableTracker or ConstantVariable.is_literal"
                    )

            bound_args = {}
            if cls.is_matching_cls_hf(user_cls):
                # Skip none
                for k, v in bound.arguments.items():
                    if isinstance(v, ConstantVariable) and v.value is None or v is None:
                        continue
                    bound_args[k] = v
            else:
                bound_args = bound.arguments

            items = {
                ConstantVariable.create(k): make_var(v) for k, v in bound_args.items()
            }
        elif not args:
            # CustomDict(a=1, b=2) in the general (non-dataclass) case.
            items = {ConstantVariable.create(k): v for k, v in kwargs.items()}
        elif len(args) == 1 and isinstance(args[0], ConstDictVariable) and not kwargs:
            # CustomDict({'a': 1, 'b': 2})
            items = args[0].items
        else:
            unimplemented("custom dict init with args/kwargs unimplemented")

        return cls(items, user_cls, **options)

    # called from builder.py
    @classmethod
    def wrap(cls, builder, obj):
        user_cls = type(obj)

        if not cls.is_matching_cls_hf(user_cls):
            unimplemented("custom non-hf dict subclass wrap unimplemented")

        items = builder.__class__(tx=builder.tx, source=builder.source)(
            collections.OrderedDict(obj)
        ).items

        keys = [f.name for f in dataclasses.fields(user_cls)]
        for key in keys:
            # __init__ function of a dataclass might not have yet defined the key
            if hasattr(obj, key):
                val = getattr(obj, key)
                var = builder.__class__(
                    tx=builder.tx, source=AttrSource(builder.source, key)
                )(val)
                if val is not None:
                    key = ConstantVariable.create(key)
                    items[key] = var
        return cls(items, user_cls, source=builder.source)

    def __init__(self, items, user_cls, **options) -> None:
        super().__init__(items, user_cls, **options)
        assert self.is_matching_cls(user_cls)

    def as_proxy(self):
        raise NotImplementedError

    # 'RETURN_VALUE triggered compile'
    # called from torch/_dynamo/codegen.py
    def reconstruct(self, codegen):
        is_hf_model_output = self.is_matching_cls_hf(self.user_cls)

        def gen_fn1():
            # If the user class is a ModelOutput, then wrap the instance creation in
            # torch._dynamo.disable(). Even though we mark the __post_init__ as skip
            # in `create` function, this is not enough. TorchDynamo can still get
            # triggered on the child functions of __post_init__. This upsets export.
            # Since, we know that ModelOutput __post_init__ is not worth optimizing,
            # we just wrap the instance creation in torch._dynamo.disable(),
            # regardless whether its export or not.
            if is_hf_model_output:
                # load torch._dynamo.disable
                def gen_fn2():
                    codegen.append_output(codegen.create_load_global("torch", add=True))
                    codegen.append_output(codegen.create_load_attr("_dynamo"))
                    codegen.append_output(codegen.create_load_attr("disable"))

                codegen.add_push_null(gen_fn2)

            codegen.extend_output([codegen.create_load_const_unchecked(self.user_cls)])

            if is_hf_model_output:
                # Wrap user_cls with disable
                codegen.extend_output(create_call_function(1, False))

        codegen.add_push_null(gen_fn1)

        # All the keys are just wrapped strings
        d = self.keys_as_python_constant()
        codegen.foreach(d.values())
        keys = tuple(d.keys())
        codegen.extend_output(codegen.create_call_function_kw(len(keys), keys, False))

    def call_method(
        self,
        tx,
        name,
        args: "List[VariableTracker]",
        kwargs: "Dict[str, VariableTracker]",
    ) -> "VariableTracker":
        fn = getattr(self.user_cls, name)
        source = None if self.source is None else AttrSource(self.source, name)

        if hasattr(fn, "__objclass__") and fn.__objclass__ in (
            dict,
            collections.OrderedDict,
        ):
            # for python dict method without overridden
            return super().call_method(tx, name, args, kwargs)
        elif name in (
            "__getitem__",
            "to_tuple",
            "__setitem__",
            "__setattr__",
            "__post_init__",
        ):
            # for user overridden method
            return tx.inline_user_function_return(
                variables.UserFunctionVariable(fn, source=source),
                [self] + list(args),
                kwargs,
            )
        elif fn is getattr(collections.OrderedDict, name, None):
            return super().call_method(tx, name, args, kwargs)

        unimplemented(f"custom dict: call_method unimplemented name={name}")

    def var_getattr(self, tx: "InstructionTranslator", name: str) -> "VariableTracker":
        name_vt = ConstantVariable.create(name)
        if name_vt in self:
            return self.call_method(tx, "__getitem__", [name_vt], {})
        if dataclasses.is_dataclass(self.user_cls):
            defaults = {f.name: f.default for f in dataclasses.fields(self.user_cls)}
            if name in defaults:
                assert variables.ConstantVariable.is_literal(defaults[name])
                return variables.ConstantVariable.create(defaults[name])
        return super().var_getattr(tx, name)

    call_hasattr = _call_hasattr_customobj


@functools.lru_cache(None)
def _install_PretrainedConfig_patch():
    mod = sys.modules.get("transformers.configuration_utils")
    assert mod is not None, "Caller is responsible for ensuring this was imported"

    # We need to monkeypatch transformers here, sadly.
    # TODO(voz): Upstream to transformers lib

    def _dynamo_overriden_transformers_eq(self, other):
        if not hasattr(other, "__dict__"):
            return False
        return self.__dict__ == other.__dict__

    mod.PretrainedConfig.__eq__ = _dynamo_overriden_transformers_eq


class HFPretrainedConfigVariable(VariableTracker):
    """
    Hack for HuggingFace PretrainedConfig
    """

    @staticmethod
    def is_matching_cls(cls):
        mod = sys.modules.get("transformers.configuration_utils")
        is_match = mod is not None and issubclass(cls, mod.PretrainedConfig)

        # Lazily install monkeypatch the first time we see it in dynamo
        if is_match:
            _install_PretrainedConfig_patch()
        return is_match

    @classmethod
    def is_matching_object(cls, obj):
        return cls.is_matching_cls(type(obj))

    def __init__(self, obj, **kwargs) -> None:
        super().__init__(**kwargs)
        self.obj = obj
        assert self.is_matching_cls(type(obj))

    def var_getattr(self, tx: "InstructionTranslator", name: str) -> "VariableTracker":
        try:
            attr_value = getattr(self.obj, name)
            source = self.source and AttrSource(self.source, name)
            return VariableTracker.build(tx, attr_value, source)

        except AttributeError:
            unimplemented(f"getattr({self.value}, {name})")

    def call_hasattr(self, tx: "InstructionTranslator", name: str) -> "VariableTracker":
        return variables.ConstantVariable.create(hasattr(self.obj, name))


class PythonSysModulesVariable(VariableTracker):
    """Special case for sys.modules.

    Without this we will guard on the exact set of modules imported in the
    lifetime of the python program.
    """

    def python_type(self):
        return dict

    def reconstruct(self, codegen):
        codegen.add_push_null(
            lambda: codegen.extend_output(
                [
                    codegen.create_load_python_module(sys),
                    codegen.create_load_attr("modules"),
                ]
            )
        )

    def call_method(
        self,
        tx: "InstructionTranslator",
        name,
        args: List[VariableTracker],
        kwargs: Dict[str, VariableTracker],
    ):
        if name == "__getitem__":
            return self.call_getitem(tx, *args, **kwargs)
        elif name == "get":
            return self.call_get(tx, *args, **kwargs)
        elif name == "__contains__":
            return self.call_contains(tx, *args, **kwargs)
        unimplemented(f"sys.modules.{name}(*{args}, **{kwargs})")

    def _contains_helper(self, tx: "InstructionTranslator", key: VariableTracker):
        k = key.as_python_constant()
        has_key = k in sys.modules
        install_guard(
            self.make_guard(
                functools.partial(GuardBuilder.DICT_CONTAINS, key=k, invert=not has_key)
            )
        )
        return k, has_key

    def call_contains(self, tx: "InstructionTranslator", key: VariableTracker):
        _k, has_key = self._contains_helper(tx, key)
        return ConstantVariable.create(value=has_key)

    def call_get(
        self,
        tx: "InstructionTranslator",
        key: VariableTracker,
        default: Optional[VariableTracker] = None,
    ):
        k, has_key = self._contains_helper(tx, key)

        if has_key:
            source = self.source and GetItemSource(self.source, k)
            return VariableTracker.build(tx, sys.modules[k], source)

        if default is not None:
            return default

        return ConstantVariable.create(value=None)

    def call_getitem(self, tx: "InstructionTranslator", key: VariableTracker):
<<<<<<< HEAD
        from .builder import VariableBuilder

        k, _has_key = self._contains_helper(tx, key)
        return VariableBuilder(
            tx,
            GetItemSource(self.source, k),
        )(sys.modules[k])
=======
        k, _has_key = self._contains_helper(tx, key)
        source = self.source and GetItemSource(self.source, k)
        return VariableTracker.build(tx, sys.modules[k], source)
>>>>>>> 04bb82f0
<|MERGE_RESOLUTION|>--- conflicted
+++ resolved
@@ -1043,16 +1043,6 @@
         return ConstantVariable.create(value=None)
 
     def call_getitem(self, tx: "InstructionTranslator", key: VariableTracker):
-<<<<<<< HEAD
-        from .builder import VariableBuilder
-
-        k, _has_key = self._contains_helper(tx, key)
-        return VariableBuilder(
-            tx,
-            GetItemSource(self.source, k),
-        )(sys.modules[k])
-=======
         k, _has_key = self._contains_helper(tx, key)
         source = self.source and GetItemSource(self.source, k)
-        return VariableTracker.build(tx, sys.modules[k], source)
->>>>>>> 04bb82f0
+        return VariableTracker.build(tx, sys.modules[k], source)