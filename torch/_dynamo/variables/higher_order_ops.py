# mypy: ignore-errors

import contextlib
import copy
import functools
import inspect
import itertools
import logging
import types
import warnings
from typing import Dict, List, Optional, TYPE_CHECKING

import torch._C
import torch.fx
import torch.nn
from torch._dispatch.python import enable_python_dispatcher
from torch._dynamo.utils import get_fake_value
from torch._dynamo.variables.builtin import BuiltinVariable
from torch._dynamo.variables.constant import ConstantVariable
from torch._dynamo.variables.functions import UserFunctionVariable
from torch._dynamo.variables.nn_module import UnspecializedNNModuleVariable
from torch._dynamo.variables.tensor import SymNodeVariable
from torch._guards import Source
from torch._ops import HigherOrderOperator
from torch.fx.node import map_arg
from torch.fx.passes.shape_prop import _extract_tensor_metadata
from torch.utils import _pytree as pytree

from .. import variables
from ..exc import (
    IncorrectUsage,
    UncapturedHigherOrderOpError,
    unimplemented,
    Unsupported,
)
from ..source import AttrSource, DictGetItemSource
from ..utils import proxy_args_kwargs, set_example_value
from .base import VariableTracker
from .dicts import ConstDictVariable
from .lazy import LazyVariableTracker
from .lists import ListVariable, TupleVariable


if TYPE_CHECKING:
    from torch._dynamo.symbolic_convert import InstructionTranslator


log = logging.getLogger(__name__)


def raise_hard_error_if_graph_break(reason):
    def deco(fn):
        @functools.wraps(fn)
        def graph_break_as_hard_error(*args, **kwargs):
            try:
                return fn(*args, **kwargs)
            except Unsupported as e:
                msg = " Scroll up to find out what causes the graph break."
                raise UncapturedHigherOrderOpError(reason + msg) from e

        return graph_break_as_hard_error

    return deco


# This function is a syntax sugar for creating a dummy new subtracer so that
# newly added nodes are added to a separate subgraph in this subtracer instead of affecting
# the main graph. This is useful for creating sample inputs for tracing the subgraph.
# For example, in FlexAttentionHigherOrderVariable, we want to create several scalars
# to trace the score_mod function but we don't want the operators that creates the scalar to
# show up in the graph, we could this function to discard the graph changes.
# Example usage:
# with discard_graph_changes():
#   sample_input= create_sample_inputs()
# speculate_subgraph(tx, f, sample_inputs, {})
@contextlib.contextmanager
def discard_graph_changes(tx):
    ctx = tx.output.subtracer("subgraph_wrapper", None)
    try:
        ctx.__enter__()
        yield
    finally:
        ctx.__exit__(None, None, None)


def check_meta_consistency_vt(
    vars1: List[VariableTracker],
    vars2: List[VariableTracker],
    lhs_name: str,
    rhs_name: str,
) -> None:
    from torch._higher_order_ops.while_loop import check_meta_consistency

    from . import TensorVariable

    def _unwrap_var(var):
        if isinstance(var, TensorVariable):
            return var.proxy.node.meta["example_value"]
        elif isinstance(var, SymNodeVariable):
            return var.sym_num
        elif isinstance(var, ConstantVariable):
            return var.as_python_constant()
        else:
            unimplemented(f"Cannot unwrap var {var}")

    unwrapped1 = [_unwrap_var(var) for var in vars1]
    unwrapped2 = [_unwrap_var(var) for var in vars2]

    return check_meta_consistency(unwrapped1, unwrapped2, lhs_name, rhs_name)


@contextlib.contextmanager
def dynamo_enable_grad(tx: "InstructionTranslator", enable=True):
    from . import GradModeVariable

    org_value = torch.is_grad_enabled()
    try:
        GradModeVariable.create(tx, enable, initialized=True)
        yield
    finally:
        GradModeVariable.create(tx, org_value, initialized=True)


@contextlib.contextmanager
def dynamo_under_activation_checkpoint(tx: "InstructionTranslator"):
    orig_val = tx.output.current_tracer.under_activation_checkpoint
    try:
        tx.output.current_tracer.under_activation_checkpoint = True
        yield
    finally:
        tx.output.current_tracer.under_activation_checkpoint = orig_val


def find_mismatched_vars(var, types, allow_none=False):
    """
    Recursively finds variables whose type is not an instance of the specified types.
    Args:
        var: The variable to check.
        types: A tuple of allowed types.
        allow_none (bool): Whether to allow None values. Defaults to False.
    Returns:
        A set of variables whose type is not an instance of the specified types.
    """
    mismatched_vars = set()
    if isinstance(var, (TupleVariable, ListVariable)):
        for item in var.items:
            mismatched_vars.update(find_mismatched_vars(item, types, allow_none))
    elif isinstance(var, ConstDictVariable):
        for value in var.items.values():
            mismatched_vars.update(find_mismatched_vars(value, types, allow_none))
    else:

        def _is_none(var):
            return var.is_python_constant() and var.as_python_constant() is None

        if not isinstance(var, types) and not (allow_none and _is_none(var)):
            mismatched_vars.add(var)
    return mismatched_vars


def only_consist_of(var, types, allow_none=False):
    mismatch_vars = find_mismatched_vars(var, types, allow_none=allow_none)
    return len(mismatch_vars) == 0


# A more read-able syntax sugar for creating a UserFunctionVariable for f
# and run call_function on it. Make it return a function to preserve the calling
# convention of the original f.
def _make_inlined(tx: "InstructionTranslator", f):
    assert callable(f), "Expect f to be a python callable."

    def inline_call(*args, **kwargs):
        return UserFunctionVariable(f).call_function(tx, args, kwargs)

    return inline_call


def _call_function_and_unflatten_output(
    tx, fn, args, kwargs, flat_example_value, ret_treespec
):
    from .builder import wrap_fx_proxy

    # Store the invocation as a call
    flat_variable = wrap_fx_proxy(
        tx=tx,
        proxy=tx.output.create_proxy(
            "call_function",
            fn,
            args=args,
            kwargs=kwargs,
        ),
        example_value=flat_example_value,
    )

    # Transform variable back into a list (previously made into a tuple by
    # speculate_subgraph function) so as to respect the pytree API typing.
    flat_list_variable = BuiltinVariable(list).call_function(tx, [flat_variable], {})
    return (
        _make_inlined(tx, pytree.tree_unflatten)(flat_list_variable, ret_treespec)
        if ret_treespec
        else flat_variable
    )


def _assert_tensors_nonaliasing(inputs, outputs):
    input_tensor_ids = {
        id(t) for t in pytree.tree_leaves(inputs) if isinstance(t, torch.Tensor)
    }
    output_tensor_ids = {
        id(t) for t in pytree.tree_leaves(outputs) if isinstance(t, torch.Tensor)
    }
    assert input_tensor_ids.isdisjoint(
        output_tensor_ids
    ), "inputs to function body cannot alias outputs"


def _check_supported_callable_arg(
    tx: "InstructionTranslator", func_var: VariableTracker, arg_name
):
    is_callable = (
        BuiltinVariable(callable).call_function(tx, [func_var], {}).as_python_constant()
    )
    if not is_callable:
        unimplemented(
            f"{arg_name} should be a Callable but is of type {str(func_var)}."
        )


def validate_args_and_maybe_create_graph_inputs(
    sub_args,
    tracer,
    tx,
    set_subgraph_inputs,
    description,
    sub_args_names=None,
):
    from . import AutogradFunctionContextVariable
    from .builder import wrap_fx_proxy_cls

    assert tracer.parent is not None

    if set_subgraph_inputs == "flatten_manual":
        flat_args, tree_spec = _make_inlined(tx, pytree.tree_flatten)(
            ListVariable(sub_args)
        ).unpack_var_sequence(tx)

        flat_inputs = validate_args_and_maybe_create_graph_inputs(
            flat_args.unpack_var_sequence(tx),
            tracer,
            tx,
            set_subgraph_inputs="manual",
            description=description,
        )

        return _make_inlined(tx, pytree.tree_unflatten)(
            ListVariable(flat_inputs), tree_spec
        ).unpack_var_sequence(tx)
    else:
        if sub_args_names is not None:
            # Can be greater if user passes some args as kwargs
            assert len(sub_args_names) >= len(sub_args)
        args = []
        for idx, a in enumerate(sub_args):
            assert isinstance(a, VariableTracker)
            if set_subgraph_inputs == "automatic":
                args.append(a)
                continue
            elif set_subgraph_inputs == "semi_automatic":
                if isinstance(a, AutogradFunctionContextVariable):
                    example_value = a.as_proxy().node.meta["example_value"]
                    arg_name = (
                        a.as_proxy().node.name
                        if sub_args_names is None
                        else sub_args_names[idx]
                    )
                    tracer.create_graph_input(arg_name, a.python_type(), example_value)
                elif a.maybe_fx_node() is not None:
                    node = a.maybe_fx_node()
                    example_value = node.meta["example_value"]
                    arg_name = (
                        a.as_proxy().node.name
                        if sub_args_names is None
                        else sub_args_names[idx]
                    )
                    new_proxy = tracer.create_graph_input(
                        arg_name, a.python_type(), example_value
                    )
                    example_value = (
                        node.meta["example_value"]
                        if "example_value" in node.meta
                        else None
                    )
                    a = wrap_fx_proxy_cls(
                        target_cls=type(a),
                        tx=tx,
                        proxy=new_proxy,
                        example_value=example_value,
                    )
                args.append(a)
                continue

            if a.is_python_constant():
                # This arg is not used in the body of the higher order op.
                # Currently, this new input is added to make the calls
                # happy, which expect a fixed number of arguments. In
                # future, we can clean this up.
                arg_name = (
                    "const_unused"
                    if sub_args_names is None
                    else f"const_unused_{sub_args_names[idx]}"
                )
                tracer.create_graph_input(
                    arg_name, a.python_type(), a.as_python_constant()
                )
                new_arg = a
            # Weird special case, we probably want to delete it or fold it
            # into the next case (of `a` being placeable into a graph)
            elif isinstance(a, AutogradFunctionContextVariable):
                example_value = a.as_proxy().node.meta["example_value"]
                arg_name = (
                    a.as_proxy().node.name
                    if sub_args_names is None
                    else sub_args_names[idx]
                )
                tracer.create_graph_input(arg_name, a.python_type(), example_value)
                new_arg = a
            # If `a` can be put into a graph
            elif a.maybe_fx_node() is not None:
                node = a.maybe_fx_node()
                example_value = (
                    node.meta["example_value"] if "example_value" in node.meta else None
                )
                arg_name = node.name if sub_args_names is None else sub_args_names[idx]
                new_proxy = tracer.create_graph_input(
                    arg_name, a.python_type(), example_value
                )
                new_arg = wrap_fx_proxy_cls(
                    target_cls=type(a),
                    tx=tx,
                    proxy=new_proxy,
                    example_value=example_value,
                )
            # If `a` cannot be put into a graph
            else:
                # HOPs work much better if they use speculate_subgraph(set_subgraph_inputs="automatic").
                unimplemented(
                    f"{description} with body that accepts non-Tensors as input. "
                    f"Got: {a.python_type()}"
                )
            args.append(new_arg)
        return args


# This helper function is used to make sure two graphs share the same input signature. For example,
# in torch.cond, two branches might lift different set of tensors as inputs. This function helps to
# dedup the inputs and modify the graphs to take the same set of inputs.
def _merge_graph_inputs(
    l_graph, l_lifted_freevars, l_name, r_graph, r_lifted_freevars, r_name
):
    def dedup_and_sort_lifted_freevars(l_lifted_freevars, r_lifted_freevars):
        # The nn module attributes are guaranteed to be registered into the top-level graph module during
        # higher order op speculation. Therefore, get_attr nodes in two branches with the same
        # target refer to the same attribute and we can safely deduplicate them with their target.
        #
        # Note: ideally, dynamo should just create a single proxy for the same attribute of a nn module. But
        # true_branch and false_branch belong to two separate tracing contexts, they may register the same
        # attribute to top level seperately. This creates two get_attr proxies for the same attribute
        # that have different meta data such as stack_trace (one stack trace for the true_branch,
        # and the other for false_branch). It seems better to discard the proxy explicitly in cond
        # than make dynamo create a single proxy for the same get_attr target.
        def shared_getattrs(l_lifted_proxies, r_lifted_proxies):
            true_targets = {
                proxy.node.target: proxy
                for proxy in l_lifted_proxies
                if proxy.node.op == "get_attr"
            }
            l_shared_getattrs = {}
            r_shared_getattrs = {}

            for false_proxy in r_lifted_proxies:
                if (
                    false_proxy.node.op == "get_attr"
                    and false_proxy.node.target in true_targets
                ):
                    true_proxy = true_targets[false_proxy.node.target]
                    l_shared_getattrs[true_proxy] = true_proxy
                    r_shared_getattrs[false_proxy] = true_proxy
            return l_shared_getattrs, r_shared_getattrs

        l_shared_getattrs, r_shared_getattrs = shared_getattrs(
            l_lifted_freevars.keys(), r_lifted_freevars.keys()
        )

        l_shared_freevars = (l_lifted_freevars.keys() & r_lifted_freevars.keys()).union(
            l_shared_getattrs.keys()
        )
        r_shared_freevars = (l_lifted_freevars.keys() & r_lifted_freevars.keys()).union(
            r_shared_getattrs.keys()
        )
        unique_l_freevars = l_lifted_freevars.keys() - l_shared_freevars
        unique_r_freevars = r_lifted_freevars.keys() - r_shared_freevars

        def _sort_by_name(vars):
            return sorted(vars, key=lambda var: var.node.name)

        return (
            list(_sort_by_name(list(l_shared_freevars))),
            list(_sort_by_name(list(r_shared_freevars))),
            list(_sort_by_name(list(unique_l_freevars))),
            list(_sort_by_name(list(unique_r_freevars))),
        )

    (l_shared, r_shared, unique_l, unique_r) = dedup_and_sort_lifted_freevars(
        l_lifted_freevars, r_lifted_freevars
    )

    # Let's say we capture cond(pred, true_fn, false_fn, (x,))
    # With set_graph_input set to automatic,
    # true_fn has lifted variables x, a, b, c
    # false_fn has lifted variables x, a, b, d
    # Then fixup_branch_inps make sure both branches have the same signature, i.e.:
    # - true_fn(x, a, b, c_true_branch, d_false_branch)
    # - false_fn(x, a, b, c_true_branch, d_false_branch)
    #
    # More formally, the signature has three parts in the following order:
    # 1. used in both branches: x, a, b
    # 2. only used in true branches: c, suffixed with _true_branch
    # 3. only used in false branches: d, suffixed with _false_branch
    # Within each part, we re-order the nodes by name to have a derterministic ordering for testing.
    def fixup_branch_inps(graph, lifted_freevars, shared, unique_l, unique_r):
        def _insert_or_replace_phs(new_args, name_suffix):
            for arg in new_args:
                new_ph = graph.placeholder(arg.node.name + name_suffix)
                # Override with new_ph if there exists a old placeholder.
                if arg in lifted_freevars:
                    old_ph = lifted_freevars[arg].node
                    old_ph.replace_all_uses_with(new_ph)
                    # replace_all_uses_with doesn't clean users. Clean it mannually so that we could erase it.
                    old_ph.users = {}
                    graph.erase_node(old_ph)

        first_not_ph_node = next(
            node for node in graph.nodes if node.op != "placeholder"
        )
        with graph.inserting_before(first_not_ph_node):
            _insert_or_replace_phs(shared, "")
            _insert_or_replace_phs(unique_l, "_" + l_name)
            _insert_or_replace_phs(unique_r, "_" + r_name)

    fixup_branch_inps(l_graph, l_lifted_freevars, l_shared, unique_l, unique_r)
    fixup_branch_inps(r_graph, r_lifted_freevars, r_shared, unique_l, unique_r)
    return l_graph, r_graph, l_shared, r_shared, unique_l, unique_r


# See NOTE [HigherOrderOperator tracing design] for details of the design
def speculate_subgraph(
    tx,
    f,
    sub_args,
    sub_kwargs,
    description,
    *,
    # source_target is the .value of HigherOrderOpVariable and is the
    # target of the proxy that we created for the higherOrderOperator.
    source_target=None,
    always_restore=False,
    enable_grad=None,
    # NOTE [argument `set_subgraph_inputs`]
    # set_subgraph_inputs controls what how to construct subgraphs' placeholders from sub_args.
    # 1. if your HOP supports arbitrary inputs, use set_subgraph_inputs="automatic" (most recommended).
    # 2. if your HOP supports only Tensor and symnode inputs, use set_subgraph_inputs="flatten_manual" (recommended).
    # If sub_args contain Pytree structure (e.g. dict/list/tuple/set), the sub_args will be flattened first.
    # Then the flattened args are manually set as subgraph's placeholders.
    # 3. if your HOP must preserve inputs that are not tensor or symnode as placeholders e.g. AutogradFunctionContextVariable
    # use set_subgraph_inputs="manual" (not recommended). We do not recommend it in general because it has the
    # restriction that user need to manually control how to create placeholders and VariableTrackers for the args.
    set_subgraph_inputs="automatic",
    restore_side_effects=True,
    should_flatten_outputs=False,
    under_activation_checkpoint=False,
    # Pass in an originating tracer - this is needed for preserving context
    # across fwd-bwd for autograd.Function
    tracer=None,
):
    if sub_kwargs is None:
        sub_kwargs = {}

    assert set_subgraph_inputs in {
        "automatic",
        "semi_automatic",
        "flatten_manual",
        "manual",
    }, "Please use one of the supported set_subgraph_inputs options."

    # See NOTE [Temporary argument `set_subgraph_inputs`]
    if sub_kwargs and set_subgraph_inputs != "automatic":
        unimplemented("Use `set_subgraph_inputs=automatic` when passing `sub_kwargs`.")

    try:
        # ensure guards on args get installed in parent subgraph
        f, sub_args, sub_kwargs = LazyVariableTracker.realize_all(
            (f, sub_args, sub_kwargs),
        )

        with tx.output.subtracer(source_target, tracer) as subtracer:
            sub_args_names = maybe_positional_arg_names(f)
            # User mismatch in the number of args. Will eventually lead to an error.
            if sub_args_names is not None and len(sub_args_names) < len(sub_args):
                sub_args_names = None
            args = validate_args_and_maybe_create_graph_inputs(
                sub_args,
                subtracer,
                tx,
                set_subgraph_inputs,
                description,
                sub_args_names,
            )

            validate_args_and_maybe_create_graph_inputs(
                sub_kwargs.values(),
                subtracer,
                tx,
                set_subgraph_inputs="automatic",
                description=description,
            )

            autograd_ctx = (
                dynamo_enable_grad(tx, enable_grad)
                if enable_grad is not None
                else contextlib.nullcontext()
            )
            checkpoint_ctx = (
                dynamo_under_activation_checkpoint(tx)
                if under_activation_checkpoint
                else contextlib.nullcontext()
            )

            # For handling side effects, we can make an argument that we don't
            # have to do anything here. The side effects infra does a good job
            # of graph breaking if we mutate any nonlocal or global variable
            # while subtracing. As a result if tracing succeeds, side effects
            # data structure will only contain read-only data structures that
            # are put there for tracking purposes.
            # But on the other hand, there is an argument that if we ever write
            # a new side effect in Dynamo which does not go through the side
            # effect infra, we can end up in bad state.
            # Therefore we restore the side effects after tracing. The catch is
            # that we have to special handle tensor variables. If we have seen a
            # nonlocal variable tensor during subtracing, we want to keep a
            # track of that tensor, so that later subtracing or the root tracer
            # itself does not create a new proxy for the already observed tensor
            # variable.
            if restore_side_effects:
                prev_side_effects = tx.output.side_effects.clone()

            with autograd_ctx, checkpoint_ctx:
                output = f.call_function(tx, args, sub_kwargs)

            if restore_side_effects:
                new_side_effects = tx.output.side_effects.clone()
                prev_side_effects.track_tensor_variables_from_runahead_side_effects(
                    new_side_effects
                )
                tx.output.side_effects = prev_side_effects

            treespec = None
            if should_flatten_outputs:
                # Flatten the speculated subgraph output.
                output, treespec = _make_inlined(tx, pytree.tree_flatten)(
                    output
                ).unpack_var_sequence(tx)
                # Actually, transform the list (returned by flatten) into a tuple
                # for dynamo consistency.
                output = BuiltinVariable(tuple).call_function(tx, [output], {})

            # Register output to graph
            # Modeled off of compile_and_call_fx_graph
            # TODO: support pytree output
            # We check always_restore because we dont use the output or side effects of always_restore code,
            # like bwd.
            if always_restore:
                # Nothing left to do here
                return (output, treespec), tx.output.graph, subtracer.lifted_freevars
            else:
                validate_subgraph_output_types(output)

                # The output proxies might not belong to this SubgraphTracer
                # (if they are free variables that were never lifted)
                # so lift them here.
                output_proxies = output.as_proxy()
                output_proxies = pytree.tree_map(
                    subtracer.maybe_lift_tracked_freevar_to_input, output_proxies
                )

                tx.output.create_node(
                    "output",
                    "output",
                    (subtracer.create_arg((output_proxies,))),
                    {},
                )
                graph = tx.output.graph
                graph.lint()
                lifted_freevars = subtracer.lifted_freevars

                # NOTE: [HigherOrderOperator subgraph input ordering]
                # The input ordering of the higher order ops is determined by the order of
                # the creatation of the placehoder.
                # Mannually created inputs are created in validate_args_and_maybe_create_graph_inputs before
                # speculating subgraph.
                # During subgraph speculation, we may lift closured tensors and free symbols as inputs,
                # their ordering is determined by the time they are lifted: earlier lifted ones precede later
                # lifted ones.
                #
                # Suppose the placeholders are
                # O1, O2, X1, O3, O4, X2, X3, O5 where Xs are lifted phs
                # The following code re-order the placeholders to
                # O1, O2, O3, O4, O5, X1, X2, X3
                def move_lifted_freevars_phs_to_end(
                    graph: torch.fx.Graph, lifted_freevars: tuple[torch.fx.Node]
                ):
                    lifted_ph_set = {
                        child_p.node for child_p in lifted_freevars.values()
                    }

                    prev_phs = [n for n in graph.nodes if n.op == "placeholder"]

                    # No need to reorder when graph doesn't have args or doesn't
                    # have lifted freevars or all inputs are lifted freevars.
                    if (
                        len(prev_phs) == 0
                        or len(lifted_ph_set) == 0
                        or len(prev_phs) == len(lifted_ph_set)
                    ):
                        return

                    # Step 1: find first X1
                    for x1 in prev_phs:
                        if x1 in lifted_ph_set:
                            break

                    assert x1 is not None and x1.op == "placeholder"
                    # Step 2: starting from the X1, skip Xs and prepend Os before X1.
                    cand_x = x1.next
                    while cand_x is not None and cand_x.op == "placeholder":
                        if cand_x in lifted_ph_set:
                            cand_x = cand_x.next
                        else:
                            nxt = cand_x.next
                            cand_x._remove_from_list()
                            x1.prepend(cand_x)
                            cand_x = nxt

                    # Step 3: assert that all placeholders are in the correct order as .
                    # in lifted_freevars
                    after_phs = [
                        node for node in graph.nodes if node.op == "placeholder"
                    ][-len(lifted_freevars) :]
                    assert len(after_phs) == len(lifted_freevars)
                    for child_proxy, ph in zip(lifted_freevars.values(), after_phs):
                        assert (
                            child_proxy.node is ph
                        ), "The order of placeholders is different from the order of lifted_freevars"

                    graph.lint()

                if len(lifted_freevars) > 0:
                    move_lifted_freevars_phs_to_end(graph, lifted_freevars)

                return (
                    (output, treespec),
                    graph,
                    lifted_freevars,
                )

    except Unsupported as ex:
        f_name = f"{type(f).__name__}"
        if isinstance(f, UserFunctionVariable):
            f_name = f.get_name()
        msg = (
            f"speculate_subgraph: while introspecting {description}, we were unable "
            f"to trace function `{f_name}` into a single graph. This means "
            f"that Dynamo was unable to prove safety for this API and will "
            f"fall back to eager-mode PyTorch, which could lead to a slowdown."
        )
        log.info(msg)
        log.info(ex)
        raise ex


def make_attr(tx: "InstructionTranslator", name):
    node = tx.output.create_proxy(
        "get_attr",
        name,
        (),
        {},
    )
    return node


class TorchHigherOrderOperatorVariable(VariableTracker):
    def __init__(
        self, value: HigherOrderOperator, source: Optional[Source] = None, **kwargs
    ) -> None:
        super().__init__(**kwargs)
        self.value = value
        self.source = source

    @staticmethod
    def make(value, source=None, **kwargs):
        from torch._higher_order_ops import PrimHOPBase

        if value.__name__ == "cond":
            return CondHigherOrderVariable(value, source, **kwargs)
        elif value.__name__ == "while_loop":
            return WhileLoopHigherOrderVariable(value, source, **kwargs)
        elif value.__name__ in ("map", "map_impl"):
            return MapHigherOrderVariable(value, source, **kwargs)
        elif value.__name__ == "executorch_call_delegate":
            return ExecutorchCallDelegateHigherOrderVariable(value, source, **kwargs)
        elif value.__name__ == "out_dtype":
            return OutDtypeHigherOrderVariable(value, source, **kwargs)
        elif value.__name__ == "wrap":
            return WrapHigherOrderVariable(value, source, **kwargs)
        elif value.__name__ == "hints_wrapper":
            return HintsWrapperHigherOrderVariable(value, source, **kwargs)
        elif value.__name__ == "flex_attention":
            return FlexAttentionHigherOrderVariable(value, source, **kwargs)
        elif value.__name__ in (
            "wrap_activation_checkpoint",
            "tag_activation_checkpoint",
        ):
            return CheckpointHigherOrderVariable(value, source, **kwargs)
        elif value.__name__ == "_export_tracepoint":
            return ExportTracepointHigherOrderVariable(value, source, **kwargs)
        elif value.__name__ == "trace_wrapped":
            return TraceWrappedHigherOrderOperatorVariable(value, source, **kwargs)
        elif value.__name__ == "strict_mode":
            return StrictModeHigherOrderVariable(value, source, **kwargs)
        elif value.__name__ == "run_with_rng_state":
            return RunWithRNGStateHigherOrderVariable(value, source, **kwargs)
        elif value.__name__ == "associative_scan":
            return AssociativeScanHigherOrderVariable(value, source, **kwargs)
        elif value.__name__ == "scan":
            return ScanHigherOrderVariable(value, source, **kwargs)
        elif value.__name__ == "call_torchbind":
            return CallTorchbindHigherOrderVariable(value, source, **kwargs)
        elif value.__name__ == "wrap_with_set_grad_enabled":
            return WrapWithSetGradEnabledHigherOrderVariable(value, source, **kwargs)
        elif value.__name__ == "wrap_with_autocast":
            return WrapWithAutocastHigherOrderVariable(value, source, **kwargs)
        elif (
            value.__name__ == "auto_functionalized"
            or value.__name__ == "auto_functionalized_v2"
        ):
            return AutoFunctionalizeHigherOrderVariable(value, source, **kwargs)
        elif value.__name__ == "invoke_subgraph":
            return InvokeSubgraphHigherOrderVariable(value, source, **kwargs)
        elif isinstance(value, PrimHOPBase):
            return PrimHOPBaseVariable(value, source, **kwargs)
        else:
            unimplemented(f"HigherOrderOperator {value.__name__}")

    def call_function(
        self,
        tx: "InstructionTranslator",
        args: List[VariableTracker],
        kwargs: Dict[str, VariableTracker],
    ) -> VariableTracker:
        unimplemented(f"HigherOrderOperator {self.value.__name__}")


class CondHigherOrderVariable(TorchHigherOrderOperatorVariable):
    @raise_hard_error_if_graph_break(
        reason="Cond doesn't work unless it is captured completely with torch.compile."
    )
    def call_function(
        self,
        tx: "InstructionTranslator",
        args: "List[VariableTracker]",
        kwargs: "Dict[str, VariableTracker]",
    ) -> "VariableTracker":
        from . import ListVariable, TensorVariable

        args, kwargs = LazyVariableTracker.realize_all((args, kwargs))

        for i, k in enumerate(["pred", "true_fn", "false_fn", "operands"]):
            if v := kwargs.pop(k, None):
                assert i == len(
                    args
                ), "did not provide the right number of non-keyword args"
                args.append(v)

        if kwargs:
            unimplemented(f"torch.cond: Got unexpected kwargs: {list(kwargs.keys())}")

        # TODO(voz): Support fake tensor dispatch for recursive
        # ops - see torch/dispatch/_dispatcher.py
        if len(args) != 4:
            unimplemented(
                f"Expected 4 arguments but got {len(args)}.\n"
                f"Usage: cond(pred, true_fn, false_fn, operands)",
            )

        # Specialize into one of the branches since pred is constant
        pred, true_fn, false_fn, operands = args
        if type(args[0]) is ConstantVariable:
            warnings.warn(
                "Pred is a Python constant. When used with torch.cond, it specializes on one of the branches."
                " If you want torch.cond to preserve two branches, please make the predicate a boolean tensor or a SymBool.",
                UserWarning,
            )
            if pred.as_python_constant():
                return true_fn.call_function(tx, operands.unpack_var_sequence(tx), {})
            else:
                return false_fn.call_function(tx, operands.unpack_var_sequence(tx), {})

        # predicate
        if type(pred) not in (ConstantVariable, TensorVariable, SymNodeVariable):
            unimplemented(
                f"Expected pred to be bool or a boolean tensor with single "
                f"item but got {str(type(pred))} "
                f"with original python type {str(pred.python_type())}.",
            )

        # operands
        if not isinstance(operands, (ListVariable, TupleVariable)):
            unimplemented(
                f"Expected operands to be a list/tuple but got "
                f"{operands.python_type()}",
            )
        operands_seq = operands.unpack_var_sequence(tx)
        if not only_consist_of(operands, (TensorVariable, ConstantVariable)):
            unimplemented(
                "Expect operands to be a tuple of pytrees that only consists of tensor leaves."
            )

        # branches
        _check_supported_callable_arg(tx, true_fn, "true_fn")
        _check_supported_callable_arg(tx, false_fn, "false_fn")

        # Our strategy for tracing the true/false branches of cond
        # are to checkpoint our graphstate, run the true branch,
        # roll it back to the checkpoint, and run the false
        # branch, and then merge the graphstates.  Well, perhaps
        # "merge" is too strong a word: we mostly assert that
        # the resulting graphstates have to be the same.
        #
        # We only permit guards to diverge (we union the guards from
        # both branches).  In particular, this means that side
        # effects are NOT permitted inside true/false branches; this
        # would be difficult to implement, because of the path
        # explosion problem.

        def speculate_branch(branch):
            # NB: 0 is predicate
            ix = 1 if branch else 2
            # TODO: Support kwargs
            (
                (ret_val, ret_treespec),
                ret_graph,
                ret_lifted_freevars,
            ) = speculate_subgraph(
                tx,
                args[ix],
                operands_seq,
                {},
                "cond",
                source_target=self.value,
                should_flatten_outputs=True,
            )

            if not only_consist_of(ret_val, (TensorVariable,)):
                unimplemented(
                    "Expected branches to return a possibly nested list/tuple/dict of tensors but it consists of non tensors.",
                )
            return ret_val, ret_treespec, ret_graph, ret_lifted_freevars

        (true_r, true_treespec, true_graph, true_lifted_freevars) = speculate_branch(
            True
        )
        true_nn_modules = dict(tx.output.nn_modules)

        (
            false_r,
            false_treespec,
            false_graph,
            false_lifted_freevars,
        ) = speculate_branch(False)
        false_nn_modules = dict(tx.output.nn_modules)

        same_treespec = _make_inlined(tx, pytree.TreeSpec.__eq__)(
            true_treespec, false_treespec
        )
        if not same_treespec.as_python_constant():
            unimplemented("Expected branches to return the same pytree structure.")

        check_meta_consistency_vt(
            true_r.unpack_var_sequence(tx),
            false_r.unpack_var_sequence(tx),
            "true_fn_output",
            "false_fn_output",
        )

        (
            true_graph,
            false_graph,
            true_shared,
            _false_shared,
            unique_true,
            unique_false,
        ) = _merge_graph_inputs(
            true_graph,
            true_lifted_freevars,
            "true_branch",
            false_graph,
            false_lifted_freevars,
            "false_branch",
        )

        true_name = tx.output.install_subgraph(
            "cond_true",
            torch.fx.GraphModule(true_nn_modules, true_graph),
        )
        false_name = tx.output.install_subgraph(
            "cond_false",
            torch.fx.GraphModule(false_nn_modules, false_graph),
        )

        true_node = make_attr(tx, true_name)
        false_node = make_attr(tx, false_name)

        p_args = (
            pred.as_proxy(),
            true_node,
            false_node,
            # We pick true_shared but it shouldn't matter
            true_shared + unique_true + unique_false,
        )

        flat_example_value = pytree.tree_map_only(
            torch.fx.Proxy,
            lambda a: a.node.meta["example_value"],
            true_r.as_proxy(),
        )

        return _call_function_and_unflatten_output(
            tx,
            torch.ops.higher_order.cond,
            p_args,
            {},
            flat_example_value,
            true_treespec,
        )


class CallTorchbindHigherOrderVariable(TorchHigherOrderOperatorVariable):
    def __init__(self, hop, source, script_obj_var, method_name) -> None:
        super().__init__(hop, source)
        self.script_obj_var = script_obj_var
        self.method_name = method_name

    def call_function(
        self,
        tx: "InstructionTranslator",
        args: List[VariableTracker],
        kwargs: Dict[str, VariableTracker],
    ) -> VariableTracker:
        from .builder import wrap_fx_proxy

        args, kwargs = LazyVariableTracker.realize_all((args, kwargs))

        args_proxy = [arg.as_proxy() for arg in args]
        kwargs_proxy = {k: v.as_proxy() for k, v in kwargs.items()}
        return wrap_fx_proxy(
            tx=tx,
            proxy=tx.output.create_proxy(
                "call_function",
                self.value,
                args=tuple(
                    [self.script_obj_var.as_proxy(), self.method_name] + args_proxy
                ),
                kwargs=kwargs_proxy,
            ),
        )


def validate_subgraph_output_types(output: VariableTracker):
    """Verify that that the output of the subgraph is a tensor,
    int, bool, SymBool, or SymInt.
    """
    from . import TensorVariable

    if non_tensor_output := find_mismatched_vars(
        output, TensorVariable, allow_none=True
    ):
        for out in non_tensor_output:
            if (
                isinstance(out, SymNodeVariable) and out.python_type() in (int, bool)
            ) or (
                isinstance(out, ConstantVariable) and out.python_type() in (int, bool)
            ):
                continue
            unimplemented(
                f"HigherOrderOperator body's output must consist of tensors or ints only but got {out.python_type()}"
            )


class WhileLoopHigherOrderVariable(TorchHigherOrderOperatorVariable):
    @raise_hard_error_if_graph_break(
        reason="while_loop doesn't work unless it is captured completely with torch.compile."
    )
    def call_function(
        self,
        tx: "InstructionTranslator",
        args: List[VariableTracker],
        kwargs: Dict[str, VariableTracker],
    ) -> VariableTracker:
        from torch._higher_order_ops.while_loop import _create_unbacked_symint

        from . import TensorVariable

        args, kwargs = LazyVariableTracker.realize_all((args, kwargs))
        cond_fn, body_fn, operands, additional_inputs = args

        # Input checks
        for i, k in enumerate(["cond_fn", "body_fn", "operands"]):
            if v := kwargs.pop(k, None):
                assert i == len(
                    args
                ), "did not provide the right number of non-keyword args"
                args.append(v)

        if kwargs:
            unimplemented(
                f"torch.while_loop: Got unexpected kwargs: {list(kwargs.keys())}"
            )

        if len(args) != 4:
            unimplemented(
                f"Expected 4 arguments but got {len(args)}.\n"
                f"Usage: while_loop(cond_fn, body_fn, operands)",
            )

        # cond_fn and body_fn input check
        _check_supported_callable_arg(tx, cond_fn, "cond_fn")
        _check_supported_callable_arg(tx, body_fn, "body_fn")

        # operands input check
        operands_seq = operands.unpack_var_sequence(tx)

        # additional_inputs input check
        if not isinstance(additional_inputs, (ListVariable, TupleVariable)):
            unimplemented(
                f"Expected additional_inputs to be a list/tuple but got "
                f"{additional_inputs.python_type()}. It seems to be an "
                f"internal error, please report an issue to PyTorch."
            )
        additional_inputs_seq = additional_inputs.unpack_var_sequence(tx)

        with discard_graph_changes(tx):
            # See NOTE [unspecialize int carry with unbacked symints]
            # Note: this must be run under discard graph changes.
            def create_unbacked_sym_node_var(tx) -> SymNodeVariable:
                example_value = _create_unbacked_symint(tx.output.fake_mode)
                proxy = tx.output.current_tracer.create_graph_input(
                    "unbacked_symint", type(example_value), example_value
                )
                return SymNodeVariable.create(tx, proxy, example_value)

            new_operands_seq = [
                create_unbacked_sym_node_var(tx)
                if (isinstance(carry, ConstantVariable) and carry.python_type() is int)
                or (isinstance(carry, SymNodeVariable))
                else carry
                for carry in operands_seq
            ]

        # create cond subgrpahs
        (
            (cond_r, _cond_treespec),
            cond_graph,
            cond_lifted_freevars,
        ) = speculate_subgraph(
            tx,
            cond_fn,
            new_operands_seq + additional_inputs_seq,
            {},
            "while_loop",
            source_target=self.value,
            # NOTE [why we cannot use "automatic" for while_loop]:
            # The reason is that we want to enforce
            # the ordering of inputs and outputs to be consistent and the the ordering
            # of cond_fn and body_fn to the consistent.
            # e.g. suppose we use "automatic" and we have:
            #
            # def body_fn(ph1, ph2):
            #   new_a, new_b = ph2.cos(), ph1.sin()
            #   return new_a, new_b
            #
            # a, b = torch.randn(3), torch.randn(3)
            # new_a, new_b = body_fn(a, b)
            #
            # Using automatic, the ordering of arguments will be the order that they're
            # used. In this example, the capture graph looks like:
            #
            # def captured_body(ph1, ph2):
            #   new_a, new_b = ph1.cos(), ph2.add_(1)
            #   return new_a, new_b
            #
            # This is fine when we change the calling convention of captured_body to be
            # new_a, new_b = captured_body(b, a).
            # But for while_loop, the next iteration's input is previous iteration output
            # we'll end up feeding captured_body(new_a, new_b) instead.
            # So it's best we always enforce the ordering of carried_inputs the same as outputs
            # with "flatten_manual".
            set_subgraph_inputs="flatten_manual",
        )
        cond_nn_modules = dict(tx.output.nn_modules)
        validate_subgraph_output_types(cond_r)
        if isinstance(cond_r, TensorVariable):
            cond_r_meta = _extract_tensor_metadata(
                cond_r.proxy.node.meta["example_value"], include_contiguity=False
            )
            if (
                not cond_r_meta.dtype == torch.bool
                or not cond_r_meta.shape == torch.Size([])
            ):
                unimplemented(
                    f"Expected cond_fn to return a scalar tensor or a bool but got {cond_r_meta.shape}"
                )
        # create body subgraph
        (
            (body_r, body_treespec),
            body_graph,
            body_lifted_freevars,
        ) = speculate_subgraph(
            tx,
            body_fn,
            new_operands_seq + additional_inputs_seq,
            {},
            "while_loop",
            source_target=self.value,
            set_subgraph_inputs="flatten_manual",
            should_flatten_outputs=True,
        )
        validate_subgraph_output_types(body_r)

        check_meta_consistency_vt(
            body_r.unpack_var_sequence(tx),
            operands_seq,
            "body_fn_output",
            "carried_inputs",
        )

        (
            cond_graph,
            body_graph,
            cond_shared,
            _body_shared,
            cond_unique,
            body_unique,
        ) = _merge_graph_inputs(
            cond_graph,
            cond_lifted_freevars,
            "cond_fn",
            body_graph,
            body_lifted_freevars,
            "body_fn",
        )

        # Note: cond_shared and body_shared refer to the same proxy in parent graph
        # so using either of them is OK. Use cond_shared as it doesnt matter.
        additional_lifted_inputs = cond_shared + cond_unique + body_unique

        body_nn_modules = dict(tx.output.nn_modules)

        cond_name = tx.output.install_subgraph(
            "cond_fn",
            torch.fx.GraphModule(cond_nn_modules, cond_graph),
        )
        body_name = tx.output.install_subgraph(
            "body_fn",
            torch.fx.GraphModule(body_nn_modules, body_graph),
        )

        cond_node = make_attr(tx, cond_name)
        body_node = make_attr(tx, body_name)

        p_args = (
            cond_node,
            body_node,
            tuple([operand.as_proxy() for operand in operands_seq]),
            tuple(
                [inp.as_proxy() for inp in additional_inputs_seq]
                + additional_lifted_inputs
            ),
        )

        flat_example_value = pytree.tree_map_only(
            torch.fx.Proxy,
            lambda a: a.node.meta["example_value"],
            body_r.as_proxy(),
        )
        unspecialized_flat_example_value = pytree.tree_map_only(
            (int, torch.SymInt),
            lambda _: _create_unbacked_symint(tx.output.fake_mode),
            flat_example_value,
        )
        return _call_function_and_unflatten_output(
            tx,
            torch.ops.higher_order.while_loop,
            p_args,
            {},
            unspecialized_flat_example_value,
            body_treespec,
        )


class AssociativeScanHigherOrderVariable(TorchHigherOrderOperatorVariable):
    @raise_hard_error_if_graph_break(
        reason="associative_scan must be captured completely with torch.compile."
    )
    def call_function(
        self,
        tx: "InstructionTranslator",
        args: List[VariableTracker],
        kwargs: Dict[str, VariableTracker],
    ) -> VariableTracker:
        from torch._higher_order_ops.utils import first_slice_copy

        from .builder import wrap_fx_proxy

        args, kwargs = LazyVariableTracker.realize_all((args, kwargs))

        def arg_extractor(combine_fn, xs):
            return combine_fn, xs

        combine_fn, xs = arg_extractor(*args, **kwargs)

        if xs.python_type() != list:
            unimplemented(
                f"Expected xs to be a list of tensors but got {xs.python_type()}",
            )
        assert isinstance(xs, torch._dynamo.variables.lists.BaseListVariable)

        # Trace the subgraph
        # The sub_args is a slice of original input, e.g. if input.size is (3, 4), and scan dim=0
        # the sub_args shape will be (4, ).
<<<<<<< HEAD
        sub_args = [
            _make_inlined(tx, first_slice_copy)(leaf)
            for leaf in itertools.chain(xs.items, xs.items)
        ]
=======
        with discard_graph_changes(tx):
            sub_args = [
                _make_inlined(tx, first_slice_copy)(leaf, dim)
                for leaf in itertools.chain(xs.items, xs.items)
            ]
>>>>>>> 4f8237db
        (
            (combine_result, _combine_treespec),
            combine_graph,
            combine_lifted_freevars,
        ) = speculate_subgraph(
            tx,
            combine_fn,
            sub_args,
            sub_kwargs={},
            description="associative_scan_combine_fn",
            source_target=self.value,
            set_subgraph_inputs="flatten_manual",
        )

        if combine_lifted_freevars:
            unimplemented(
                f"Combine fn had unexpected freevars: {combine_lifted_freevars}"
            )

        if combine_result.python_type() != list:
            unimplemented(
                f"Expected combine_fn to return a list if tensor but got {combine_result.python_type()}",
            )

        xs_proxy = xs.as_proxy()
        check_meta_consistency_vt(
            [_make_inlined(tx, first_slice_copy)(t, dim) for t in xs.items],
            combine_result.unpack_var_sequence(tx),
            "initial_xs",
            "combine_fn_output",
        )

        combine_gm = torch.fx.GraphModule(dict(tx.output.nn_modules), combine_graph)
        combine_fn_name = tx.output.install_subgraph(
            "associative_scan_combine_fn", combine_gm
        )

        p_args = (
            make_attr(tx, combine_fn_name),
            xs_proxy,
        )

        with tx.fake_mode:
            out_meta = tuple(
                inp_proxy.node.meta["example_value"].clone() for inp_proxy in xs_proxy
            )
        return wrap_fx_proxy(
            tx=tx,
            proxy=tx.output.create_proxy(
                "call_function", torch.ops.higher_order.associative_scan, p_args, {}
            ),
            example_value=out_meta,
        )


class ScanHigherOrderVariable(TorchHigherOrderOperatorVariable):
    @raise_hard_error_if_graph_break(
        reason="scan must be captured completely with torch.compile."
    )
    def call_function(
        self,
        tx: "InstructionTranslator",
        args: List[VariableTracker],
        kwargs: Dict[str, VariableTracker],
    ) -> VariableTracker:
        from torch._higher_order_ops.scan import (
            _extract_carry_and_out,
            first_slice_copy,
            stack_y,
        )

        from .builder import wrap_fx_proxy

        args, kwargs = LazyVariableTracker.realize_all((args, kwargs))

        def arg_extractor(combine_fn, init, xs, dim, reverse, additional_inputs):
            return combine_fn, init, xs, dim, reverse, additional_inputs

        combine_fn, init, xs, dim, reverse, additional_inputs = arg_extractor(
            *args, **kwargs
        )
        assert isinstance(additional_inputs, variables.BaseListVariable)

        if xs.python_type() != list:
            unimplemented(
                f"Expected xs to be a list of tensors but got {xs.python_type()}",
            )
        assert isinstance(xs, variables.BaseListVariable)
        if init.python_type() != list:
            unimplemented(
                f"Expected init to be a list of tensors but got {init.python_type()}",
            )
        assert isinstance(init, variables.BaseListVariable)

        dim_fake = (
            dim.as_proxy()
            if type(dim.as_proxy()) == int
            else get_fake_value(dim.as_proxy().node, tx)
        )
        scan_length = get_fake_value(xs.items[0].as_proxy().node, tx).size()[dim_fake]
        if scan_length == 0:
            unimplemented(
                "scan() operator doesn't support zero-sized tensors during tracing."
            )

        init_len = len(init.items)
        if init_len == 0:
            unimplemented("scan() operator requires init leaves.")

        # Trace the subgraph
        with discard_graph_changes(tx):
            sub_args_init = [
                ini.call_method(tx, "clone", args=(), kwargs={}) for ini in init.items
            ]
            # The sub_args_inp is a slice of original input, e.g. if input.size is (3, 4), and scan dim=0
            # the sub_args_inp shape will be (4, ).
            sub_args_inp = [
                _make_inlined(tx, first_slice_copy)(inp, dim) for inp in xs.items
            ]
            sub_args_additional_inputs = [
                t.call_method(tx, "clone", args=(), kwargs={})
                for t in additional_inputs.items
            ]
        sub_args = sub_args_init + sub_args_inp + sub_args_additional_inputs
        (
            (combine_result, _combine_treespec),
            combine_graph,
            combine_lifted_freevars,
        ) = speculate_subgraph(
            tx,
            combine_fn,
            sub_args,
            sub_kwargs={},
            description="scan_combine_fn",
            source_target=self.value,
            set_subgraph_inputs="flatten_manual",
        )

        # key in the combine_lifted_freevars are proxies in the root tracer.
        # We use root tracer's proxies to create scan op's inputs.
        def _check_phs_position_match(
            combine_graph: torch.fx.Graph, lifted_proxies: list[torch.fx.Proxy]
        ):
            lifted_phs = [
                node for node in combine_graph.nodes if node.op == "placeholder"
            ][-len(lifted_proxies) :]
            for ph, lifted_proxy in zip(lifted_phs, lifted_proxies):
                if ph is not lifted_proxy.node:
                    unimplemented(
                        "The postion lifted freevars doesn't match the order of placeholders in subgraph."
                    )

        _check_phs_position_match(combine_graph, list(combine_lifted_freevars.values()))
        combine_freevars_proxy = list(combine_lifted_freevars.keys())

        if combine_result.python_type() != list:
            unimplemented(
                f"Expected combine_fn to return a list if tensor but got {combine_result.python_type()}",
            )

        xs_proxy = xs.as_proxy()
        init_proxy = init.as_proxy()
        additional_inputs_proxy = additional_inputs.as_proxy() + combine_freevars_proxy
        num_init_leaves = len(init_proxy)
        # combine_result is a flatten list concated by carry + y, len(carry) is len(init) since they have
        # same pytree structure.
        carry_vars, y_vars = _extract_carry_and_out(
            combine_result.items, num_init_leaves
        )
        y_proxies = [y_var.as_proxy() for y_var in y_vars]

        check_meta_consistency_vt(
            init.unpack_var_sequence(tx),
            carry_vars,
            "init",
            "carry",
        )

        combine_gm = torch.fx.GraphModule(dict(tx.output.nn_modules), combine_graph)
        combine_fn_name = tx.output.install_subgraph("scan_combine_fn", combine_gm)

        p_args = (
            make_attr(tx, combine_fn_name),
            init_proxy,
            xs_proxy,
            dim.as_proxy(),
            reverse.as_proxy(),
            additional_inputs_proxy,
        )

        with tx.fake_mode:
            example_carry = [
                init_p.node.meta["example_value"].clone() for init_p in init_proxy
            ]
            # For the fake mode, we need to duplicate the init tensor along the dim
            # to have the same size as the xs arguments
            example_stacked_out = [
                stack_y(y.node.meta["example_value"], scan_length) for y in y_proxies
            ]
            out_meta = [*example_carry, *example_stacked_out]

        return wrap_fx_proxy(
            tx=tx,
            proxy=tx.output.create_proxy(
                "call_function", torch.ops.higher_order.scan, p_args, {}
            ),
            example_value=out_meta,
        )


def non_single_tensor_return_unsupported(api, ret):
    from . import TensorVariable

    if not isinstance(ret, TensorVariable):
        raise Unsupported(
            f"{api} over function that returns something " f"other than one Tensor"
        )


class MapHigherOrderVariable(TorchHigherOrderOperatorVariable):
    def call_function(
        self,
        tx: "InstructionTranslator",
        args: List[VariableTracker],
        kwargs: Dict[str, VariableTracker],
    ) -> VariableTracker:
        from . import TensorVariable
        from .builder import wrap_fx_proxy_cls

        if len(kwargs) > 0:
            unimplemented(
                "torch.ops.higher_order.map: kwargs are not supported in the map operator."
            )

        _check_supported_callable_arg(tx, args[0].realize(), "map_fn")

        assert type(args[1].realize()) is TensorVariable

        sample_shape = get_fake_value(args[1].as_proxy().node, tx).size()

        if len(sample_shape) < 1 or sample_shape[0] == 0:
            unimplemented(
                "map() operator doesn't support scalar or zero-sized tensors during tracing."
            )

        # To get the example output from map() we will need to provide at least one sample to
        # the loop body. In our case we will always use xs[0], and our map() won't support zero
        # sized tensor during tracing.
        with discard_graph_changes(tx):
            first_dim = wrap_fx_proxy_cls(
                target_cls=TensorVariable, tx=tx, proxy=args[1].as_proxy()[0]
            )

        # TODO: Support kwargs
        (
            (body_r, body_spec),
            body_graph,
            body_lifted_freevars,
        ) = speculate_subgraph(
            tx,
            args[0],
            [
                first_dim,
                *args[2:],
            ],
            {},
            "torch.ops.higher_order.map",
            source_target=self.value,
            set_subgraph_inputs="flatten_manual",
            should_flatten_outputs=True,
        )

        subgraph_example_value = [
            proxy.node.meta["example_value"] for proxy in body_r.as_proxy()
        ]

        with tx.output.fake_mode:
            # We need to expand the example output from map() so that it has
            # the same first dimension as the mapped input.
            # We also do a clone with contiguous_format. This is to be consistent with
            # eager semantic of map, which stacks the outputs. The result is contiguous
            # as a result of the stack operation.
            map_example_out = [
                t.expand(sample_shape[0], *t.size()).clone(
                    memory_format=torch.contiguous_format
                )
                for t in subgraph_example_value
            ]

        body_nn_modules = dict(tx.output.nn_modules)

        body_name = tx.output.install_subgraph(
            "map_body",
            torch.fx.GraphModule(body_nn_modules, body_graph),
        )

        body_node = make_attr(tx, body_name)

        p_args = (
            body_node,
            [args[1].as_proxy()],
            [arg.as_proxy() for arg in args[2:]] + list(body_lifted_freevars.keys()),
        )

        return _call_function_and_unflatten_output(
            tx, torch.ops.higher_order.map_impl, p_args, {}, map_example_out, body_spec
        )


class ExecutorchCallDelegateHigherOrderVariable(TorchHigherOrderOperatorVariable):
    def call_function(
        self,
        tx: "InstructionTranslator",
        args: "List[VariableTracker]",
        kwargs: "Dict[str, VariableTracker]",
    ) -> "VariableTracker":
        from .builder import wrap_fx_proxy

        # This is operator for delegation within Executorch which calls a
        # specific function in the given lowered module with the given
        # operators. The actual operator is defined in the Executorch codebase.
        # This is a bad hierarchical violation since
        # executorch_call_delegate sits at a higher level than dynamo, but
        # there's no real solution to this issue yet.
        if len(kwargs) > 0:
            unimplemented(
                "executorch_call_delegate: kwargs arguments were not enabled."
            )
        lowered_module = tx.output.get_submodule(args[0].module_key)

        lowered_node = make_attr(tx, args[0].module_key)

        p_args = tuple(arg.as_proxy() for arg in args[1:])
        real_sub_args = pytree.tree_map_only(
            torch.fx.Proxy, lambda a: get_fake_value(a.node, tx), p_args
        )

        with tx.fake_mode:
            example_value = lowered_module.original_module.module()(*real_sub_args)

        # NOTE [Guaranteeing the 1-1 correspondence of FakeTensors and real tensors]:
        # executorch modules promise not to alias inputs and outputs.
        # Thus, output FakeTensors will correctly not alias input FakeTensors.
        _assert_tensors_nonaliasing(real_sub_args, example_value)

        p_args = (lowered_node,) + p_args

        # Store the invocation as a call
        return wrap_fx_proxy(
            tx=tx,
            proxy=tx.output.create_proxy(
                "call_function",
                self.value,
                args=tuple(p_args),
                kwargs={},
            ),
            example_value=example_value,
        )


class FunctorchHigherOrderVariable(UserFunctionVariable):
    def call_function(
        self,
        tx: "InstructionTranslator",
        args: "List[VariableTracker]",
        kwargs: "Dict[str, VariableTracker]",
    ) -> "VariableTracker":
        return super().call_function(tx, args, kwargs)


class FunctionalCallVariable(FunctorchHigherOrderVariable):
    def call_function(
        self, tx, args: List[VariableTracker], kwargs: Dict[str, VariableTracker]
    ) -> VariableTracker:
        if not torch._dynamo.config.inline_inbuilt_nn_modules:
            unimplemented(
                "torch.func.functional_call capture is disabled, "
                "it can be turned on by setting "
                "`torch._dynamo.config.inline_inbuilt_nn_modules=True`"
            )
        return super().call_function(tx, args, kwargs)


class WrapHigherOrderVariable(TorchHigherOrderOperatorVariable):
    def install_subgraph_in_output_graph(
        self, tx, fn_vt, fn_args_vt, kwargs, body_gmod, attr_name="wrap_body"
    ):
        return tx.output.install_subgraph(
            f"{attr_name}",
            body_gmod,
        )

    def create_wrapped_node(
        self,
        tx: "InstructionTranslator",
        fn_vt,
        fn_args_vt,
        kwargs,
        description,
        under_activation_checkpoint=False,
        *,
        subgraph_name="wrap_body",
    ):
        # See NOTE [HigherOrderOperator tracing design] for more details

        (
            (body_r, treespec),
            body_graph,
            body_lifted_freevars,
        ) = speculate_subgraph(
            tx,
            fn_vt,
            fn_args_vt,
            kwargs,
            description,
            source_target=self.value,
            should_flatten_outputs=True,
            under_activation_checkpoint=under_activation_checkpoint,
        )

        body_gmod = torch.fx.GraphModule(tx.output.nn_modules, body_graph)
        body_name = self.install_subgraph_in_output_graph(
            tx,
            fn_vt,
            fn_args_vt,
            kwargs,
            body_gmod,
            attr_name=subgraph_name,
        )
        body_node = make_attr(tx, body_name)

        # Since, we call `speculate_subgraph` with `set_subgraph_inputs="automatic`,
        # all the arguments are lifted.
        lifted_args = tuple(arg for arg in body_lifted_freevars.keys())

        proxy_args = (body_node,) + lifted_args
        example_value = pytree.tree_map_only(
            torch.fx.Proxy,
            lambda a: a.node.meta["example_value"],
            body_r.as_proxy(),
        )

        return proxy_args, {}, example_value, body_r, treespec, body_gmod, body_name

    def call_function(
        self,
        tx: "InstructionTranslator",
        args: "List[VariableTracker]",
        kwargs: "Dict[str, VariableTracker]",
    ) -> "VariableTracker":
        # This flattens the kwargs into lifted args
        (
            p_args,
            p_kwargs,
            _example_value,
            body_r,
            treespec,
            _,
            _,
        ) = self.create_wrapped_node(tx, args[0], args[1:], kwargs, "wrap")

        if len(p_kwargs) > 0:
            unimplemented("kwargs should have been flattened into lifted args")

        flat_example_value = pytree.tree_map_only(
            torch.fx.Proxy,
            lambda a: a.node.meta["example_value"],
            body_r.as_proxy(),
        )

        return _call_function_and_unflatten_output(
            tx, self.value, tuple(p_args), p_kwargs, flat_example_value, treespec
        )


class WrapWithSetGradEnabledHigherOrderVariable(TorchHigherOrderOperatorVariable):
    """
    This hop is not exposed to users but is inserted into the graph
    after export as a post-processing step.
    """

    def call_function(
        self,
        tx: "InstructionTranslator",
        args: "List[VariableTracker]",
        kwargs: "Dict[str, VariableTracker]",
    ) -> "VariableTracker":
        args, kwargs = LazyVariableTracker.realize_all((args, kwargs))

        if kwargs:
            unimplemented(
                f"wrap_with_set_grad_enabled: Got unexpected kwargs: {list(kwargs.keys())}"
            )

        grad_enabled, fn_var, *rest_args = args

        if not isinstance(grad_enabled, ConstantVariable):
            unimplemented("grad_enabled must be a constant")

        _check_supported_callable_arg(tx, fn_var, "enable_grad_fn")

        with torch.set_grad_enabled(grad_enabled.as_python_constant()):
            (
                (body_r, treespec),
                body_graph,
                body_lifted_freevars,
            ) = speculate_subgraph(
                tx,
                fn_var,
                [*rest_args],
                {},
                "torch.ops.higher_order.wrap_with_set_grad_enabled",
                source_target=self.value,
                set_subgraph_inputs="manual",
                should_flatten_outputs=True,
            )

        if len(body_lifted_freevars) > 0:
            unimplemented(
                f"wrap_with_set_grad_enabled: Got unexpected freevars {body_lifted_freevars}"
            )

        body_gmod = torch.fx.GraphModule(tx.output.nn_modules, body_graph)
        body_name = tx.output.install_subgraph(
            "wrap_body",
            body_gmod,
        )

        body_node = make_attr(tx, body_name)

        proxy_args = tuple(
            [
                grad_enabled.as_python_constant(),
                body_node,
            ]
            + [operand.as_proxy() for operand in rest_args]
        )
        example_value = pytree.tree_map_only(
            torch.fx.Proxy,
            lambda a: a.node.meta["example_value"],
            body_r.as_proxy(),
        )
        return _call_function_and_unflatten_output(
            tx, self.value, proxy_args, {}, example_value, treespec
        )


class WrapWithAutocastHigherOrderVariable(TorchHigherOrderOperatorVariable):
    """
    This hop is not exposed to users but is inserted into the graph
    after export as a post-processing step.
    """

    def call_function(
        self,
        tx: "InstructionTranslator",
        args: "List[VariableTracker]",
        kwargs: "Dict[str, VariableTracker]",
    ) -> "VariableTracker":
        args, kwargs = LazyVariableTracker.realize_all((args, kwargs))

        if kwargs:
            unimplemented(
                f"wrap_with_autocast: Got unexpected kwargs: {list(kwargs.keys())}"
            )

        device_type, dtype, enabled, cache_enabled, fn_var, *rest_args = args

        for arg in [device_type, dtype, enabled, cache_enabled]:
            if not isinstance(arg, ConstantVariable):
                unimplemented(
                    "device_type, dtype, enabled, cache_enabled must be constants"
                )

        _check_supported_callable_arg(tx, fn_var, "autocast")

        python_constants = [
            arg.as_python_constant()
            for arg in [device_type, dtype, enabled, cache_enabled]
        ]

        with torch.autocast(*python_constants):
            (
                (body_r, treespec),
                body_graph,
                body_lifted_freevars,
            ) = speculate_subgraph(
                tx,
                fn_var,
                [*rest_args],
                {},
                "torch.ops.higher_order.wrap_with_autocast",
                source_target=self.value,
                set_subgraph_inputs="manual",
                should_flatten_outputs=True,
            )

        if len(body_lifted_freevars) > 0:
            unimplemented(
                f"wrap_with_autocast: Got unexpected freevars {body_lifted_freevars}"
            )

        body_gmod = torch.fx.GraphModule(tx.output.nn_modules, body_graph)
        body_name = tx.output.install_subgraph(
            "wrap_body",
            body_gmod,
        )

        body_node = make_attr(tx, body_name)

        proxy_args = tuple(
            [
                *python_constants,
                body_node,
            ]
            + [operand.as_proxy() for operand in rest_args]
        )
        example_value = pytree.tree_map_only(
            torch.fx.Proxy,
            lambda a: a.node.meta["example_value"],
            body_r.as_proxy(),
        )

        return _call_function_and_unflatten_output(
            tx, self.value, proxy_args, {}, example_value, treespec
        )


class HintsWrapperHigherOrderVariable(TorchHigherOrderOperatorVariable):
    @raise_hard_error_if_graph_break(
        reason="Hints_wrapper doesn't work unless it is captured completely with torch.compile."
    )
    def call_function(
        self, tx, args: "List[VariableTracker]", kwargs: "Dict[str, VariableTracker]"
    ) -> "VariableTracker":
        _check_supported_callable_arg(tx, args[0], "body_fn")

        # inputs
        if len(args) != 3:
            unimplemented(
                f"Expected 3 arguments but got {len(args)}.\n"
                f"Usage: hints_wrapper(body_fn, args, kwargs, hints).\n"
                f"kwargs required to be provided explicitly."
            )

        if not isinstance(args[1], (ListVariable, TupleVariable)):
            unimplemented(
                f"Expected a tuple but got {args[1].python_type()}",
            )
        operands = args[1].unpack_var_sequence(tx)

        if not isinstance(args[2], ConstDictVariable):
            unimplemented(
                f"Expected a dict but got {args[2].python_type()}",
            )

        if "hints" not in kwargs:
            raise IncorrectUsage("hints_wrapper - key hints not provided")

        (
            (body_r, treespec),
            body_graph,
            body_lifted_freevars,
        ) = speculate_subgraph(
            tx,
            args[0],  # function
            operands,
            args[2].as_python_constant(),
            "hints_wrapper",
            source_target=self.value,
            should_flatten_outputs=True,
        )

        body_gmod = torch.fx.GraphModule(tx.output.nn_modules, body_graph)
        body_name = tx.output.install_subgraph(
            "hints_wrapper_body",
            body_gmod,
        )

        body_node = make_attr(tx, body_name)

        # Since, we call `speculate_subgraph` with `set_subgraph_inputs="automatic`,
        # all the arguments are lifted.
        lifted_args = tuple(arg for arg in body_lifted_freevars.keys())
        p_args = (body_node, lifted_args, {})

        p_kwargs = {}
        # add hints into p_kwargs
        p_kwargs["hints"] = kwargs["hints"].as_python_constant()

        flat_example_value = pytree.tree_map_only(
            torch.fx.Proxy,
            lambda a: a.node.meta["example_value"],
            body_r.as_proxy(),
        )

        return _call_function_and_unflatten_output(
            tx, self.value, p_args, p_kwargs, flat_example_value, treespec
        )


class OutDtypeHigherOrderVariable(TorchHigherOrderOperatorVariable):
    def call_function(
        self,
        tx: "InstructionTranslator",
        args: "List[VariableTracker]",
        kwargs: "Dict[str, VariableTracker]",
    ) -> "VariableTracker":
        from .builder import wrap_fx_proxy

        if len(kwargs) > 0:
            unimplemented("out_dtype does not handle kwargs")

        p_args = tuple(arg.as_proxy() for arg in args)
        op = p_args[0]
        output_dtype = p_args[1]
        fake_sub_args = pytree.tree_map_only(
            torch.fx.Proxy, lambda a: a.node.meta["example_value"], p_args[2:]
        )
        # This is a simplified implementation of this operator just for tracing.
        # Actual implementation may also first promote the arguments
        example_value = op(*fake_sub_args).to(dtype=output_dtype)

        # Store the invocation as a call
        return wrap_fx_proxy(
            tx=tx,
            proxy=tx.output.create_proxy(
                "call_function",
                self.value,
                args=tuple(p_args),
                kwargs={},
            ),
            example_value=example_value,
        )


class StrictModeHigherOrderVariable(TorchHigherOrderOperatorVariable):
    @raise_hard_error_if_graph_break(
        reason="strict_mode HOO doesn't work unless it is captured completely with torch.compile."
    )
    def call_function(
        self,
        tx: "InstructionTranslator",
        args: "List[VariableTracker]",
        kwargs: "Dict[str, VariableTracker]",
    ) -> "VariableTracker":
        unpacked_sequence = args[1].unpack_var_sequence(tx)
        # TODO (tmanlaibaatar) support pytree here
        for arg in unpacked_sequence:
            if isinstance(arg, (ListVariable, TupleVariable, ConstDictVariable)):
                unimplemented("strict_mode HOO only works for flat inputs for now")

        if kwargs:
            unimplemented(
                f"strict_mode HOO received unexpected kwargs: {list(kwargs.keys())}"
            )

        (
            (ret_val, ret_treespec),
            ret_graph,
            ret_lifted_freevars,
        ) = speculate_subgraph(
            tx,
            args[0],
            unpacked_sequence,
            {},
            "strict_mode",
            source_target=self.value,
            should_flatten_outputs=True,
        )

        strict_mode_nn_modules = dict(tx.output.nn_modules)

        strict_mode_name = tx.output.install_subgraph(
            "strict_mode_body",
            torch.fx.GraphModule(strict_mode_nn_modules, ret_graph),
        )

        strict_mode_node = make_attr(tx, strict_mode_name)
        p_args = (
            strict_mode_node,
            tuple(arg for arg in ret_lifted_freevars.keys()),
        )

        flat_example_value = pytree.tree_map_only(
            torch.fx.Proxy,
            lambda a: a.node.meta["example_value"],
            ret_val.as_proxy(),
        )

        return _call_function_and_unflatten_output(
            tx,
            torch.ops.higher_order.strict_mode,
            p_args,
            {},
            flat_example_value,
            ret_treespec,
        )


class CheckpointHigherOrderVariable(WrapHigherOrderVariable):
    def call_function(
        self,
        tx: "InstructionTranslator",
        args: List[VariableTracker],
        kwargs: Dict[str, VariableTracker],
    ) -> VariableTracker:
        from torch._higher_order_ops.wrap import TagActivationCheckpoint
        from torch.utils.checkpoint import noop_context_fn

        from .builder import wrap_fx_proxy

        context_fn = None
        if "context_fn" in kwargs and kwargs["context_fn"] != noop_context_fn:
            ctx = kwargs.pop("context_fn")
            if isinstance(ctx, torch._dynamo.variables.UserFunctionVariable):
                context_fn = ctx.fn
            elif isinstance(
                ctx, torch._dynamo.variables.functions.FunctoolsPartialVariable
            ):
                context_fn = ctx.as_python_constant()
            else:
                raise NotImplementedError(
                    f"checkpoint not implemented for {type(ctx)} context_fn"
                )

        checkpoint_kwargs, gmod_kwargs = TagActivationCheckpoint.divide_kwargs(kwargs)

        # Here we use checkpoint_kwargs (and not gmod kwargs). gmod_kwargs are
        # already flattened above and managed inside the fx graph.
        (
            p_args,
            _,
            example_value,
            _body_r,
            treespec,
            checkpointed_gmod,
            _,
        ) = self.create_wrapped_node(
            tx,
            args[0],
            args[1:],
            gmod_kwargs,
            "torch.utils.checkpoint.checkpoint",
            under_activation_checkpoint=True,
        )
        if context_fn is not None:
            checkpointed_gmod.meta["_checkpoint_context_fn"] = context_fn

        _, checkpoint_kwargs = proxy_args_kwargs([], checkpoint_kwargs)

        # Store the invocation as a call
        variable = wrap_fx_proxy(
            tx=tx,
            proxy=tx.output.create_proxy(
                "call_function",
                self.value,
                args=tuple(p_args),
                kwargs=checkpoint_kwargs,
            ),
            example_value=example_value,
        )

        if treespec is None:
            return variable

        # Transform variable back into a list (previously made into a tuple by
        # speculate_subgraph function) so as to respect the pytree API typing.
        variable = BuiltinVariable(list).call_function(tx, [variable], {})

        return _make_inlined(tx, pytree.tree_unflatten)(variable, treespec)


class ExportTracepointHigherOrderVariable(TorchHigherOrderOperatorVariable):
    def call_function(
        self,
        tx: "InstructionTranslator",
        args: "List[VariableTracker]",
        kwargs: "Dict[str, VariableTracker]",
    ) -> "VariableTracker":
        from .builder import wrap_fx_proxy

        p_args = tuple(arg.as_proxy() for arg in args)
        p_kwargs = {key: arg.as_proxy() for key, arg in kwargs.items()}
        return wrap_fx_proxy(
            tx=tx,
            proxy=tx.output.create_proxy(
                "call_function",
                self.value,
                args=p_args,
                kwargs=p_kwargs,
            ),
            example_value=None,
        )


class RunWithRNGStateHigherOrderVariable(TorchHigherOrderOperatorVariable):
    def call_function(
        self,
        tx: "InstructionTranslator",
        args: "List[VariableTracker]",
        kwargs: "Dict[str, VariableTracker]",
    ) -> "VariableTracker":
        from .builder import wrap_fx_proxy

        p_args = tuple(arg.as_proxy() for arg in args)
        p_kwargs = {key: arg.as_proxy() for key, arg in kwargs.items()}
        return wrap_fx_proxy(
            tx=tx,
            proxy=tx.output.create_proxy(
                "call_function",
                self.value,
                args=p_args,
                kwargs=p_kwargs,
            ),
            example_value=None,
        )


class AutoFunctionalizeHigherOrderVariable(TorchHigherOrderOperatorVariable):
    def call_function(
        self, tx, args: "List[VariableTracker]", kwargs: "Dict[str, VariableTracker]"
    ) -> "VariableTracker":
        from .builder import wrap_fx_proxy

        p_args = tuple(arg.as_proxy() for arg in args)
        p_kwargs = {key: arg.as_proxy() for key, arg in kwargs.items()}
        return wrap_fx_proxy(
            tx=tx,
            proxy=tx.output.create_proxy(
                "call_function",
                self.value,
                args=p_args,
                kwargs=p_kwargs,
            ),
            example_value=None,
        )


class FlexAttentionBackwardHighOrderVariable(TorchHigherOrderOperatorVariable):
    def proxy_submod(self, tx, arg):
        assert isinstance(arg.source, DictGetItemSource)
        submod_name = tx.output.install_subgraph(arg.source.index, arg.value)
        p_submod = make_attr(tx, submod_name)
        set_example_value(p_submod.node, arg.value)
        return p_submod

    def to_proxy(self, tx, arg):
        if isinstance(arg, UnspecializedNNModuleVariable):
            return self.proxy_submod(tx, arg)
        elif isinstance(arg, (ListVariable, TupleVariable)):
            return arg.python_type()(
                self.to_proxy(tx, nested_arg) for nested_arg in arg.items
            )
        else:
            return arg.as_proxy()

    def call_function(
        self, tx, args: "List[VariableTracker]", kwargs: "Dict[str, VariableTracker]"
    ) -> "VariableTracker":
        from .builder import wrap_fx_proxy

        try:
            p_args = tuple(self.to_proxy(tx, arg) for arg in args)
            p_kwargs = {key: self.to_proxy(tx, arg) for key, arg in kwargs.items()}
        except (NotImplementedError, Unsupported) as err:
            raise Unsupported(
                "Missing Dynamo support for FlexAttentionBackward HOP argument. Please file an issue."
            ) from err
        return wrap_fx_proxy(
            tx=tx,
            proxy=tx.output.create_proxy(
                "call_function",
                self.value,
                args=p_args,
                kwargs=p_kwargs,
            ),
            example_value=None,
        )


class TraceWrappedHigherOrderOperatorVariable(TorchHigherOrderOperatorVariable):
    """
    Handles torch._dynamo._trace_wrapped_higher_order_op.inner_trace
    by unwrapping the higher order op and inlining through it.  This op
    is created by dynamo to survive through AotAutograd, then unwrapped
    here in the call to dynamo from compiled autograd.
    """

    def call_function(
        self,
        tx: "InstructionTranslator",
        args: "List[VariableTracker]",
        kwargs: "Dict[str, VariableTracker]",
    ) -> "VariableTracker":
        kwargs = dict(kwargs)
        fn = kwargs.pop("fn")
        return fn.call_function(tx, args, kwargs)


class FlexAttentionHigherOrderVariable(TorchHigherOrderOperatorVariable):
    @staticmethod
    def normalize_to_args(args, kwargs):
        # input signature is (query, key, value, score_mod, block_mask, *other_buffers),
        # block_mask is a tuple, and we don't want to flatten it.
        # only flatten kwargs into lists
        flat_kwargs = pytree.tree_flatten(kwargs)[0]

        # Combine the flattened lists
        all_args = args + flat_kwargs
        return all_args

    def create_wrapped_node(
        self,
        tx: "InstructionTranslator",
        query: "VariableTracker",
        fn: "VariableTracker",
        fn_name: str,
    ):
        from .._trace_wrapped_higher_order_op import TransformGetItemToIndex

        tx: InstructionTranslator = tx

        def create_scalar():
            return query.call_method(
                tx,
                "new_empty",
                (VariableTracker.build(tx, []),),
                {
                    "dtype": VariableTracker.build(tx, torch.int32),
                },
            )

        with discard_graph_changes(tx):
            bhmn = [create_scalar() for _ in range(4)]
            if fn_name == "score_mod":
                scores_require_grad: bool = query.requires_grad
                score = query.call_method(
                    tx,
                    "new_empty",
                    (VariableTracker.build(tx, []),),
                    {"requires_grad": VariableTracker.build(tx, scores_require_grad)},
                )
                new_args = [score, *bhmn]
            else:
                assert fn_name == "mask_fn", "Illegal function name: " + fn_name
                new_args = [*bhmn]

        with TransformGetItemToIndex():
            (
                (_body_output, _body_treespec),
                body_graph,
                body_lifted_freevars,
            ) = speculate_subgraph(
                tx,
                fn,
                new_args,
                {},  # expect only args no kwargs for now
                description=fn_name,
                source_target=self.value,
                set_subgraph_inputs="flatten_manual",
            )

        body_name = tx.output.install_subgraph(
            fn_name,
            torch.fx.GraphModule(tx.output.nn_modules, body_graph),
        )

        body_node = make_attr(tx, body_name)

        # It is possible that the score-mod function captures some free variables that are not
        # passed in as arguments. In this case, we need to lift them, which is handled by speculate_subgraph.
        # We then need to create proxies for this + the inputs.

        lifted_args = tuple(arg for arg in body_lifted_freevars.keys())

        proxy_args = (body_node, lifted_args)

        return proxy_args

    def call_function(
        self,
        tx: "InstructionTranslator",
        args: "List[VariableTracker]",
        kwargs: "Dict[str, VariableTracker]",
    ) -> "VariableTracker":
        from torch._higher_order_ops.flex_attention import flex_attention_fake_impl

        from .builder import wrap_fx_proxy

        (
            query,
            key,
            value,
            score_mod,
            block_mask,
            scale,
            kernel_options,
        ) = self.normalize_to_args(args, kwargs)

        score_mod_node, score_mod_lifted_args = self.create_wrapped_node(
            tx, query, score_mod, "score_mod"
        )
        mask_fn = block_mask.items[-1]
        if isinstance(mask_fn, ConstantVariable):
            mask_fn = UserFunctionVariable(torch.nn.attention._flex_attention._no_mask)
        mask_fn_node, mask_fn_lifted_args = self.create_wrapped_node(
            tx, query, mask_fn, "mask_fn"
        )

        proxied_args = [
            query,
            key,
            value,
            TupleVariable(block_mask.items[:-1], source=block_mask.source),
            scale,
            kernel_options,
        ]

        # Store the invocation as a call
        # Norm_kwargs contains the score_function and we dont want to proxy this because
        # Proxying user defined functions is not supported.
        inp_args, _ = proxy_args_kwargs(proxied_args, {})

        query_meta = query.as_proxy().node.meta["example_value"]
        value_meta = value.as_proxy().node.meta["example_value"]
        with torch._guards.TracingContext.try_get().fake_mode:
            out_meta, lse_meta = flex_attention_fake_impl(query_meta, value_meta)
        example_value = (out_meta, lse_meta)

        # Compose the ordered HOO args:
        # - inp_args: [query, key, value, block_mask, scale, kernel_options]
        # - subgraph node: [score_mod, mask_fn_node]
        # - lifted args from tracing subgraph: [score_mod_other_buffers, mask_fn_other_buffers]
        _, _, _, inp_arg_block_mask, inp_arg_scale, inp_arg_kernel_options = inp_args
        block_mask = tuple(inp_arg_block_mask + (mask_fn_node,))
        return wrap_fx_proxy(
            tx=tx,
            proxy=tx.output.create_proxy(
                "call_function",
                self.value,
                args=inp_args[:3]
                + (
                    score_mod_node,
                    block_mask,
                    inp_arg_scale,
                    inp_arg_kernel_options,
                    score_mod_lifted_args,
                    mask_fn_lifted_args,
                ),
                kwargs={},
            ),
            example_value=example_value,
        )


class AutogradFunctionApplyVariable(VariableTracker):
    def __init__(self, fwd_graph, bwd_graph, parent_source, **kwargs) -> None:
        super().__init__(**kwargs)
        self.fwd_graph = fwd_graph
        self.bwd_graph = bwd_graph
        self.parent_source = parent_source

    def call_function(
        self,
        tx: "InstructionTranslator",
        args: "List[VariableTracker]",
        kwargs: "Dict[str, VariableTracker]",
    ) -> "VariableTracker":
        from . import (
            AutogradFunctionContextVariable,
            UserDefinedClassVariable,
            UserFunctionVariable,
            UserMethodVariable,
        )
        from .builder import wrap_fx_proxy

        """
        Consider the following:
        class MySin(torch.autograd.Function):
            @staticmethod
            def forward(ctx, x):
                ctx.save_for_backward(x)
                return x.sin()
            @staticmethod
            def backward(ctx, grad):
                x, = ctx.saved_tensors
                return grad * x.cos()
        We want the resulting graphs to look like:
        def fwd(ctx, x):
            # (output, saved tensors / attrs)
            return (x.sin(), [x])
        # bwd(ctx, grad0, grad1, ..., gradn, *saved_tensors_or_attrs)
        def bwd(ctx, grad, x):
            return grad * x.cos()
        To accomplish this, we're going to:
        1. Construct a ctx object
        2. (fwd_out, _), fwd_graph, fwd_freevars = speculate_subgraph on MySin.forward (manually_set_inputs=True)
        3. (bwd_out, _), bwd_graph, bwd_freevars = speculate_subgraph on MySin.backward, while manually setting
        the ctx and grad inputs.
        4. Manually rewriting the fwd graph's output to be (output, stuff_that_gets_used in bwd_graph)
        Getting from 3 to 4 is pretty elegant: stuff_that_gets_used in bwd graph is
        just the bwd_freevars returned from speculate_subgraph, assuming MySin.backward
        doesn't capture any arguments.
        All these steps work if MySin.backward doesn't capture any values. This is a
        limitation in general that we should check for.
        """

        prev_side_effects = tx.output.side_effects.clone()
        fwd_tracer = torch._dynamo.output_graph.SubgraphTracer(
            tx.output,
            parent=tx.output.current_tracer,
            source_target="autograd.Function",
        )

        ctx = AutogradFunctionContextVariable.create(tx, args, kwargs)
        if isinstance(self.fwd_graph, types.FunctionType):
            fwd_fn = UserFunctionVariable(self.fwd_graph)
            fwd_args = [ctx, *args]
        elif isinstance(self.fwd_graph, types.MethodType):
            fwd_fn = UserMethodVariable(
                self.fwd_graph.__func__,
                UserDefinedClassVariable(self.fwd_graph.__class__),
            )
            fwd_args = [fwd_fn.obj, ctx, *args]
        else:
            unimplemented("non-function or method")

        # Speculate subgraph on the fwd
        (fwd_out, _), fwd_graph, fwd_freevars = speculate_subgraph(
            tx,
            fwd_fn,
            fwd_args,
            kwargs,
            "autograd.Function",
            enable_grad=False,
            set_subgraph_inputs="semi_automatic",
            restore_side_effects=False,
            tracer=fwd_tracer,
        )

        if ctx in tx.output.side_effects.store_attr_mutations:
            if (
                "_materialize_non_diff_grads"
                in tx.output.side_effects.store_attr_mutations[ctx]
            ):
                unimplemented("NYI")

        bwd_tracer = torch._dynamo.output_graph.SubgraphTracer(
            tx.output,
            parent=fwd_tracer,
            source_target="autograd.Function",
        )

        # Speculate subgraph on the backward. We make the
        # bwd tracer a child of the fwd tracer, because backward may rely on
        # tensors/attrs created in the fwd tracer.

        if isinstance(fwd_out, variables.BaseListVariable):
            bwd_args = [ctx, *fwd_out.items]
        else:
            bwd_args = [ctx, fwd_out]

        bwd_src = AttrSource(self.parent_source, member="backward")
        if isinstance(self.bwd_graph, types.FunctionType):
            bwd_fn = UserFunctionVariable(self.bwd_graph, source=bwd_src)
        elif isinstance(self.bwd_graph, types.MethodType):
            bwd_fn = UserMethodVariable(
                self.bwd_graph.__func__,
                UserDefinedClassVariable(self.bwd_graph.__class__),
                source=bwd_src,
            )
            bwd_args = [bwd_fn.obj, *bwd_args]
        else:
            unimplemented("non-function or method")

        def is_strict_for(v: VariableTracker):
            if isinstance(v, variables.TensorVariable):
                # we can be more lax for stuff from forward
                return v.proxy.tracer is not fwd_tracer
            return True

        with tx.output.subtracer(fwd_fn, fwd_tracer), tx.strict_translation_mode(
            is_strict_for
        ):
            (bwd_out, _), bwd_graph, bwd_freevars = speculate_subgraph(
                tx,
                bwd_fn,
                bwd_args,
                kwargs,
                "autograd.Function",
                enable_grad=False,
                set_subgraph_inputs="manual",
                restore_side_effects=False,
                tracer=bwd_tracer,
            )

        # TODO: assert that bwd_graph didn't capture values that were
        # not created inside fwd_graph.

        # TODO(oulgen): Ideally, we would not do a linear search for output
        # node but as things currently are there could be nodes after the
        # output node
        # This is bug prone as if there's code after the output node, then
        # graph.output will append the output at the very end
        # This might be a behavior difference

        # If users call ctx.mark_non_differentiable, we should capture these output tensors who
        # are marked as non-differentiable and pass them to ApplyTemplate
        # at torch._functorch.autograd_function.AutogradFunctionApply for reconstruction.
        non_differentiable_idx = []
        if ctx.non_differentiable is not None:
            non_differentiable_set = set(ctx.non_differentiable)
            assert isinstance(fwd_out, variables.BaseListVariable)
            for i, x in enumerate(fwd_out.items):
                if (
                    isinstance(x, variables.TensorVariable)
                    and x.as_proxy() in non_differentiable_set
                ):
                    non_differentiable_idx.append(i)

        # Rewrite the output of fwd_graph to (output, stuff_necessary_for_bwd)
        for node in fwd_graph.find_nodes(op="output"):
            fwd_graph.erase_node(node)
            break

        # Because we lift the bwd_freevars as inputs of the bwd_graph,
        # we have to manually add the bwd_freevars as output of fwd_graph.
        # However, the bwd_freevars got from speculate_subgraph use the Proxies in the bwd_graph,
        # we need to convert them to Proxies in the fwd_graph and then generate new fwd_graph output.
        fwd_proxy_of_bwd_freevars = []
        for k in bwd_freevars.keys():
            if k in fwd_freevars:
                fwd_proxy_of_bwd_freevars.append(fwd_freevars[k])
            else:
                fwd_proxy_of_bwd_freevars.append(k)

        def unwrap_proxy(x):
            if isinstance(x, torch.fx.Proxy):
                return x.node
            else:
                assert variables.ConstantVariable.is_literal(
                    x
                ), f"Only constant is allowed. Got {x}"
                return x

        new_fwd_graph_outputs = (fwd_out.as_proxy(), fwd_proxy_of_bwd_freevars)
        new_fwd_graph_outputs = pytree.tree_map(unwrap_proxy, new_fwd_graph_outputs)
        fwd_graph.output(new_fwd_graph_outputs)
        fwd_graph.lint()

        # Store fwd_body
        fwd_nn_modules = tx.output.tracing_context.module_context.copy_graphstate()
        fwd_name = tx.output.install_subgraph(
            "fwd_body",
            torch.fx.GraphModule(fwd_nn_modules.nn_modules, fwd_graph),
        )

        fwd_node = make_attr(tx, fwd_name)

        # The type of original args can be arbitrary, but we only support basic type in FX graph.
        # So the speculated subgraph input includes original tensor args and the lifted freevars.
        # We need to filter out the original tensor args and concat them with the lifted freevars
        # to generate the proxy args for the FX call_function node.
        filtered_args = []
        # A boolean list to mark if the type of corresponding argument is tensor.
        # This is used to determine if a FX node's argument should be an argument of
        # ApplyTemplate.forward and if we should skip the output from ApplyTemplate.backward
        # at torch._functorch.autograd_function.AutogradFunctionApply.
        args_tensor_mask = [False] * len(args)
        for i, arg in enumerate(args):
            if isinstance(arg, (variables.TensorVariable, variables.SymNodeVariable)):
                filtered_args.append(arg)
                args_tensor_mask[i] = True

        # Rewrite the output of bwd_graph to remove the grad output for the non-Tensor args.
        new_bwd_graph_outputs = None
        for node in bwd_graph.find_nodes(op="output"):
            bwd_graph.erase_node(node)
            break

        # The same as the above fwd proxies, we need to use the bwd proxies in the bwd_graph
        # if some of the output is from fwd_freevars.
        bwd_out_proxy = bwd_out.as_proxy()
        bwd_proxy_of_fwd_freevars = []
        if isinstance(bwd_out_proxy, (tuple, list)):
            for k in bwd_out_proxy:
                if k in bwd_freevars:
                    bwd_proxy_of_fwd_freevars.append(bwd_freevars[k])
                else:
                    bwd_proxy_of_fwd_freevars.append(k)
        else:
            if bwd_out_proxy in bwd_freevars:
                bwd_proxy_of_fwd_freevars = bwd_freevars[bwd_out_proxy]
            else:
                bwd_proxy_of_fwd_freevars = bwd_out_proxy

        # Remove bwd output for non-Tensor args.
        output_proxy = bwd_proxy_of_fwd_freevars
        if isinstance(output_proxy, (tuple, list)):
            new_bwd_graph_outputs = ()
            for x, mask in zip(output_proxy, args_tensor_mask):
                if mask:
                    new_bwd_graph_outputs = new_bwd_graph_outputs + (x,)
                else:
                    assert x is None, f"Grad of non-Tensor arg {x} is not None."
        else:
            new_bwd_graph_outputs = output_proxy

        # Update the bwd graph output.
        new_bwd_graph_outputs = pytree.tree_map(
            lambda x: None if x is None else x.node, new_bwd_graph_outputs
        )
        bwd_graph.output(new_bwd_graph_outputs)
        bwd_graph.lint()

        # Store bwd_body
        bwd_nn_modules = tx.output.tracing_context.module_context.copy_graphstate()
        bwd_name = tx.output.install_subgraph(
            "bwd_body",
            torch.fx.GraphModule(bwd_nn_modules.nn_modules, bwd_graph),
        )

        bwd_node = make_attr(tx, bwd_name)

        tx.output.side_effects = prev_side_effects

        p_args = (
            fwd_node,
            bwd_node,
            *([arg.as_proxy() for arg in filtered_args] + list(fwd_freevars.keys())),
        )
        kwargs = {
            "args_tensor_mask": args_tensor_mask,
            "non_differentiable_idx": non_differentiable_idx,
        }

        # Store the invocation as a call
        from torch._functorch.autograd_function import autograd_function_apply

        # We use speculate_subgraph to get the fwd graph, but it's alway under no grad mode like what eager mode does.
        # The fwd outputs (tensor's example_value) need to be inferred from fake tensor prop to get the correct attributes
        # (e.g, tensor.requires_grad), which would be used by downstream Dynamo tracing.
        # Since there can be other ops like Triton kernels, which depends on python dispatcher, we have to enable it.
        with enable_python_dispatcher():
            with tx.output.fake_mode:
                fake_args = (
                    tx.output.nn_modules[fwd_node.node.name],
                    tx.output.nn_modules[bwd_node.node.name],
                    *(
                        [
                            _get_fake_value(arg)
                            for arg in filtered_args + list(fwd_freevars.keys())
                        ]
                    ),
                )
                example_value = autograd_function_apply(*fake_args, **kwargs)

        return wrap_fx_proxy(
            tx=tx,
            proxy=tx.output.create_proxy(
                "call_function",
                autograd_function_apply,
                args=p_args,
                kwargs=kwargs,
            ),
            example_value=example_value,
        )


def _get_fake_value(x):
    if isinstance(x, variables.VariableTracker):
        return x.as_proxy().node.meta["example_value"]
    elif isinstance(x, torch.fx.Proxy):
        return x.node.meta["example_value"]
    else:
        return x


def maybe_positional_arg_names(func):
    result = []
    if not hasattr(func, "get_function"):
        return None
    try:
        fn = func.get_function()
    except (Unsupported, NotImplementedError):
        return None
    try:
        sig = inspect.signature(fn)
    except ValueError:
        return None
    for name, param in sig.parameters.items():
        if param.kind is inspect.Parameter.VAR_POSITIONAL:
            return None
        if (
            param.kind is inspect.Parameter.POSITIONAL_ONLY
            or param.kind is inspect.Parameter.POSITIONAL_OR_KEYWORD
        ):
            if name == "self":
                # FX graphs can't have a placeholder named self
                result.append("self_")
            else:
                result.append(name)
    return result


def canonicalize(gmod, root_gmod):
    # autograd_cache_key is sensitive to the name of the placeholder and intermediate nodes.
    # So, we first canonicalize it.
    new_graph = torch.fx.Graph()
    env = {}

    placeholder_counter = itertools.count(0)

    def next_placeholder_name():
        nonlocal placeholder_counter
        return f"placeholder_{next(placeholder_counter)}"

    node_counter = itertools.count(0)

    def next_node_name():
        nonlocal node_counter
        return f"node_{next(node_counter)}"

    for node in gmod.graph.nodes:
        if node.op == "placeholder":
            env[node] = new_graph.placeholder(next_placeholder_name())
        else:
            # Can't use node_copy because node.name will not be unique.
            args = map_arg(node.args, lambda x: env[x])
            kwargs = map_arg(node.kwargs, lambda x: env[x])
            env[node] = new_graph.create_node(
                node.op, node.target, args, kwargs, next_node_name(), node.type
            )
        env[node].meta = copy.copy(node.meta)

    new_graph.lint()
    new_gmod = torch.fx.GraphModule(root_gmod, new_graph)
    return new_gmod


@functools.lru_cache(None)
def get_dummy_aot_autograd_config():
    from torch._functorch._aot_autograd.schemas import AOTConfig

    return AOTConfig(
        fw_compiler=None,
        bw_compiler=None,
        inference_compiler=None,
        partition_fn=None,
        decompositions={},
        num_params_buffers=0,
        aot_id=0,
        keep_inference_input_mutations=False,
        dynamic_shapes=True,
        aot_autograd_arg_pos_to_source=None,
        is_export=False,
        no_tangents=False,
        enable_log=False,
    )


def hash_graph_and_inputs(tx, gmod, fake_inputs):
    # Here, we use the existing autograd_cache_key infrastructure to hash the
    # graph and fake inputs.

    # TODO(anijain2305) - Consider reorganizing autograd_cache_key such that the
    # namespaces seem more intuitive. It seems somewhat confusing that we are
    # calling an API from aot_autograd here.
    from torch._functorch._aot_autograd.autograd_cache import autograd_cache_key

    # autograd_cache_key is sensitive to the name of the placeholder nodes.
    # So, we first canonicalize it.
    canonicalized_gmod = canonicalize(gmod, tx.output.nn_modules)
    config = get_dummy_aot_autograd_config()

    key, _ = autograd_cache_key(canonicalized_gmod, fake_inputs, config, {})
    return key


class PrimHOPBaseVariable(WrapHigherOrderVariable):
    def call_function(
        self,
        tx: "InstructionTranslator",
        args: "List[VariableTracker]",
        kwargs: "Dict[str, VariableTracker]",
    ) -> "VariableTracker":
        (
            p_args,
            p_kwargs,
            example_value,
            body_r,
            treespec,
            body_gmod,
            body_name,
        ) = self.create_wrapped_node(
            tx, args[0], args[1].items, {}, self.value._name, subgraph_name="subgraph"
        )
        assert len(p_kwargs) == 0

        from torch._higher_order_ops.utils import has_potential_input_alias_or_mutation

        fake_inputs = [
            node.meta["example_value"]
            for node in body_gmod.graph.nodes
            if node.op == "placeholder"
        ]
        if has_potential_input_alias_or_mutation(body_gmod, fake_inputs):
            raise RuntimeError(
                f"{self.value._name} where the inputs are mutated or the "
                f"outputs are aliases of the inputs. Please ensure that this doesn't happen."
            )

        flat_example_value = pytree.tree_map_only(
            torch.fx.Proxy,
            lambda a: a.node.meta["example_value"],
            body_r.as_proxy(),
        )
        p_args = (
            p_args[0],
            p_args[1:],
        )
        p_kwargs = {key: value.as_proxy() for key, value in kwargs.items()}
        return _call_function_and_unflatten_output(
            tx, self.value, p_args, p_kwargs, flat_example_value, treespec
        )


class InvokeSubgraphHigherOrderVariable(WrapHigherOrderVariable):
    def install_subgraph_in_output_graph(
        self, tx, fn_vt, fn_args_vt, kwargs, body_gmod, attr_name
    ):
        # Check if the subgraph from speculate_subgraph (body_gmod) and the fake
        # inputs have already been seen before. If yes, the subgraph is already
        # installed in the output graph and we can just access the subgraph
        # using the saved attr name.
        from torch._higher_order_ops.utils import has_potential_input_alias_or_mutation

        fake_inputs = [
            node.meta["example_value"]
            for node in body_gmod.graph.nodes
            if node.op == "placeholder"
        ]

        # TODO(anijain2305) - This might be too big of a limitation. Consider
        # supporting mutation/aliasing in HOP itself to remove this restriction.
        if has_potential_input_alias_or_mutation(body_gmod, fake_inputs):
            unimplemented("NYI: invoke_subgraph with aliasing/mutation")

        key = hash_graph_and_inputs(tx, body_gmod, fake_inputs)

        invoke_subgraph_cache = (
            tx.output.tracing_context.hop_dispatch_set_cache.get_cache(
                torch._higher_order_ops.invoke_subgraph
            )
        )

        if invoke_subgraph_cache:
            if identifier := invoke_subgraph_cache.get_dynamo_identifier(key):
                return identifier

        body_name = super().install_subgraph_in_output_graph(
            tx, fn_vt, fn_args_vt, kwargs, body_gmod, "invoke_subgraph"
        )
        if invoke_subgraph_cache:
            invoke_subgraph_cache.add_dynamo_identifier(key, body_name)

        return body_name

    def call_function(
        self,
        tx: "InstructionTranslator",
        args: "List[VariableTracker]",
        kwargs: "Dict[str, VariableTracker]",
    ) -> "VariableTracker":
        # This flattens the kwargs into lifted args
        (
            p_args,
            p_kwargs,
            example_value,
            body_r,
            treespec,
            body_gmod,
            body_name,
        ) = self.create_wrapped_node(tx, args[0], args[1:], kwargs, "invoke_subgraph")

        if len(p_kwargs) > 0:
            unimplemented("kwargs should have been flattened into lifted args")

        flat_example_value = pytree.tree_map_only(
            torch.fx.Proxy,
            lambda a: a.node.meta["example_value"],
            body_r.as_proxy(),
        )

        p_args = (
            p_args[0],
            body_name,
            p_args[1:],
        )
        return _call_function_and_unflatten_output(
            tx,
            torch._higher_order_ops.invoke_subgraph,
            tuple(p_args),
            p_kwargs,
            flat_example_value,
            treespec,
        )<|MERGE_RESOLUTION|>--- conflicted
+++ resolved
@@ -1246,18 +1246,11 @@
         # Trace the subgraph
         # The sub_args is a slice of original input, e.g. if input.size is (3, 4), and scan dim=0
         # the sub_args shape will be (4, ).
-<<<<<<< HEAD
-        sub_args = [
-            _make_inlined(tx, first_slice_copy)(leaf)
-            for leaf in itertools.chain(xs.items, xs.items)
-        ]
-=======
         with discard_graph_changes(tx):
             sub_args = [
-                _make_inlined(tx, first_slice_copy)(leaf, dim)
+                _make_inlined(tx, first_slice_copy)(leaf)
                 for leaf in itertools.chain(xs.items, xs.items)
             ]
->>>>>>> 4f8237db
         (
             (combine_result, _combine_treespec),
             combine_graph,
