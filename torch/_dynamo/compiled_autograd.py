# mypy: allow-untyped-defs
import contextlib
import functools
import itertools
import operator
import time
<<<<<<< HEAD
from typing import Any, Dict, List, Optional, TYPE_CHECKING, Union
=======
from collections import defaultdict
from typing import Any, Dict, List, Optional, Tuple, TYPE_CHECKING, Union
>>>>>>> 5a2f41e0

import torch
from torch._dynamo.external_utils import (
    call_backward,
    call_hook,
    FakeCompiledAutogradEngine,
)
from torch._dynamo.source import GetItemSource, LocalSource
from torch._dynamo.utils import (
    counters,
    get_chromium_event_logger,
    lazy_format_graph_code,
    set_locals_to_steal,
)
from torch._guards import compile_context, CompileContext, CompileId
from torch._logging import getArtifactLogger, trace_structured
from torch._prims_common import clone_preserve_strides
from torch._subclasses import FakeTensorMode
from torch.fx import GraphModule
from torch.fx.experimental._backward_state import BackwardState
from torch.fx.experimental.proxy_tensor import (
    decompose,
    disable_autocast_cache,
    disable_proxy_modes_tracing,
    fetch_object_proxy,
    ProxyTorchDispatchMode,
    PythonKeyTracer,
    track_tensor_tree,
)
from torch.fx.experimental.symbolic_shapes import DimDynamic, ShapeEnv
from torch.fx.traceback import preserve_node_meta, set_stack_trace
from torch.utils._ordered_set import OrderedSet
from torch.utils._traceback import CapturedTraceback


if TYPE_CHECKING:
    from torch.fx.proxy import Proxy


compiled_autograd_log = getArtifactLogger(__name__, "compiled_autograd")
verbose_log = getArtifactLogger(__name__, "compiled_autograd_verbose")


def snapshot_verbose_logging_enabled():
    return torch._logging._internal.log_state.is_artifact_enabled(
        "compiled_autograd_verbose"
    )


def snapshot_cudagraph_enabled():
    return torch._inductor.config.triton.cudagraphs


def maybe_clone(x):
    if x is not None:
        return clone_preserve_strides(x)
    return x


_graph_placeholders = ["inputs", "sizes", "scalars", "hooks"]
_impure_targets = OrderedSet(
    [
        call_hook,
        call_backward,
        FakeCompiledAutogradEngine._exec_final_callbacks_stub,
        torch.ops.inductor.accumulate_grad_.default,
    ]
)

COMPILE_COUNTER = itertools.count()


def make_compile_context(compiled_autograd_id):
    return compile_context(
        CompileContext(
            CompileId(
                compiled_autograd_id=compiled_autograd_id,
                frame_id=None,
                frame_compile_id=None,
            )
        )
    )


class AutogradCompilerInstance:
    def __init__(self, compiler_fn) -> None:
        self.compiler_fn = compiler_fn
        self.stack = contextlib.ExitStack()
        self.close = self.stack.close
        self.shape_env = ShapeEnv()
        self.fake_tensor_mode = FakeTensorMode(
            allow_fallback_kernels=True,
            allow_non_fake_inputs=True,
            shape_env=self.shape_env,
        )
        self.fx_tracer = PythonKeyTracer()
        self.proxy_mode = ProxyTorchDispatchMode(self.fx_tracer, "symbolic")
        self.hooks_proxy: Optional[Proxy] = None

    def wrap_fake(self, x, source):
        assert isinstance(x, torch.Tensor)
        return self.fake_tensor_mode.from_tensor(x, source=source)

    @staticmethod
    def source(name, idx) -> GetItemSource:
        return GetItemSource(LocalSource(name), idx)

    def begin_capture(
        self,
        inputs: List[torch.Tensor],
        sizes: List[int],
        scalars: List[Union[int, float]],
        origins: List[List[tuple[int, str]]],
    ):
        counters["compiled_autograd"]["captures"] += 1
        self.id = next(COMPILE_COUNTER)
        self.compile_context = make_compile_context(self.id)
        self.compile_context.__enter__()
        self.start_time_ns = time.time_ns()
        get_chromium_event_logger().log_event_start(
            "compiled_autograd",
            self.start_time_ns,
            {"graph_id": self.id},
            log_pt2_compile_event=True,
        )

        self.aot_graph_cls_name: Optional[str] = None
        self.aot_graph_infos: Dict[int, Dict[str, Any]] = {}
        self.fx_tracer.root = torch.nn.Module()
        self.fx_tracer.graph = torch.fx.Graph(tracer_cls=PythonKeyTracer)
        self.fx_tracer.tensor_attrs = {}
        args_proxy, sizes_proxy, scalars_proxy, self.hooks_proxy = (
            self.fx_tracer.create_proxy("placeholder", name, (), {})
            for name in _graph_placeholders
        )

        self.stack.enter_context(preserve_node_meta())
        inputs_origins, sizes_origins, scalars_origins = origins
        # tensor inputs to fake tensors
        inputs = [
            self.wrap_fake(x, self.source("inputs", idx))
            for idx, x in enumerate(inputs)
        ]
        self.bind_tensors_to_proxies(inputs, args_proxy, inputs_origins)

        # size inputs to symints
        sizes = [
            self.shape_env.create_unspecified_symint_and_symbol(
                val,
                self.source("sizes", idx),
                DimDynamic.DYNAMIC,
            )
            for idx, val in enumerate(sizes)
        ]
        self.bind_tensors_to_proxies(sizes, sizes_proxy, sizes_origins)

        for idx, val in enumerate(scalars):
            source = self.source("scalars", idx)
            if isinstance(val, int):
                scalars[idx] = self.shape_env.create_unspecified_symint_and_symbol(
                    val,
                    source,
                    DimDynamic.DYNAMIC,
                )
            elif isinstance(val, float):
                scalars[idx] = self.shape_env.create_symfloatnode(
                    self.shape_env.create_unspecified_symbol(
                        val,
                        source=source,
                        dynamic_dim=DimDynamic.DYNAMIC,
                    ),
                    hint=val,
                    source=source,
                )
            else:
                raise AssertionError("Unexpected scalar type: ", type(val))
        self.bind_tensors_to_proxies(scalars, scalars_proxy, scalars_origins)

        # TODO(jansel): are all these modes needed?
        self.stack.enter_context(decompose({}))
        self.stack.enter_context(self.fake_tensor_mode)
        self.stack.enter_context(self.proxy_mode)
        self.stack.enter_context(disable_autocast_cache())
        # Needed to make sure we don't accidentally specialize any symbols
        assert self.fake_tensor_mode.shape_env is not None
        env = self.fake_tensor_mode.shape_env
        self.stack.enter_context(
            torch.fx.experimental.symbolic_shapes._suppress_guards(env)
        )
        return inputs, sizes, scalars

    def proxy_call_backward(
        self,
        inputs,
        output_metadatas,
        saved_tensors,
        backward_idx: int,
    ):
        assert self.hooks_proxy is not None
        backward_c_function = self.hooks_proxy[backward_idx]  # type: ignore[index]
        proxies = self.fx_tracer.create_proxy(
            kind="call_function",
            target=call_backward,
            args=(
                backward_c_function,
                self.to_proxy(saved_tensors),
                *self.to_proxy(inputs),
            ),
            kwargs={},
        )

        with disable_proxy_modes_tracing():
            # create fake Tensors
            grad_ins: List[Optional[torch.Tensor]] = []
            for output_metadata in output_metadatas:
                if output_metadata is None:
                    grad_ins.append(None)
                    continue

                layout, device, dtype, size = output_metadata
                grad_ins.append(
                    torch.empty(size=size, dtype=dtype, layout=layout, device=device)
                )
            self.bind_tensors_to_proxies(grad_ins, proxies)
        return tuple(grad_ins)

    def proxy_call_hook(self, hook, *args, **kwargs):
        return self.fx_tracer.create_proxy(
            "call_function",
            call_hook,
            (
                hook,
                *[self.to_proxy(x) for x in args],
            ),
            kwargs,
        )

    def tensor_pre_hook(self, inputs, hook_id, i: int):
        assert self.hooks_proxy is not None
        hook = self.hooks_proxy[hook_id]  # type: ignore[index]
        proxy = self.proxy_call_hook(
            hook,
            inputs[i],
            hook_type="tensor_pre_hook",
        )
        with disable_proxy_modes_tracing():
            inputs[i] = maybe_clone(inputs[i])
            self.bind_tensors_to_proxies([inputs[i]], [proxy])
        return inputs

    def pre_hook(self, inputs, hook_id):
        assert self.hooks_proxy is not None
        hook = self.hooks_proxy[hook_id]  # type: ignore[index]
        proxies = self.proxy_call_hook(
            hook,
            inputs,
            hook_type="pre_hook",
        )
        with disable_proxy_modes_tracing():
            inputs = [maybe_clone(x) for x in inputs]
            self.bind_tensors_to_proxies(inputs, proxies)
        return inputs

    def post_hook(self, outputs, inputs, hook_id):
        assert self.hooks_proxy is not None
        hook = self.hooks_proxy[hook_id]  # type: ignore[index]
        proxies = self.proxy_call_hook(
            hook,
            outputs,
            inputs,
            hook_type="post_hook",
        )
        with disable_proxy_modes_tracing():
            outputs = [maybe_clone(x) for x in outputs]
            self.bind_tensors_to_proxies(outputs, proxies)
        return outputs

    def post_acc_grad_hook(self, input, hook_id):
        assert isinstance(input, torch.Tensor)
        assert self.hooks_proxy is not None
        hook = self.hooks_proxy[hook_id]  # type: ignore[index]
        proxy = self.proxy_call_hook(
            hook,
            input,
            hook_type="post_acc_grad_hook",
        )
        with disable_proxy_modes_tracing():
            input = [maybe_clone(input)]
            self.bind_tensors_to_proxies(input, [proxy])
        return input

    # Note: [Compiled autograd and cudagraphs]
    # Eager autograd backward implements scalars as 0-dim tensors, see DivBackward0::other_.
    # When compiled autograd traces those nodes, it lifts the scalar tensors, resulting in a graph
    # with some cpu 0-dim tensor inputs. To prevent the entire graph from skipping cudagraph, we move the
    # scalars tensors to cuda. This works because ATen/prims ops will accept cuda 0-dim tensors too.
    def move_graph_nodes_to_cuda(self, graph) -> List[int]:
        to_move: Dict[int, torch.fx.Node] = {}
        has_cuda_inputs = False
        nodes = list(graph.nodes)
        assert nodes[0].target == "inputs"
        inputs = nodes[0]
        inputs_users = list(inputs.users.keys())
        # input access nodes should immediately follow placeholder nodes
        first_getitem_idx = len(_graph_placeholders)
        assert nodes[first_getitem_idx] == inputs_users[0]
        last_getitem_idx = first_getitem_idx + len(inputs_users) - 1
        assert nodes[last_getitem_idx] == inputs_users[-1]
        for i, node in enumerate(inputs_users):
            if not has_cuda_inputs and node.meta["val"].device.type == "cuda":
                has_cuda_inputs = True
                continue

            is_cpu = node.meta["val"].device.type == "cpu"
            is_scalar = len(node.meta["val"].size()) == 0
            if is_cpu and is_scalar:
                node_users = list(node.users.keys())
                if all(
                    isinstance(user.target, torch._ops.OpOverload)
                    and user.target.namespace in ("prims", "aten")
                    for user in node_users
                ):
                    # all users are prims/aten, can move safely
                    to_move[i] = node

        # only move cpu scalars to cuda if there were cuda activations in this graph,
        # this is to handle the case where cudagraphs is enabled on a cpu-only graph
        if has_cuda_inputs:
            for node in to_move.values():
                node.meta["val"] = node.meta["val"].cuda()

            # return runtime indices we need to move to cuda
            return list(to_move.keys())

        return []

    def is_sym_node(self, node):
        return (
            isinstance(node, torch.fx.Node)
            and node.op == "call_function"
            and node.target
            in [torch.ops.aten.sym_size.int, torch.ops.aten.sym_numel.default]
        )

    def dce(self):
        # Most of these removed nodes would have been removed during Dynamo and AOTDispatch
        # Remove some of these nodes earlier to improve compilation speed

        # Dynamo guards will error instead of creating aliasing guards unless we unpack them in the graph
        unpack_nodes: OrderedSet[torch.fx.Node] = OrderedSet()
        for i, node in enumerate(self.fx_tracer.graph.find_nodes(op="placeholder")):
            unpack_nodes.update(node.users.keys())
        assert i == len(_graph_placeholders) - 1

        def is_impure(node):
            return (
                node in unpack_nodes
                or node.op == "placeholder"
                or node.op == "output"
                or (node.op == "call_function" and node.target in _impure_targets)
            )

        self.fx_tracer.graph.eliminate_dead_code(is_impure)

    def end_capture(self, outputs):
        self.fx_tracer.create_proxy(
            "call_function",
            FakeCompiledAutogradEngine._exec_final_callbacks_stub,
            (),
            {},
        )
        self.stack.close()
        self.fx_tracer.create_node(
            "output",
            "output",
            (self.fx_tracer.create_arg(self.to_proxy(outputs)),),
            {},
        )
        self.rename_aot_dispatcher_nodes()
        self.reorder_tensor_pre_hook_nodes()
        self.reorder_pre_hook_nodes_to_schedule_asap()
        self.reorder_accumulate_grad_nodes()
        self.reorder_pre_hook_nodes_to_mimic_eager()
        self.reorder_post_acc_grad_hook_nodes()
        self.reorder_post_hook_nodes()
        # TODO(yf225): work around: remove dead codes like `sym_size` and `sym_numel` which are not used downstream. e.g.
        # ```
        # sym_numel_default = torch.ops.aten.sym_numel.default(sum_109);  sum_109 = None
        # eq_115 = 16 == sym_numel_default;  sym_numel_default = eq_115 = None
        # sym_size_int_39 = torch.ops.aten.sym_size.int(getitem_112, 1);  getitem_112 = None
        # eq_116 = 16 == sym_size_int_39;  eq_116 = None
        # eq_117 = 16 == sym_size_int_39;  sym_size_int_39 = eq_117 = None
        # ```
        # Proper fix is Richard's Python compiled autograd effort which will avoid calling make_fx and
        # should prevent these ops from going into the CA graph.
        self.dce()
        runtime_inputs_to_move: List[int] = []
        if snapshot_cudagraph_enabled():
            runtime_inputs_to_move = self.move_graph_nodes_to_cuda(self.fx_tracer.graph)

        graph = GraphModule(
            self.fx_tracer.root, self.fx_tracer.graph, f"CompiledAutograd{self.id}"
        )
        set_locals_to_steal(graph, ["inputs"])
        lazy_graph_code = lazy_format_graph_code(
            "Compiled autograd graph",
            graph,
            include_device=True,
            include_stride=True,
            colored=True,
        )
        compiled_autograd_log.info("%s", lazy_graph_code)
        verbose_log.debug("%s", lazy_graph_code)
        trace_structured(
            "compiled_autograd_graph",
            payload_fn=lambda: graph.print_readable(print_output=False),
        )

        def runtime_wrapper(compiled_fn, inputs, sizes, scalars, hooks):
            global in_compiled_autograd_region
            try:
                in_compiled_autograd_region = True
                for i in runtime_inputs_to_move:
                    inputs[i] = inputs[i].pin_memory().cuda(non_blocking=True)

                with _disable(), make_compile_context(self.id):
                    return compiled_fn(inputs, sizes, scalars, hooks)
            finally:
                in_compiled_autograd_region = False

        get_chromium_event_logger().log_event_end(
            "compiled_autograd",
            time.time_ns(),
            {"graph_id": self.id},
            self.start_time_ns,
            log_pt2_compile_event=True,
        )
        self.compile_context.__exit__(None, None, None)
        return runtime_wrapper, self.compiler_fn(graph)

    def rename_aot_dispatcher_nodes(self):
        """
        Renames nodes as they appear in the AOTDispatcher backward graphs, prefixed by AOT id
        e.g. AOTDispatcher backward graph X's `sin_Y` -> `aotX_sin_Y`
        """
        if self.aot_graph_cls_name is None:
            return

        def is_similar(ca: torch.fx.node.Node, aot: torch.fx.node.Node):
            # 1. comparing using target (for aten ops)
            target_match = ca.target == aot.target
            if not target_match:
                # 2. comparing using name (for HOPs)
                target_match = (
                    hasattr(ca.target, "__name__")
                    and hasattr(aot.target, "__name__")
                    and ca.target.__name__ == aot.target.__name__
                )
            if (
                not target_match
                and hasattr(ca.target, "name")
                and hasattr(aot.target, "name")
                and aot.target.name() == "aten::reshape"
                and hasattr(aot.meta.get("original_aten"), "name")
            ):
                # 3. undo view_to_reshape post grad pass
                target_match = ca.target.name() == aot.meta["original_aten"].name()

            return (
                target_match
                and ca.op == aot.op
                and ca.type == aot.type
                and len(ca.all_input_nodes) == len(aot.all_input_nodes)
            )

        # number of times we saw this AOT backward graph, used to dedup reused graphs
        aot_id_counter: Dict[int, int] = defaultdict(int)
        for nodecall_index, info in self.aot_graph_infos.items():
            ca_node_start_idx = info["ca_node_start_idx"]
            aot_id = info["aot_id"]
            aot_id_postfix = ""
            aot_graph = info["aot_gm"].graph
            if aot_id_counter[aot_id]:
                aot_id_postfix = f"_{aot_id_counter[aot_id]}"
            aot_id_counter[aot_id] += 1

            # 1. Find the first op from user code in the AOT graph
            aot_it = iter(aot_graph.nodes)
            aot_node = next(aot_it)
            assert aot_node is not None
            try:
                while aot_node.op != "call_function":
                    aot_node = next(aot_it)
            except StopIteration:
                continue

            try:
                # 2. Find the first op in the compiled autograd graph segment
                ca_it = iter(self.fx_tracer.graph.nodes)
                for _ in range(ca_node_start_idx):
                    next(ca_it)
                ca_node = next(ca_it)

                # Graphs should all end with output node
                while ca_node.op != "output" and not is_similar(ca_node, aot_node):
                    # The compiled autograd graph may contain lazily inserted ops
                    # We skip those when aligning nodes
                    ca_node = next(ca_it)

                # 3. Keep alligned and rename nodes
                while aot_node.op != "output" and ca_node.op != "output":
                    if not ca_node.users:
                        # TODO: DCE for compiled autograd graph
                        ca_node = next(ca_it)
                        continue

                    if not is_similar(ca_node, aot_node):
                        # There should be no lazily inserted ops in the middle of a match
                        # So any deviation is an error
                        raise StopIteration

                    ca_node.name = f"aot{aot_id}{aot_id_postfix}_{aot_node.name}"
                    for i, inp in enumerate(aot_node.all_input_nodes):
                        ca_node.all_input_nodes[
                            i
                        ].name = f"aot{aot_id}{aot_id_postfix}_{inp.name}"

                    aot_node = next(aot_it)
                    ca_node = next(ca_it)
            except StopIteration:
                verbose_log.debug(
                    "Failed to match %s%s (NodeCall %s) nodes with AOT backward graph %s nodes",
                    self.aot_graph_cls_name,
                    aot_id,
                    nodecall_index,
                    aot_id,
                )

    @staticmethod
    def get_all_nodes(args):
        # filter out non-Node args, like None
        nodes = [n for n in args if type(n) is torch.fx.Node]
        return nodes

    @staticmethod
    def is_placeholder(node):
        if node.op == "placeholder" or (
            node.op == "call_function"
            and node.target == operator.getitem
            and node.args[0].op == "placeholder"
        ):
            return True
        return False

    def reorder_accumulate_grad_nodes(self):
        """
        Usage of AOTAutograd causes all the accumulate_grad_ nodes to get pushed to the end of
        the graph.  This differs from eager mode, which schedules them as soon as possible. This
        pass attempts to reorder the graph to mimic eager behavior.
        """
        for node in self.fx_tracer.graph.find_nodes(
            op="call_function", target=torch.ops.inductor.accumulate_grad_.default
        ):
            param_node, grad_node = node.args[0], node.args[1]
            getitem_node = None
            if grad_node.target == operator.getitem:
                getitem_node = grad_node
                grad_node = getitem_node.args[0]

            arg = max([param_node, grad_node])  # last arg
            if arg is not node.prev and not self.is_placeholder(arg):
                arg.append(node)
                if getitem_node is not None:
                    arg.append(getitem_node)

    def reorder_tensor_pre_hook_nodes(self):
        """
        Usage of AOTAutograd causes all the tensor_pre_hook nodes to get pushed
        to the end of the graph. This differs from eager mode, which schedules
        them as soon as possible. This pass attempts to reorder the graph to
        mimic eager behavior.
        """
        for node in self.fx_tracer.graph.find_nodes(
            op="call_function", target=call_hook
        ):
            if node.kwargs.get("hook_type", None) != "tensor_pre_hook":
                continue

            getitem_node = node.args[0]
            input_node = node.args[1]  # tensor_pre_hook handle only one grad tensor

            if input_node is not node.prev and not self.is_placeholder(input_node):
                input_node.append(getitem_node)
                getitem_node.append(node)

    def reorder_pre_hook_nodes_to_schedule_asap(self):
        """
        In this function, we schedule the pre hooks as soon as possible. This
        does not match eager behavior (schedule pre hook right before its
        registered node), but it can make acc grad be scheduled properly when
        the pre hooks are registered to them. After reordering acc grad node, we
        will reorder the pre hooks again to mimic eager behavior.
        """
        for node in self.fx_tracer.graph.find_nodes(
            op="call_function", target=call_hook
        ):
            if node.kwargs.get("hook_type", None) != "pre_hook":
                continue

            getitem_node = node.args[0]
            # pre_hook handle a tuple of grad tensors
            input_nodes = self.get_all_nodes(node.args[1])

            to_remove = []
            to_append = []
            hook_block = [node]  # contain the hook and hook args getitem
            for n in input_nodes:
                if n.op == "call_function" and n.target == operator.getitem:
                    to_append.append(n.args[0])
                    to_remove.append(n)
                    hook_block.append(n)
            for a, b in zip(to_remove, to_append):
                input_nodes.remove(a)
                input_nodes.append(b)

            arg = max(input_nodes)  # last input
            if arg is not node.prev and not self.is_placeholder(arg):
                arg.append(getitem_node)
                for n in hook_block:
                    getitem_node.append(n)

    def reorder_pre_hook_nodes_to_mimic_eager(self):
        """
        Usage of AOTAutograd causes all the pre_hook nodes to get pushed to the
        end of the graph. This differs from eager mode, which schedules them
        right before their registered node execution. This pass attempts to
        reorder the graph to mimic eager behavior.
        """
        pre_hooks = []
        for node in self.fx_tracer.graph.find_nodes(
            op="call_function", target=call_hook
        ):
            if node.kwargs.get("hook_type", None) != "pre_hook":
                continue
            pre_hooks.append(node)

        for node in reversed(pre_hooks):
            hook_getitem_node = node.args[0]

            users = list(node.users.keys())
            if len(users) == 0:
                continue

            # users are all getitem ops and they are used by same registered node
            assert all(
                user.op == "call_function" and user.target == operator.getitem
                for user in users
            )
            registered_node = next(iter(users[0].users.keys()))

            if registered_node is not node.next:
                registered_node.prepend(hook_getitem_node)
                registered_node.prepend(node)
                for getitem in users:
                    registered_node.prepend(getitem)

    def reorder_post_acc_grad_hook_nodes(self):
        """
        Usage of AOTAutograd causes all the post_acc_grad_hook nodes to get
        pushed to the end of the graph. This differs from eager mode, which
        schedules them as soon as possible. This pass attempts to reorder the
        graph to mimic eager behavior.
        """
        post_acc_grad_hooks = []
        for node in self.fx_tracer.graph.find_nodes(
            op="call_function", target=call_hook
        ):
            if node.kwargs.get("hook_type", None) != "post_acc_grad_hook":
                continue
            post_acc_grad_hooks.append(node)

        # nodes in post_acc_grad_hooks are in topo order. For hooks registered
        # to same node, we should keep their relative order
        for node in reversed(post_acc_grad_hooks):
            getitem_node = node.args[0]
            param_node = node.args[1]  # post_acc_grad_hook handle one param

            # find the corresponding acc_grad node
            acc_grad_node = None
            for n in list(param_node.users.keys()):
                if (
                    n.op == "call_function"
                    and n.target == torch.ops.inductor.accumulate_grad_.default
                ):
                    acc_grad_node = n
                    break

            assert (
                acc_grad_node is not None
            ), "post_acc_grad_hook must have corresponding acc grad node"

            # append post_acc_grad_hook after acc_grad node
            acc_grad_node.append(getitem_node)
            getitem_node.append(node)

    def reorder_post_hook_nodes(self):
        """
        Usage of AOTAutograd causes all the post_hook nodes to get pushed to the
        end of the graph. This differs from eager mode, which schedules them as
        soon as possible. This pass attempts to reorder the graph to mimic eager
        behavior.
        """
        post_hooks = []
        for node in self.fx_tracer.graph.find_nodes(
            op="call_function", target=call_hook
        ):
            if node.kwargs.get("hook_type", None) != "post_hook":
                continue
            post_hooks.append(node)

        for node in reversed(post_hooks):
            getitem_node = node.args[0]
            output_nodes = node.args[1]
            input_nodes = node.args[2]

            if len(output_nodes) > 0:
                continue

            input_nodes_and_users = []
            input_nodes_and_users.extend(list(input_nodes))
            for input_node in input_nodes:
                input_nodes_and_users.extend(
                    user
                    for user in list(input_node.users.keys())
                    if not (
                        user.op == "call_function"
                        and user.target == call_hook
                        and node.kwargs.get("hook_type", None) == "post_hook"
                    )
                )

            arg = max(input_nodes_and_users)  # last input users
            if (
                arg.op == "call_function"
                and arg.target == torch.ops.inductor.accumulate_grad_.default
            ):
                param_node = arg.args[0]
                post_acc_grad_hook_node = None
                for n in list(param_node.users.keys()):
                    if (
                        n.op == "call_function"
                        and n.target == call_hook
                        and n.kwargs.get("hook_type", None) == "post_acc_grad_hook"
                    ):
                        post_acc_grad_hook_node = n

                if post_acc_grad_hook_node is not None:
                    post_acc_grad_hook_node.append(getitem_node)
                    getitem_node.append(node)
                    continue

            if arg is not node.prev and not self.is_placeholder(arg):
                arg.append(getitem_node)
                getitem_node.append(node)

    def to_proxy(self, t):
        if t is None:
            return None
        if isinstance(t, list):
            return [self.to_proxy(x) for x in t]
        if isinstance(t, tuple):
            return tuple(self.to_proxy(x) for x in t)
        # can it be torch.SymInt as the code used to imply?
        assert isinstance(t, torch.Tensor)
        proxy_tensor = fetch_object_proxy(self.fx_tracer, t)
        assert isinstance(proxy_tensor, torch.fx.experimental.proxy_tensor._ProxyTensor)
        return proxy_tensor.proxy

    def bind_tensors_to_proxies(
        self, tensors, proxies, origins: Optional[List[tuple[int, str]]] = None
    ):
        if isinstance(proxies, torch.fx.Proxy):
            if origins:
                assert len(origins) == len(tensors)
                bound_proxies = []
                for i in range(len(tensors)):
                    nodecall_index, node_name = origins[i]
                    self.set_node_origin(node_name, nodecall_index, None)
                    bound_proxies.append(proxies[i])  # type: ignore[index]
                proxies = bound_proxies
            else:
                proxies = [proxies[i] for i in range(len(tensors))]  # type: ignore[index]

        assert len(tensors) == len(proxies)
        track_tensor_tree(tensors, proxies, constant=None, tracer=self.fx_tracer)

    def bind_backward_state(self, index: int):
        assert self.hooks_proxy is not None
        proxy = self.hooks_proxy[index]  # type: ignore[index]
        bw_state = BackwardState()
        track_tensor_tree(bw_state, proxy, constant=None, tracer=self.fx_tracer)
        return bw_state

    def set_node_origin(
        self,
        node_name: str,
        nodecall_index: int,
        pyobj: Optional[torch.autograd.Function],
    ):
        maybe_aot_id = ""
        if pyobj is not None:
            forward_cls = pyobj._forward_cls  # type: ignore[attr-defined]
            if hasattr(forward_cls, "_aot_id"):
                # backward was created by AOT Dispatcher
                self.aot_graph_cls_name = node_name
                maybe_aot_id = forward_cls._aot_id
                self.aot_graph_infos[nodecall_index] = {
                    "ca_node_start_idx": len(self.fx_tracer.graph.nodes),
                    "aot_id": maybe_aot_id,
                    "aot_gm": forward_cls._lazy_backward_info.bw_module,
                }

        new_code = f"{node_name}{maybe_aot_id} (NodeCall {nodecall_index})"
        raw_stack_trace = CapturedTraceback.extract().format()[-1]
        new_stack_trace = raw_stack_trace.replace(
            "raw_stack_trace = CapturedTraceback.extract().format()[-1]", new_code
        )
        set_stack_trace(new_stack_trace)


# state of the autograd engine dispatch, kept in sync by enable/disable context managers
compiled_autograd_enabled = False

# global flag to check if compiled autograd is enabled but Dynamo stance is "force_eager"
compiled_autograd_enabled_force_eager = False

# global flag to check if we are processing graphs produced from a compiled autograd graph
in_compiled_autograd_region = False


@contextlib.contextmanager
def _enable(compiler_fn, dynamic=False):
    if dynamic:
        assert type(dynamic) is bool

    from torch._dynamo import eval_frame

    if eval_frame._stance.stance == "force_eager":
        # If user explicitly sets Dynamo stance to "force_eager", we want Compiled Autograd
        # to fall back to eager as well.
        global compiled_autograd_enabled_force_eager
        compiled_autograd_enabled_force_eager = True
        try:
            yield
        finally:
            compiled_autograd_enabled_force_eager = False
    else:
        # we need to import this, because user might not have imported it if they directly use this context manager
        # we need to lazily import it, because of circular dependencies
        import torch._inductor.cudagraph_trees

        (
            prior_compiler,
            prior_dynamic,
        ) = torch._C._dynamo.compiled_autograd.set_autograd_compiler(
            functools.partial(AutogradCompilerInstance, compiler_fn), dynamic
        )
        if snapshot_verbose_logging_enabled():
            torch._C._dynamo.compiled_autograd.set_verbose_logger(verbose_log)
        global compiled_autograd_enabled
        compiled_autograd_enabled = True
        try:
            with torch.autograd.set_multithreading_enabled(False):
                yield
        finally:
            if not prior_compiler:
                compiled_autograd_enabled = False
            torch._C._dynamo.compiled_autograd.set_autograd_compiler(
                prior_compiler, prior_dynamic
            )


@contextlib.contextmanager
def _disable():
    (
        prior_compiler,
        prior_dynamic,
    ) = torch._C._dynamo.compiled_autograd.set_autograd_compiler(None, False)
    global compiled_autograd_enabled
    compiled_autograd_enabled = False
    try:
        yield
    finally:
        if prior_compiler:
            compiled_autograd_enabled = True
        torch._C._dynamo.compiled_autograd.set_autograd_compiler(
            prior_compiler, prior_dynamic
        )


# return to starting state of a new process
def reset() -> None:
    global compiled_autograd_enabled
    compiled_autograd_enabled = False
    assert not in_compiled_autograd_region
    torch._C._dynamo.compiled_autograd.set_autograd_compiler(None, False)
    torch._C._dynamo.compiled_autograd.set_verbose_logger(None)
    torch._C._dynamo.compiled_autograd.clear_cache()
    global COMPILE_COUNTER
    COMPILE_COUNTER = itertools.count()<|MERGE_RESOLUTION|>--- conflicted
+++ resolved
@@ -4,12 +4,8 @@
 import itertools
 import operator
 import time
-<<<<<<< HEAD
-from typing import Any, Dict, List, Optional, TYPE_CHECKING, Union
-=======
 from collections import defaultdict
 from typing import Any, Dict, List, Optional, Tuple, TYPE_CHECKING, Union
->>>>>>> 5a2f41e0
 
 import torch
 from torch._dynamo.external_utils import (
