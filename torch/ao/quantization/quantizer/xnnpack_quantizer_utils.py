--- conflicted
+++ resolved
@@ -552,16 +552,7 @@
     # Match against all conv dimensions and cuda variants
     for (conv_fn, example_inputs), is_cuda, relu_is_inplace in combinations:  # type: ignore[misc]
         pattern = get_pattern(conv_fn, relu_is_inplace)  # type: ignore[has-type]
-<<<<<<< HEAD
-        pattern = _get_aten_graph_module_for_pattern(
-            pattern,
-            example_inputs,  # type: ignore[has-type]
-            is_cuda,
-            using_training_ir=using_training_ir,
-        )
-=======
         pattern = _get_aten_graph_module_for_pattern(pattern, example_inputs, is_cuda)  # type: ignore[has-type]
->>>>>>> eebc93d4
         pattern.graph.eliminate_dead_code()
         pattern.recompile()
         matcher = SubgraphMatcherWithNameNodeMap(pattern, ignore_literals=True)
