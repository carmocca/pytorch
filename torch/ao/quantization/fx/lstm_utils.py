--- conflicted
+++ resolved
@@ -81,12 +81,6 @@
     quantizable_lstm.qconfig = float_lstm.qconfig
 
     for idx in range(float_lstm.num_layers):
-<<<<<<< HEAD
-        quantizable_lstm.layers[idx] = (
-            torch.ao.nn.quantizable.modules.rnn._LSTMLayer.from_float(
-                float_lstm, idx, float_lstm.qconfig, batch_first=False
-            )
-=======
         quantizable_lstm.layers[
             idx
         ] = torch.ao.nn.quantizable.modules.rnn._LSTMLayer.from_float(
@@ -95,7 +89,6 @@
             float_lstm.qconfig,
             batch_first=False,
             split_gates=split_gates,
->>>>>>> eebc93d4
         )
 
     # Build QConfigMapping for the LSTM cell
