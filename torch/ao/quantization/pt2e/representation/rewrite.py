--- conflicted
+++ resolved
@@ -804,19 +804,9 @@
         replacement = rewrite_info.replacement
         pattern_post_trans = rewrite_info.pattern_post_trans
         replacement_post_trans = rewrite_info.replacement_post_trans
-<<<<<<< HEAD
-        pattern = _get_aten_graph_module_for_pattern(
-            pattern, example_inputs, using_training_ir=using_training_ir
-        )  # type: ignore[arg-type, assignment]
-        remove_tensor_overload_for_qdq_ops(pattern)  # type: ignore[arg-type]
-        replacement = _get_aten_graph_module_for_pattern(
-            replacement, example_inputs, using_training_ir=using_training_ir
-        )  # type: ignore[arg-type, assignment]
-=======
         pattern = _get_aten_graph_module_for_pattern(pattern, example_inputs)  # type: ignore[arg-type, assignment]
         remove_tensor_overload_for_qdq_ops(pattern)  # type: ignore[arg-type]
         replacement = _get_aten_graph_module_for_pattern(replacement, example_inputs)  # type: ignore[arg-type, assignment]
->>>>>>> eebc93d4
         remove_tensor_overload_for_qdq_ops(replacement)  # type: ignore[arg-type]
         if pattern_post_trans:
             pattern = pattern_post_trans(pattern)
