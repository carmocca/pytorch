--- conflicted
+++ resolved
@@ -456,7 +456,6 @@
         weight_fake_quant: fake quant module for weight
 
     """
-
     _FLOAT_BN_MODULE: ClassVar[Type[nn.BatchNorm1d]] = nn.BatchNorm1d
     _FLOAT_RELU_MODULE: ClassVar[Optional[Type[nn.Module]]] = None
     _FLOAT_MODULE: ClassVar[Type[nn.Module]] = nni.ConvBn1d  # type: ignore[assignment]
@@ -525,7 +524,6 @@
         weight_fake_quant: fake quant module for weight
 
     """
-
     # base class defines _FLOAT_MODULE as "ConvBn1d"
     _FLOAT_MODULE: ClassVar[Type[nn.Module]] = nni.ConvBnReLU1d
     _FLOAT_CONV_MODULE: ClassVar[Type[nn.Conv1d]] = nn.Conv1d
@@ -592,12 +590,7 @@
         weight_fake_quant: fake quant module for weight
 
     """
-<<<<<<< HEAD
-
-    _FLOAT_MODULE: ClassVar[Type[nni.ConvReLU1d]] = nni.ConvReLU1d  # type: ignore[assignment, misc]
-=======
     _FLOAT_MODULE: ClassVar[Type[nni.ConvReLU1d]] = nni.ConvReLU1d  # type: ignore[assignment]
->>>>>>> eebc93d4
     _FLOAT_CONV_MODULE: ClassVar[Type[nn.Conv1d]] = nn.Conv1d
     _FLOAT_BN_MODULE: ClassVar[Optional[Type[nn.Module]]] = None
     _FLOAT_RELU_MODULE: ClassVar[Optional[Type[nn.Module]]] = nn.ReLU
@@ -660,12 +653,7 @@
         weight_fake_quant: fake quant module for weight
 
     """
-<<<<<<< HEAD
-
-    _FLOAT_MODULE: ClassVar[Type[nni.ConvBn2d]] = nni.ConvBn2d  # type: ignore[assignment,misc]
-=======
     _FLOAT_MODULE: ClassVar[Type[nni.ConvBn2d]] = nni.ConvBn2d  # type: ignore[assignment]
->>>>>>> eebc93d4
     _FLOAT_CONV_MODULE: ClassVar[Type[nn.Conv2d]] = nn.Conv2d
     _FLOAT_BN_MODULE: ClassVar[Optional[Type[nn.Module]]] = nn.BatchNorm2d
     _FLOAT_RELU_MODULE: ClassVar[Optional[Type[nn.Module]]] = None
@@ -733,7 +721,6 @@
         weight_fake_quant: fake quant module for weight
 
     """
-
     # base class defines _FLOAT_MODULE as "ConvBn2d"
     _FLOAT_MODULE: ClassVar[Type[nni.ConvBnReLU2d]] = nni.ConvBnReLU2d  # type: ignore[assignment]
     _FLOAT_CONV_MODULE: ClassVar[Type[nn.Conv2d]] = nn.Conv2d
@@ -800,12 +787,7 @@
         weight_fake_quant: fake quant module for weight
 
     """
-<<<<<<< HEAD
-
-    _FLOAT_MODULE: ClassVar[Type[nn.Module]] = nni.ConvReLU2d  # type: ignore[assignment, misc]
-=======
     _FLOAT_MODULE: ClassVar[Type[nn.Module]] = nni.ConvReLU2d  # type: ignore[assignment]
->>>>>>> eebc93d4
     _FLOAT_CONV_MODULE: ClassVar[Type[nn.Conv2d]] = nn.Conv2d
     _FLOAT_BN_MODULE: ClassVar[Optional[Type[nn.Module]]] = None
     _FLOAT_RELU_MODULE: ClassVar[Optional[Type[nn.Module]]] = nn.ReLU
@@ -868,12 +850,7 @@
         weight_fake_quant: fake quant module for weight
 
     """
-<<<<<<< HEAD
-
-    _FLOAT_MODULE: ClassVar[Type[nni.ConvBn3d]] = nni.ConvBn3d  # type: ignore[assignment,misc]
-=======
     _FLOAT_MODULE: ClassVar[Type[nni.ConvBn3d]] = nni.ConvBn3d  # type: ignore[assignment]
->>>>>>> eebc93d4
     _FLOAT_CONV_MODULE: ClassVar[Type[nn.Conv3d]] = nn.Conv3d
     _FLOAT_BN_MODULE: ClassVar[Optional[Type[nn.Module]]] = nn.BatchNorm3d
     _FLOAT_RELU_MODULE: ClassVar[Optional[Type[nn.Module]]] = None
@@ -941,12 +918,7 @@
         weight_fake_quant: fake quant module for weight
 
     """
-<<<<<<< HEAD
-
-    _FLOAT_MODULE: ClassVar[Type[nni.ConvBnReLU3d]] = nni.ConvBnReLU3d  # type: ignore[assignment, misc]
-=======
     _FLOAT_MODULE: ClassVar[Type[nni.ConvBnReLU3d]] = nni.ConvBnReLU3d  # type: ignore[assignment]
->>>>>>> eebc93d4
     _FLOAT_CONV_MODULE: ClassVar[Type[nn.Conv3d]] = nn.Conv3d
     _FLOAT_BN_MODULE: ClassVar[Type[nn.BatchNorm3d]] = nn.BatchNorm3d
     _FLOAT_RELU_MODULE: ClassVar[Optional[Type[nn.ReLU]]] = nn.ReLU
@@ -1013,12 +985,7 @@
         weight_fake_quant: fake quant module for weight
 
     """
-<<<<<<< HEAD
-
-    _FLOAT_MODULE: ClassVar[Type[nni.ConvReLU3d]] = nni.ConvReLU3d  # type: ignore[assignment,misc]
-=======
     _FLOAT_MODULE: ClassVar[Type[nni.ConvReLU3d]] = nni.ConvReLU3d  # type: ignore[assignment]
->>>>>>> eebc93d4
     _FLOAT_CONV_MODULE: ClassVar[Type[nn.Conv3d]] = nn.Conv3d
     _FLOAT_BN_MODULE: ClassVar[Optional[Type[nn.Module]]] = None
     _FLOAT_RELU_MODULE: ClassVar[Optional[Type[nn.Module]]] = nn.ReLU
