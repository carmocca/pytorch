--- conflicted
+++ resolved
@@ -134,12 +134,7 @@
     Attributes:
         weight_fake_quant: fake quant module for weight
     """
-<<<<<<< HEAD
-
-    _FLOAT_MODULE: ClassVar[Type[nn.Conv1d]] = nn.Conv1d  # type: ignore[assignment,misc]
-=======
     _FLOAT_MODULE: ClassVar[Type[nn.Conv1d]] = nn.Conv1d
->>>>>>> eebc93d4
     _FLOAT_CONV_MODULE: ClassVar[Type[nn.Conv1d]] = nn.Conv1d
 
     def __init__(
@@ -200,12 +195,7 @@
     Attributes:
         weight_fake_quant: fake quant module for weight
     """
-<<<<<<< HEAD
-
-    _FLOAT_MODULE: ClassVar[Type[nn.Conv2d]] = nn.Conv2d  # type: ignore[assignment,misc]
-=======
     _FLOAT_MODULE: ClassVar[Type[nn.Conv2d]] = nn.Conv2d
->>>>>>> eebc93d4
     _FLOAT_CONV_MODULE: ClassVar[Type[nn.Conv2d]] = nn.Conv2d
 
     def __init__(
@@ -269,12 +259,7 @@
     Attributes:
         weight_fake_quant: fake quant module for weight
     """
-<<<<<<< HEAD
-
-    _FLOAT_MODULE: ClassVar[Type[nn.Conv3d]] = nn.Conv3d  # type: ignore[assignment,misc]
-=======
     _FLOAT_MODULE: ClassVar[Type[nn.Conv3d]] = nn.Conv3d
->>>>>>> eebc93d4
     _FLOAT_CONV_MODULE: ClassVar[Type[nn.Conv3d]] = nn.Conv3d
 
     def __init__(
