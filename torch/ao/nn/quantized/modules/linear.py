--- conflicted
+++ resolved
@@ -145,7 +145,6 @@
         >>> print(output.size())
         torch.Size([128, 30])
     """
-
     _version = 3
     _FLOAT_MODULE = (nn.Linear, nn.modules.linear.NonDynamicallyQuantizableLinear)
 
@@ -310,16 +309,6 @@
             # the type mismatch in assignment. Also, mypy has an issue with
             # iterables not being implemented, so we are ignoring those too.
             if not isinstance(cls._FLOAT_MODULE, Iterable):
-<<<<<<< HEAD
-                cls._FLOAT_MODULE = [cls._FLOAT_MODULE]  # type: ignore[assignment]
-            supported_modules = ", ".join(
-                [float_mod.__name__ for float_mod in cls._FLOAT_MODULE]
-            )  # type: ignore[attr-defined]
-            error_msg = f"nnq.{cls.__name__}.from_float only works for {supported_modules}, but got: {type(mod)}"
-            assert (
-                type_before_parametrizations(mod) in cls._FLOAT_MODULE
-            ), error_msg.format()  # type: ignore[attr-defined]
-=======
                 cls._FLOAT_MODULE = [cls._FLOAT_MODULE]
             supported_modules = ", ".join(
                 [float_mod.__name__ for float_mod in cls._FLOAT_MODULE]
@@ -328,7 +317,6 @@
             assert (
                 type_before_parametrizations(mod) in cls._FLOAT_MODULE
             ), error_msg.format()
->>>>>>> eebc93d4
             assert hasattr(
                 mod, "qconfig"
             ), "Input float module must have qconfig defined"
