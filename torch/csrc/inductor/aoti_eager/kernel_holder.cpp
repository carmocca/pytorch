--- conflicted
+++ resolved
@@ -16,22 +16,50 @@
 #ifdef USE_CUDA
 #include <torch/csrc/inductor/aoti_runner/model_container_runner_cuda.h>
 #endif
-
-#include <nlohmann/json.hpp>
-
-#include <filesystem>
-#include <fstream>
-#include <regex>
-
-namespace fs = std::filesystem;
+#include <ATen/core/jit_type.h>
 
 namespace torch::inductor {
 
 namespace {
-<<<<<<< HEAD
-
-=======
->>>>>>> 3778fb10
+
+c10::ScalarType parse_dtype(const std::string& dtype_str) {
+  // The dtype format is torch.float32, float32, torch.int32, int32, etc.
+  std::string to_remove = "torch.";
+  std::string canonicalized_dtype_str = dtype_str;
+  size_t start_pos = dtype_str.find(to_remove);
+  if (start_pos != std::string::npos) {
+    canonicalized_dtype_str = dtype_str.substr(start_pos + to_remove.length());
+  }
+
+  if (canonicalized_dtype_str == "float32") {
+    return c10::ScalarType::Float;
+  } else if (canonicalized_dtype_str == "int32") {
+    return c10::ScalarType::Int;
+  } else if (canonicalized_dtype_str == "int64") {
+    return c10::ScalarType::Long;
+  } else if (canonicalized_dtype_str == "bool") {
+    return c10::ScalarType::Bool;
+  } else if (canonicalized_dtype_str == "bfloat16") {
+    return c10::ScalarType::BFloat16;
+  } else if (canonicalized_dtype_str == "float16") {
+    return c10::ScalarType::Half;
+  } else if (canonicalized_dtype_str == "float64") {
+    return c10::ScalarType::Double;
+  } else if (canonicalized_dtype_str == "uint8") {
+    return c10::ScalarType::Byte;
+  } else if (canonicalized_dtype_str == "int8") {
+    return c10::ScalarType::Char;
+  } else if (canonicalized_dtype_str == "complex64") {
+    return c10::ScalarType::ComplexFloat;
+  } else if (canonicalized_dtype_str == "complex128") {
+    return c10::ScalarType::ComplexDouble;
+  } else {
+    TORCH_INTERNAL_ASSERT_DEBUG_ONLY(
+        false, "Unsupported dtype: ", canonicalized_dtype_str);
+    return c10::ScalarType::Undefined;
+  }
+}
+
 enum class IValueType : uint8_t {
   Tensor,
   TensorList,
@@ -42,26 +70,16 @@
 
 static bool HandleTensor(
     const c10::IValue& ivalue,
-<<<<<<< HEAD
-    std::vector<at::Tensor>& inputs,
-    c10::Device& device) {
-=======
     const c10::Device& device,
     std::vector<at::Tensor>& inputs) {
->>>>>>> 3778fb10
   inputs.push_back(ivalue.toTensor());
   return true;
 }
 
 static bool HandleTensorList(
     const c10::IValue& ivalue,
-<<<<<<< HEAD
-    std::vector<at::Tensor>& inputs,
-    c10::Device& device) {
-=======
     const c10::Device& device,
     std::vector<at::Tensor>& inputs) {
->>>>>>> 3778fb10
   for (const auto& item : ivalue.toListRef()) {
     if (!item.isNone()) {
       inputs.push_back(item.toTensor());
@@ -72,26 +90,15 @@
 
 static bool HandleOptionalTensorList(
     const c10::IValue& ivalue,
-<<<<<<< HEAD
-    std::vector<at::Tensor>& inputs,
-    c10::Device& device) {
-  return HandleTensorList(ivalue, inputs, device);
-=======
     const c10::Device& device,
     std::vector<at::Tensor>& inputs) {
   return HandleTensorList(ivalue, device, inputs);
->>>>>>> 3778fb10
 }
 
 static bool HandleScalar(
     const c10::IValue& ivalue,
-<<<<<<< HEAD
-    std::vector<at::Tensor>& inputs,
-    c10::Device& device) {
-=======
     const c10::Device& device,
     std::vector<at::Tensor>& inputs) {
->>>>>>> 3778fb10
   inputs.push_back(at::scalar_tensor(
       ivalue.toScalar(),
       c10::TensorOptions().device(device).dtype(ivalue.toScalar().type())));
@@ -100,13 +107,8 @@
 
 typedef bool (*HandlerFunc)(
     const c10::IValue& ivalue,
-<<<<<<< HEAD
-    std::vector<at::Tensor>& inputs,
-    c10::Device& device);
-=======
     const c10::Device& device,
     std::vector<at::Tensor>& inputs);
->>>>>>> 3778fb10
 std::unordered_map<IValueType, HandlerFunc> handlers_ = {
     {IValueType::Tensor, &HandleTensor},
     {IValueType::TensorList, &HandleTensorList},
@@ -115,13 +117,8 @@
 
 bool HandleIValue(
     const c10::IValue& ivalue,
-<<<<<<< HEAD
-    std::vector<at::Tensor>& inputs,
-    c10::Device& device) {
-=======
     const c10::Device& device,
     std::vector<at::Tensor>& inputs) {
->>>>>>> 3778fb10
   IValueType ivalue_type = IValueType::Invalid;
   if (ivalue.isTensor()) {
     ivalue_type = IValueType::Tensor;
@@ -135,19 +132,13 @@
 
   auto it = handlers_.find(ivalue_type);
   if (it != handlers_.end()) {
-<<<<<<< HEAD
-    return it->second(ivalue, inputs, device);
-=======
     return it->second(ivalue, device, inputs);
->>>>>>> 3778fb10
   }
 
   // Handle unsupported types or add a default handler
   return false;
 }
 
-<<<<<<< HEAD
-=======
 bool unpackTensors(
     const torch::jit::Stack& stack,
     const c10::Device& device,
@@ -160,7 +151,6 @@
   return true;
 }
 
->>>>>>> 3778fb10
 } // namespace
 
 AOTIPythonKernelHolder::AOTIPythonKernelHolder(
@@ -177,69 +167,105 @@
       op_overload_name_(std::string(op_overload_name)),
       is_symbolic_(is_symbolic),
       is_fall_back_(func.ptr() == Py_None),
-      device_opt_(c10::Device(c10::dispatchKeyToDeviceType(dispatch_key_), 0)),
+      device_(c10::Device(c10::dispatchKeyToDeviceType(dispatch_key_), 0)),
       pyinterpreter_(getPyInterpreter()) {
+  auto pos = op_name_.find("::");
+  TORCH_INTERNAL_ASSERT(pos != std::string::npos, op_name_);
+  // Remove the namespace from the op_name as ns is already set
+  op_name_ = op_name_.substr(pos + strlen("::"));
+
   (void)is_symbolic_; // Suppress unused variable warning
-  initAOTIKernelCache();
+
+  // Initialize the AOTI kernel cache
+  init_aoti_kernel_cache();
 }
 
 void AOTIPythonKernelHolder::operator()(
     const c10::OperatorHandle& op,
     c10::DispatchKeySet keyset,
     torch::jit::Stack* stack) {
-<<<<<<< HEAD
+  AOTIKernelState kernel_state;
+  if (detect_cache(op, keyset, stack, kernel_state)) {
+    cache_hit(kernel_state, op, keyset, stack);
+  } else {
+    cache_miss(op, keyset, stack);
+  }
+}
+
+bool AOTIPythonKernelHolder::detect_cache(
+    const c10::OperatorHandle& op,
+    const c10::DispatchKeySet& keyset,
+    const torch::jit::Stack* stack,
+    AOTIKernelState& kernel_state) {
+  auto return_arguments = op.schema().returns();
+  // Only support single return value now and will extend to multiple return
+  if (return_arguments.size() != 1) {
+    return false;
+  }
+
+  auto arg = return_arguments[0];
+  // Only support return single tensor.
+  // TODO: Extend scope to support tensor vector
+  if (!arg.type()->isSubtypeOf(c10::TensorType::get())) {
+    return false;
+  }
+
   std::vector<at::Tensor> inputs;
-  auto res = unpackTensors(*stack, inputs);
+  auto res = unpackTensors(*stack, device_, inputs);
   if (!res || inputs.empty()) {
-    python_kernel_holder_(op, keyset, stack);
-    return;
-  }
-
-  auto inputs_meta_info = getInputsMetaInfo(inputs);
-  auto kernel_handle = aoti_kernel_cache_.find(inputs_meta_info);
-  // Cache miss
-  if (kernel_handle == aoti_kernel_cache_.end() || !kernel_handle->second) {
-    python_kernel_holder_(op, keyset, stack);
-    return;
-  }
-
-  // Cache hit
-  auto input_arg_size = op.schema().arguments().size();
-  auto output_arg_size = op.schema().returns().size();
-  torch::jit::pop(*stack, input_arg_size);
-  auto aoti_eager_kernel = kernel_handle->second;
-  std::vector<AtenTensorHandle> input_handles =
-      torch::aot_inductor::unsafe_alloc_new_handles_from_tensors(inputs);
-  std::vector<AtenTensorHandle> output_handles(output_arg_size);
-  (*aoti_eager_kernel)(input_handles.data(), output_handles.data());
-  auto outputs = torch::aot_inductor::alloc_tensors_by_stealing_from_handles(
-      output_handles.data(), output_arg_size);
+    return false;
+  }
+
+  auto inputs_meta_info = get_inputs_meta_info(inputs);
+  auto aoti_kernel_state = aoti_kernel_cache_.find(inputs_meta_info);
+  if (aoti_kernel_state == aoti_kernel_cache_.end()) {
+    return false;
+  }
+
+  if (aoti_kernel_state->second.tensor_checks_.size() != inputs.size()) {
+    return false;
+  }
+
+  LocalState local_state;
+  local_state.overrideDispatchKeySet(c10::DispatchKeySet(dispatch_key_));
+
+  for (size_t i = 0; i < inputs.size(); ++i) {
+    bool pass = aoti_kernel_state->second.tensor_checks_[i].check(
+        local_state, inputs[i]);
+    if (!pass) {
+      return false;
+    }
+  }
+
+  kernel_state = aoti_kernel_state->second;
+  return true;
+}
+
+void AOTIPythonKernelHolder::cache_hit(
+    const AOTIKernelState& kernel_state,
+    const c10::OperatorHandle& op,
+    const c10::DispatchKeySet& keyset,
+    torch::jit::Stack* stack) {
+  std::vector<at::Tensor> inputs;
+  unpackTensors(*stack, device_, inputs);
+  torch::jit::drop(*stack, op.schema().arguments().size());
+
+  auto outputs = kernel_state.kernel_runner_->run(inputs);
   for (auto& output : outputs) {
     stack->push_back(output);
   }
 }
 
-bool AOTIPythonKernelHolder::unpackTensors(
-    const torch::jit::Stack& stack,
-    std::vector<at::Tensor>& inputs) {
-  for (const auto& ivalue : stack) {
-    if (!HandleIValue(ivalue, inputs, device_opt_.value())) {
-      return false;
-    }
-  }
-  return true;
-}
-
-AOTIKernelMetaInfo AOTIPythonKernelHolder::getInputsMetaInfo(
+AOTIKernelMetaInfo AOTIPythonKernelHolder::get_inputs_meta_info(
     const std::vector<at::Tensor>& inputs) {
   AOTIKernelMetaInfo inputs_meta_info;
   for (const auto& input : inputs) {
-    inputs_meta_info.push_back(TensorMetaInfo(
+    inputs_meta_info.emplace_back(
         is_symbolic_,
         input.scalar_type(),
         input.device(),
         input.sym_sizes().vec(),
-        input.sym_strides().vec()));
+        input.sym_strides().vec());
   }
   return inputs_meta_info;
 }
@@ -290,132 +316,128 @@
  * enabling efficient inference operations tailored to the specific runtime
  * environment.
  */
-void AOTIPythonKernelHolder::initAOTIKernelCache() {
-  if (device_opt_.value().type() ==
-      c10::DeviceType::COMPILE_TIME_MAX_DEVICE_TYPES) {
+void AOTIPythonKernelHolder::init_aoti_kernel_cache() {
+  if (device_.type() == c10::DeviceType::COMPILE_TIME_MAX_DEVICE_TYPES) {
     return;
   }
 
-  fs::path eager_aoti_cache_path;
-  auto inductor_cache_dir = std::getenv("TORCHINDUCTOR_CACHE_DIR");
-  if (inductor_cache_dir == nullptr) {
-#ifdef _WIN32
+  py::gil_scoped_acquire gil;
+
+  py::handle load_aoti_eager_cache_function =
+      py::module::import("torch._inductor.utils").attr("load_aoti_eager_cache");
+  if (load_aoti_eager_cache_function.ptr() == nullptr) {
     return;
-#else
-    std::string username = std::getenv("USER");
-    std::regex special_chars(R"([\\/:*?"<>|])");
-    std::string sanitized_username =
-        std::regex_replace(username, special_chars, "_");
-    std::string temp_dir = std::filesystem::temp_directory_path();
-    if (temp_dir.empty())
-      temp_dir = std::getenv("TMPDIR");
-    if (temp_dir.empty())
-      temp_dir = "/tmp";
-    eager_aoti_cache_path =
-        fs::path(temp_dir) / fs::path("torchinductor_" + sanitized_username);
-#endif
-  } else {
-    eager_aoti_cache_path = inductor_cache_dir;
-  }
-
-  fs::path eager_aoti_json_path =
-      fs::path("aten_eager") / fs::path(op_name_ + ".json");
-  fs::path eager_aoti_full_json_path =
-      eager_aoti_cache_path / eager_aoti_json_path;
-  if (!fs::exists(eager_aoti_full_json_path)) {
+  }
+
+  auto result = py::reinterpret_steal<py::object>(PyObject_CallFunctionObjArgs(
+      load_aoti_eager_cache_function.ptr(),
+      py::str(ns_).ptr(),
+      py::str(op_name_).ptr(),
+      py::str(op_overload_name_).ptr(),
+      py::str(c10::DeviceTypeName(device_.type())).ptr(),
+      nullptr));
+  if (result.ptr() == nullptr || result.ptr() == Py_None) {
     return;
   }
 
-  try {
-    std::ifstream json_file(eager_aoti_full_json_path);
-    nlohmann::json conf_json;
-    json_file >> conf_json;
-
-    for (auto& element : conf_json) {
-      if (element["meta_info"] == nullptr ||
-          element["kernel_path"] == nullptr) {
-        continue;
+  auto kernel_info_list = result.cast<py::list>();
+  for (auto kernel_info : kernel_info_list) {
+    auto item_dict = kernel_info.cast<py::dict>();
+
+    // Access the kernel_path field
+    auto kernel_path = item_dict["kernel_path"].cast<std::string>();
+
+    // Access the meta_info list
+    auto meta_info_list = item_dict["meta_info"].cast<py::list>();
+
+    std::vector<TensorCheck> tensor_checks;
+    std::vector<TensorMetaInfo> tensor_meta_info_list;
+
+    LocalState state;
+    // Loop over the meta_info list
+    for (auto meta_info : meta_info_list) {
+      // Convert the handle to a dict
+      auto meta_info_dict = meta_info.cast<py::dict>();
+
+      // Access the fields of each meta_info dict
+      auto is_dynamic = meta_info_dict["is_dynamic"].cast<bool>();
+      auto device_type = meta_info_dict["device_type"].cast<std::string>();
+      auto dtype = meta_info_dict["dtype"].cast<std::string>();
+      auto sizes = meta_info_dict["sizes"].cast<std::vector<int64_t>>();
+      auto strides = meta_info_dict["strides"].cast<std::vector<int64_t>>();
+
+      std::vector<c10::SymInt> sym_sizes;
+      std::vector<c10::SymInt> sym_strides;
+      std::vector<std::optional<c10::SymInt>> sym_optional_sizes;
+      std::vector<std::optional<c10::SymInt>> sym_optional_strides;
+      for (int64_t size : sizes) {
+        sym_sizes.push_back(c10::SymInt(size));
+        sym_optional_sizes.push_back(std::optional<c10::SymInt>(size));
       }
-
-      std::string kernel_so_path = element["kernel_path"];
-      if (!fs::exists(kernel_so_path)) {
-        continue;
+      for (int64_t stride : strides) {
+        sym_strides.push_back(c10::SymInt(stride));
+        sym_optional_strides.push_back(std::optional<c10::SymInt>(stride));
       }
 
-      std::vector<nlohmann::json> tensors_meta_info = element["meta_info"];
-      auto kernel_meta_info = TensorMetaInfo::loadFromFile(tensors_meta_info);
-      if (kernel_meta_info.size() > 0) {
-        aoti_kernel_cache_[kernel_meta_info] =
-            getAOTIEagerKernelRunner(kernel_so_path);
-      }
+      // Now you can use these variables in your code
+      tensor_meta_info_list.emplace_back(
+          is_dynamic,
+          parse_dtype(dtype),
+          c10::Device(device_type),
+          sym_sizes,
+          sym_strides);
+      tensor_checks.emplace_back(
+          state,
+          nullptr,
+          uint64_t(c10::DispatchKeySet(dispatch_key_).raw_repr()),
+          parse_dtype(dtype),
+          c10::DeviceIndex(0),
+          sym_optional_sizes,
+          sym_optional_strides);
     }
-  } catch (nlohmann::detail::parse_error& e) {
-    TORCH_CHECK(false, e.what());
-  }
-}
-
-std::shared_ptr<AOTIEagerKernelRunner> AOTIPythonKernelHolder::
-    getAOTIEagerKernelRunner(const std::string& so_path) {
-  if (device_opt_.value().type() == c10::DeviceType::CUDA) {
+
+    AOTIKernelState aoti_kernel_state;
+    aoti_kernel_state.kernel_runner_ = load_aoti_model_runner(kernel_path);
+    aoti_kernel_state.tensor_checks_ = tensor_checks;
+    aoti_kernel_cache_[tensor_meta_info_list] = aoti_kernel_state;
+  }
+}
+
+std::shared_ptr<AOTIModelContainerRunner> AOTIPythonKernelHolder::
+    load_aoti_model_runner(const std::string& so_path) {
+  if (device_.type() == c10::DeviceType::CUDA) {
 #ifdef USE_CUDA
-    return std::make_shared<AOTIEagerKernelRunnerCuda>(so_path);
+    return std::make_shared<AOTIModelContainerRunnerCpu>(so_path);
 #else
     return nullptr;
 #endif
-  } else if (device_opt_.value().type() == c10::DeviceType::CPU) {
-    return std::make_shared<AOTIEagerKernelRunnerCPU>(so_path);
+  } else if (device_.type() == c10::DeviceType::CPU) {
+    return std::make_shared<AOTIModelContainerRunnerCpu>(so_path);
   } else {
+    TORCH_WARN("Unsupported device type");
     return nullptr;
   }
-=======
-  if (detect_cache(op, keyset, stack)) {
-    cache_hit(op, keyset, stack);
-  } else {
-    cache_miss(op, keyset, stack);
-  }
-}
-
-bool AOTIPythonKernelHolder::detect_cache(
-    const c10::OperatorHandle& op,
-    c10::DispatchKeySet keyset,
-    torch::jit::Stack* stack) {
-  // TODO(Eikan): Add detailed implementation
-  return false;
-}
-
-void AOTIPythonKernelHolder::cache_hit(
-    const c10::OperatorHandle& op,
-    c10::DispatchKeySet keyset,
-    torch::jit::Stack* stack) {
-  TORCH_CHECK(is_fall_back_, "AOTI kernel failed to run and no fall back");
-  python_kernel_holder_(op, keyset, stack);
 }
 
 void AOTIPythonKernelHolder::cache_miss(
     const c10::OperatorHandle& op,
-    c10::DispatchKeySet keyset,
+    const c10::DispatchKeySet& keyset,
     torch::jit::Stack* stack) {
-  auto kernel_lib_path = produce_aot_kernel_lib(op, keyset, stack);
+  auto kernel_lib_path = produce_aoti_kernel_lib(op, keyset, stack);
   if (!kernel_lib_path.empty()) {
     auto device_type = c10::dispatchKeyToDeviceType(dispatch_key_);
     auto device_index = 0;
     auto device = c10::Device(device_type, device_index);
 
-    std::shared_ptr<AOTIModelContainerRunner> kernel = nullptr;
-    if (device_type == c10::DeviceType::CPU) {
-      kernel = std::make_shared<AOTIModelContainerRunnerCpu>(kernel_lib_path);
-    } else if (device_type == c10::DeviceType::CUDA) {
-      kernel = std::make_shared<AOTIModelContainerRunnerCuda>(kernel_lib_path);
-    } else {
-      TORCH_WARN("Unsupported device type");
-    }
-
+    std::shared_ptr<AOTIModelContainerRunner> kernel =
+        load_aoti_model_runner(kernel_lib_path);
     if (kernel) {
       std::vector<at::Tensor> inputs;
-      if (unpackTensors(*stack, device_opt_.value(), inputs)) {
+      if (unpackTensors(*stack, device_, inputs)) {
         auto outputs = kernel->run(inputs);
         if (outputs.size() > 0) {
           torch::jit::drop(*stack, op.schema().arguments().size());
+          // TODO: Check output spec
           for (auto& output : outputs) {
             torch::jit::push(*stack, std::move(output));
           }
@@ -425,35 +447,39 @@
     }
   }
 
-  TORCH_CHECK(is_fall_back_, "AOTI kernel failed to run and no fall back");
-  python_kernel_holder_(op, keyset, stack);
->>>>>>> 3778fb10
-}
-
-std::string AOTIPythonKernelHolder::produce_aot_kernel_lib(
+  if (is_fall_back_) {
+    python_kernel_holder_(op, keyset, stack);
+  } else {
+    TORCH_INTERNAL_ASSERT(
+        false,
+        "Failed to produce or load AOTI kernel and no fallback function.");
+  }
+}
+
+std::string AOTIPythonKernelHolder::produce_aoti_kernel_lib(
     const c10::OperatorHandle& op,
-    c10::DispatchKeySet keyset,
-    torch::jit::Stack* stack) {
+    const c10::DispatchKeySet& keyset,
+    const torch::jit::Stack* stack) {
   auto arguments = torch::jit::last(*stack, op.schema().arguments().size());
+
+  const auto& schema = op.schema();
+  const auto& qualified_name = op.operator_name().name;
+  const auto& overload_name = schema.overload_name();
+  auto pos = qualified_name.find("::");
+  TORCH_INTERNAL_ASSERT(pos != std::string::npos, qualified_name);
+  std::string ns_str(qualified_name.begin(), qualified_name.begin() + pos);
+  std::string func_name(
+      qualified_name.begin() + pos + strlen("::"), qualified_name.end());
+
   std::string kernel_lib_path("");
 
   py::gil_scoped_acquire gil;
-
   py::handle op_py_func = op.getPythonOp(pyinterpreter_, [&]() -> PyObject* {
     // Parse the name into namespace and name (no overload_name)
-    // TODO: put this into the library
-    const auto& schema = op.schema();
-    const auto& qualified_name = op.operator_name().name;
-    const auto& overload_name = schema.overload_name();
-    auto pos = qualified_name.find("::");
-    TORCH_INTERNAL_ASSERT(pos != std::string::npos, qualified_name);
-    // Make me some null terminated strings
-    std::string ns_str = qualified_name.substr(0, pos);
-    const char* ns = ns_str.c_str();
-    const char* func_name = qualified_name.c_str() + pos + strlen("::");
-
-    py::handle torch_api_function =
-        py::module::import("torch").attr("ops").attr(ns).attr(func_name);
+    py::handle torch_api_function = py::module::import("torch")
+                                        .attr("ops")
+                                        .attr(ns_str.c_str())
+                                        .attr(func_name.c_str());
     if (overload_name.empty()) {
       return torch_api_function.attr("default").ptr();
     } else {
@@ -466,7 +492,8 @@
   }
 
   py::handle aot_compile_function =
-      py::module::import("torch._export").attr("aot_compile");
+      py::module::import("torch._inductor.utils")
+          .attr("aot_compile_with_persistent_cache");
   if (aot_compile_function.ptr() == nullptr) {
     return kernel_lib_path;
   }
@@ -474,6 +501,11 @@
   auto args_kwargs = parseIValuesToPyArgsKwargs(op, arguments.vec());
   auto result = py::reinterpret_steal<py::object>(PyObject_CallFunctionObjArgs(
       aot_compile_function.ptr(),
+      py::str(ns_str).ptr(),
+      py::str(func_name).ptr(),
+      py::str(overload_name).ptr(),
+      py::str(c10::DeviceTypeName(device_.type())).ptr(),
+      py::bool_(is_symbolic_).ptr(),
       op_py_func.ptr(),
       args_kwargs.first.ptr(),
       args_kwargs.second.ptr(),
