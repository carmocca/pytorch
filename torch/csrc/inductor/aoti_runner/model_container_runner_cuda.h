--- conflicted
+++ resolved
@@ -8,13 +8,9 @@
 
 // NOTICE: Following APIs are subject to change due to active development
 // We provide NO BC guarantee for these APIs
-<<<<<<< HEAD
-class TORCH_API AOTIModelContainerRunnerCuda : public AOTIModelContainerRunner {
-=======
 // NOLINTNEXTLINE(cppcoreguidelines-special-member-functions)
 class TORCH_CUDA_CPP_API AOTIModelContainerRunnerCuda
     : public AOTIModelContainerRunner {
->>>>>>> fcf9dc3b
  public:
   // @param device_str: cuda device string, e.g. "cuda", "cuda:0"
   AOTIModelContainerRunnerCuda(
