--- conflicted
+++ resolved
@@ -824,7 +824,6 @@
         include_set.has(c10::DispatchKey::FuncTorchDynamicLayerBackMode));
   });
 
-<<<<<<< HEAD
   m.def(
       "_get_nested_int",
       [](int64_t val, int64_t coeff, const at::Tensor& vec) {
@@ -832,12 +831,6 @@
             c10::SymNode(c10::make_intrusive<c10::NestedIntSymNodeImpl>(
                 val, coeff, vec, c10::NestedTensorVariant::PYTHON)));
       }, py::arg("val"), py::kw_only(), py::arg("coeff"), py::arg("vec"));
-=======
-  m.def("_get_nested_int", [](int64_t data, int64_t coeff) {
-    return c10::SymInt(c10::SymNode(
-        c10::make_intrusive<c10::NestedIntSymNodeImpl>(data, coeff)));
-  });
->>>>>>> 60cd2a43
 
   m.def("_get_constant_bool_symnode", [](int64_t data) {
     return c10::SymNode(
