--- conflicted
+++ resolved
@@ -1745,7 +1745,11 @@
   py::object _attr_name;
 };
 
-// Checks that dict contains or does not contain a key.
+// Checks that dict contains or does not contain a key. This happens for
+// PythonSysModulesVariable tracker.
+// TODO(janimesh) - Check if we can use DictGuardManager. The downside could be
+// large number of keys for sys module, so DICT_CONTAINS might still end up
+// being faster.
 class DICT_CONTAINS : public LeafGuard {
  public:
   DICT_CONTAINS(bool contains, py::object key, py::object verbose_code_parts)
@@ -1944,6 +1948,23 @@
 
  private:
   py::set _dynamic_indices;
+};
+
+class DICT_VERSION : public LeafGuard {
+ public:
+  DICT_VERSION(py::object value, py::object verbose_code_parts)
+      : LeafGuard(std::move(verbose_code_parts)) {
+    if (!PyDict_Check(value.ptr())) {
+      throw py::type_error("DICT_VERSION expects a dict");
+    }
+    _tag = get_dict_version_unchecked(value.ptr());
+  }
+  bool check_nopybind(PyObject* value) override { // borrowed ref
+    return PyDict_Check(value) && get_dict_version_unchecked(value) == _tag;
+  }
+
+  // Saved dict version.
+  uint64_t _tag;
 };
 
 // GuardManager can be a pointer to DictGuardManager, but at this point the
@@ -2785,8 +2806,8 @@
     // DictGuardManager can be challenging. For instance, `type(dict_object)` as
     // an accessor is permissible, which otherwise would be hard to integrate
     // directly into DictGuardManager.  Similarly, incorporating guards such as
-    // DICT_CONTAINS as leaf guards offers a simpler solution than embedding
-    // these functionalities within the DictGuardManager itself.
+    // DICT_CONTAINS and DICT_VERSION as leaf guards offers a simpler solution
+    // than embedding these functionalities within the DictGuardManager itself.
     if (!GuardManager::check_nopybind(obj)) {
       _fail_count += 1;
       // No need to shuffle the child guards, just return.
@@ -2843,8 +2864,8 @@
     // DictGuardManager can be challenging. For instance, `type(dict_object)` as
     // an accessor is permissible, which otherwise would be hard to integrate
     // directly into DictGuardManager.  Similarly, incorporating guards such as
-    // DICT_CONTAINS as leaf guards offers a simpler solution than embedding
-    // these functionalities within the DictGuardManager itself.
+    // DICT_CONTAINS and DICT_VERSION as leaf guards offers a simpler solution
+    // than embedding these functionalities within the DictGuardManager itself.
     GuardDebugInfo debug_info = GuardManager::check_verbose_nopybind(obj);
     if (!debug_info.result) {
       return debug_info;
@@ -4865,6 +4886,10 @@
       py_m, "DYNAMIC_INDICES")
       .def(py::init<py::set, py::list>())
       .def("__call__", &DYNAMIC_INDICES::check);
+  py::class_<DICT_VERSION, LeafGuard, std::shared_ptr<DICT_VERSION>>(
+      py_m, "DICT_VERSION")
+      .def(py::init<py::object, py::list>())
+      .def("__call__", &DICT_VERSION::check);
   py::class_<TENSOR_MATCH, LeafGuard, std::shared_ptr<TENSOR_MATCH>>(
       py_m, "TENSOR_MATCH")
       .def(py::init<
@@ -5147,8 +5172,6 @@
                 std::move(value), std::move(verbose_code_parts)));
           })
       .def(
-<<<<<<< HEAD
-=======
           "add_dict_version_guard",
           [](GuardManager& self,
              py::object value,
@@ -5158,7 +5181,6 @@
                 std::move(value), std::move(verbose_code_parts)));
           })
       .def(
->>>>>>> a6aed83b
           "add_tensor_match_guard",
           [](GuardManager& self,
              py::object value,
@@ -5506,8 +5528,6 @@
                 contains, std::move(key), std::move(verbose_code_parts)));
           })
       .def(
-<<<<<<< HEAD
-=======
           "add_dict_version_guard",
           [](DictGuardManager& self,
              py::object value,
@@ -5517,7 +5537,6 @@
                 std::move(value), std::move(verbose_code_parts)));
           })
       .def(
->>>>>>> a6aed83b
           "add_no_hasattr_guard",
           [](DictGuardManager& self,
              py::object attr_name,
