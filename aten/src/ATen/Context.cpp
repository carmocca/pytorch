--- conflicted
+++ resolved
@@ -122,18 +122,6 @@
   allow_tf32_cudnn = b;
 }
 
-<<<<<<< HEAD
-bool Context::allowTF32OneDNN() const {
-  return allow_tf32_onednn;
-}
-
-void Context::setAllowTF32OneDNN(bool b){
-#ifdef USE_XPU
-  allow_tf32_onednn = b;
-#else
-  TORCH_WARN("TF32 acceleration on top of oneDNN is available for Intel GPUs. The current Torch version does not have Intel GPU Support.");
-#endif
-=======
 void Context::setSDPPriorityOrder(const std::vector<int64_t>& order) {
   // TODO*eqy): should it always be the number of backends - 1 (override backend excluded?)
   TORCH_CHECK(at::num_sdp_backends == sdp_priority_order.size(),
@@ -146,7 +134,18 @@
 
 std::array<at::SDPBackend, at::num_sdp_backends> Context::sDPPriorityOrder() {
   return sdp_priority_order;
->>>>>>> 7602e04c
+}
+
+bool Context::allowTF32OneDNN() const {
+  return allow_tf32_onednn;
+}
+
+void Context::setAllowTF32OneDNN(bool b){
+#ifdef USE_XPU
+  allow_tf32_onednn = b;
+#else
+  TORCH_WARN("TF32 acceleration on top of oneDNN is available for Intel GPUs. The current Torch version does not have Intel GPU Support.");
+#endif
 }
 
 bool Context::userEnabledFlashSDP() const {
