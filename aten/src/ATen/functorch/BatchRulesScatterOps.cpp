// Copyright (c) Facebook, Inc. and its affiliates.
// All rights reserved.
//
// This source code is licensed under the BSD-style license found in the
// LICENSE file in the root directory of this source tree.

#include <ATen/functorch/BatchRulesHelper.h>
#include <ATen/Operators.h>
#include <ATen/functorch/PlumbingHelper.h>
#include <ATen/functorch/BatchedFallback.h>
#include <ATen/native/TensorAdvancedIndexing.h>
#include <ATen/native/IndexKernel.h>
#include <ATen/native/IndexingUtils.h>
#include <torch/library.h>


namespace at::functorch {

namespace {
static bool any_has_value(ArrayRef<std::optional<int64_t>> bdims) {
  for (const auto& bdim : bdims) {
    if (bdim.has_value()) {
      return true;
    }
  }
  return false;
}

static int64_t get_num_leading_nones(ArrayRef<std::optional<Tensor>> indices) {
  int64_t result = 0;
  for (const auto& idx : indices) {
    if (!idx.has_value() || !idx->defined()) {
      result++;
    } else {
      return result;
    }
  }
  return result;
}

static int64_t get_max_index_logical_dim(
    ArrayRef<std::optional<Tensor>> indices,
    ArrayRef<std::optional<int64_t>> indices_bdims) {
  int64_t max_logical_dim = -1;
  TORCH_INTERNAL_ASSERT(indices.size() == indices_bdims.size());
  TORCH_INTERNAL_ASSERT(!indices.empty());
  for (const auto i : c10::irange(0, indices.size())) {
    const auto& maybe_tensor = indices[i];
    if (!maybe_tensor.has_value() || !maybe_tensor->defined()) {
      continue;
    }
    auto logical_dim = rankWithoutBatchDim(maybe_tensor.value(), indices_bdims[i]);
    max_logical_dim = std::max(logical_dim, max_logical_dim);
  }
  return max_logical_dim;
}

static std::vector<std::optional<Tensor>> batchIndices(
  ArrayRef<std::optional<Tensor>> indices,
  ArrayRef<std::optional<int64_t>> indices_bdims,
  const c10::SymInt& batch_size,
  std::optional<int64_t> self_bdim,
  std::optional<int64_t> values_bdim = std::nullopt) {
  // There are 3 main cases:
  // 1. self is batched, indices/values are not batched
  // In this case, we just need to augment indices with a None at the front to
  // basically broadcast the indexing across the batch dimension of self.
  //
  // 2. self is not batched, some indices are batched.
  // In this case, we don't need to do anything - indices will automatically
  // broadcast to work with the unbatched self.
  //
  // 3. self is batched, some indices are batched.
  // In this case, we simply need to add an arange that indexes along the first
  // dimension (i.e. the batch dimension). We also need to make sure this
  // broadcasts with the rest of the indices.
  //
  // In all three cases, depending on if advanced indices are adjacent we will
  // have to permute the output.
  // See NOTE: [advanced indexing (index.Tensor) batch rule] for more details
  //
  // There is one more case worth mentioning - boolean tensor indices. If we
  // have "batched" boolean tensor indices, that is unrepresentable, as each
  // batch would result in a tensor with different values.
  std::vector<std::optional<Tensor>> indices_;

  int64_t maxLogicalRank = get_max_index_logical_dim(indices, indices_bdims);
  bool indices_batched = any_has_value(indices_bdims);

  for (size_t i = 0; i < indices.size(); i++) {
    auto const & index = indices[i];
    if (index.has_value() && index->sym_numel() != 0) {
      const auto idx_bdim = indices_bdims[i];
      indices_.emplace_back(maybePadToLogicalRank(moveBatchDimToFront(index.value(), idx_bdim), idx_bdim, maxLogicalRank));
      if (index.value().dtype() == kBool && indices_bdims[i].has_value()) {
        throw std::runtime_error("vmap: We do not support batching operators that can support dynamic shape. Attempting to batch over indexing with a boolean mask.");
      }
    } else {
      indices_.push_back(index);
    }
  }

  auto maxIndexDim = maxLogicalRank;
  if (indices_batched || values_bdim.has_value()) {
    maxIndexDim += 1;
  }

  if (!indices_batched && self_bdim.has_value()) {
    indices_.insert(indices_.begin(), std::nullopt);
  } else if (indices_batched && !self_bdim.has_value()) {
    // do nothing
  } else if (indices_batched && (self_bdim.has_value() || values_bdim.has_value())) {
    auto arange_index = at::arange(0, batch_size);
    while (arange_index.dim() < maxIndexDim) {
      arange_index = arange_index.unsqueeze(-1);
    }
    // TODO: this is O(N)
    indices_.insert(indices_.begin(), arange_index);
  }
  return indices_;
}

// Define an "advanced index" to be a selection object that is
// a non-trivial Tensor (i.e. it does not represent :).
static bool is_advanced_index(const std::optional<Tensor>& idx) {
  if (!idx.has_value()) {
    return false;
  }
  if (!idx->defined()) {
    return false;
  }
  return true;
}

// See NOTE: [advanced indices adjacent] for definition
static bool are_advanced_indices_adjacent(ArrayRef<std::optional<Tensor>> indices) {
  int64_t num_advanced_indices_regions = 0;
  bool in_advanced_indices_region = false;
  for (const auto& idx : indices) {
    if (!in_advanced_indices_region && is_advanced_index(idx)) {
      num_advanced_indices_regions++;
      in_advanced_indices_region = true;
      continue;
    }
    if (in_advanced_indices_region && !is_advanced_index(idx)) {
      in_advanced_indices_region = false;
      continue;
    }
  }
  return num_advanced_indices_regions <= 1;
}

// Given a Tensor[B, <first_region>, <second_region>, ...]
// Swaps the regions to produce Tensor[B, <second_region>, <first_region>, ...]
//
// Concretely speaking, given
// - tensor: Tensor[B, 2, 3, 4, 5, 6, 7, 8]
// - first_region_size: 2
// - second_region_size: 3
// Produces:
// - result: Tensor[B, 4, 5, 6, 2, 3, 7, 8]
//                     -------  ----
//                     region2  region1
static Tensor swap_regions(const Tensor& tensor, int64_t first_region_size, int64_t second_region_size) {
  VmapDimVector permutation(tensor.dim(), 0);
  std::iota(permutation.begin(), permutation.end(), 0);
  std::rotate(
      permutation.begin() + 1,
      permutation.begin() + 1 + first_region_size,
      permutation.begin() + 1 + first_region_size + second_region_size);
  return tensor.permute(permutation);
}

std::tuple<Tensor, std::optional<int64_t>> index_batch_rule(
    const Tensor& self,
    std::optional<int64_t> self_bdim,
    ArrayRef<std::optional<Tensor>> indices,
    ArrayRef<std::optional<int64_t>> indices_bdims) {

  // NOTE: [advanced indexing (index.Tensor) batch rule]
  //
  // This is a three step procedure:
  // 1. batch `indices`. Depends on self_bdim and indices_bdim.
  // 2. call at::index
  // 3. (maybe) reorder the dimensions in the result.
  // Why is step 3 necessary? Let's take a detour first.
  //
  // NOTE: [advanced indices adjacent]
  // Definition: In a list of std::optional<Tensor> indices,
  // we say that "advanced indices are adjacent" if ALL advanced indices are
  // not separated by a None (slice).
  //
  // So, for example,
  // [:, :, (0, 1), (0, 1), :] -> True
  // [:, (0, 1), :, (0, 1), :] -> False, the advanced indices are separated by a slice
  //
  // See https://numpy.org/doc/stable/user/basics.indexing.html#combining-advanced-and-basic-indexing
  // for more details.
  //
  // NOTE: [Why is step 3 necessary?]
  //
  // In the original self[*indices] expression,
  // depending on whether or not the "advanced indices inside `indices` are
  // adjacent", something different happens.
  //
  // For example:
  // - self: Tensor[4, 5, 6, 7]
  // - indices: [:, (0, 1), (0, 1), :] (advanced indices are adjacent)
  // - self[*indices]: Tensor[4, 2, 7]
  // If advanced indices are adjacent, you get the output you would expect.
  // (0, 1), (0, 1) says "please index these two dimensions at (0, 0) and (1, 1)
  // to produce two elements".
  //
  // If advanced indices are not adjacent, it is ambiguous to where the new
  // dimension of size 2 should go. The numpy spec says it should go at the very
  // front of the Tensor.
  //
  // - self: Tensor[4, 5, 6, 7]
  // - indices: [:, (0, 1), :, (0, 1)] (advanced indices not adjacent)
  // - self[*indices]: Tensor[2, 4, 6]
  //
  // Now, this leads to some weird interactions with vmap.
  // The indices might originally have adjacent advanced indices, but after
  // batching them with "batchIndices", they may no longer be adjacent!
  // - indices: [:, (0, 1), (0, 1)]
  // - batched_indices (for example): [(0, 1), :, (0, 1), (0, 1)]
  // This leads to the dimension of size 2 appearing somewhere else.
  //
  // There are a couple of different cases that we walk through in the code below.
  //
  // Background reading for why we care about if the advanced indices are adjacent:
  // https://numpy.org/doc/stable/user/basics.indexing.html#combining-advanced-and-basic-indexing
  auto self_ = moveBatchDimToFront(self, self_bdim);
  TORCH_INTERNAL_ASSERT(indices.size() == indices_bdims.size());
  bool advanced_indices_are_adjacent = are_advanced_indices_adjacent(indices);

  // Step 1
  const auto batched_indices = batchIndices(indices, indices_bdims, self_.sym_size(0), self_bdim);
  auto num_leading_nones = get_num_leading_nones(indices);
  auto max_index_dim = get_max_index_logical_dim(indices, indices_bdims);

  // Step 2
  auto res = at::index(self_, List<std::optional<Tensor>>(batched_indices));

  // Step 3: There are three cases (these match the cases outlined in batchIndices)
  bool self_batched = self_bdim.has_value();
  bool indices_batched = any_has_value(indices_bdims);

  TORCH_INTERNAL_ASSERT(self_batched || indices_batched, "Requires at least one batched to get here");

  // Case 1
  if (self_batched && !indices_batched) {
    if (advanced_indices_are_adjacent) {
      // self: Tensor[B, 5, 6, 7, 8]
      // indices: [:, Tensor[2, 2], Tensor[2, 2], :]
      // batched_indices: [:, :, Tensor[2, 2], Tensor[2, 2], :]
      // res: Tensor[B, 5, 2, 2, 8]
      return std::make_tuple(res, 0);
    } else {
      // self: Tensor[B, 5, 6, 7]
      // indices: [Tensor[2, 2], :, Tensor[2, 2]]
      // batched_indices: [:, Tensor[2, 2], :, Tensor[2, 2]]
      // res: Tensor[2, 2, B, 6]
      return std::make_tuple(res, max_index_dim);
    }
  }

  // Case 2
  if (!self_batched && indices_batched) {
    if (advanced_indices_are_adjacent) {
      // self: Tensor[5, 6, 7, 8]
      // indices: [:, :, Tensor[B, 2, 2], Tensor[2, 2]]
      // batched_indices: indices (no change)
      // res: Tensor[5, 6, B, 2, 2]
      return std::make_tuple(res, num_leading_nones);
    } else {
      // self: Tensor[5, 6, 7, 8, 9]
      // indices: [:, :, Tensor[B, 2, 2], :, Tensor[2, 2]]
      // batched_indices: indices (no change)
      // res: Tensor[B, 2, 2, 5, 6, 8]
      return std::make_tuple(res, 0);
    }
  }

  // Case 3: self_batched and indices_batched
  TORCH_INTERNAL_ASSERT(self_batched && indices_batched);
  if (!advanced_indices_are_adjacent) {
    // self: Tensor[B, 5, 6, 7, 8]
    // indices: [:, Tensor[B, 2, 2], :, Tensor[2, 2]]
    // batched_indices: [arange(B).expand(B, 2, 2), :, Tensor[B, 2, 2], :, Tensor[2, 2]]
    // res: Tensor[B, 2, 2, 5, 7]
    return std::make_tuple(res, 0);
  }
  // In other words, in batched_indices, advanced indices are adjacent
  if (num_leading_nones == 0) {
    // self: Tensor[B, 5, 6, 7, 8]
    // indices: [Tensor[B, 2, 2], Tensor[2, 2], :, :]
    // batched_indices: [arange(B).expand(B, 2, 2), Tensor[B, 2, 2], Tensor[2, 2], :, :]
    // res: Tensor[B, 2, 2, 7, 8]
    return std::make_tuple(res, 0);
  }
  // This is the tricky case. In indices, advanced indices are adjacent.
  // In batched_indices, advanced indices are no longer adjacent
  //
  // self: Tensor[B, 5, 6, 7, 8, 9]
  // indices: [:, :, Tensor[B, 2, 3], Tensor[2, 3], :]
  // batched_indices: [arange(B).expand(B, 2, 3), :, :, Tensor[B, 2, 3], Tensor[2, 3], :]
  // res: Tensor[B, 2, 3, 5, 6, 9]
  // expected: Tensor[B, 5, 6, 2, 3, 9]
  //
  // The resolution is to move dims around until we get the right shape.
  // The result is set up as [B, <maxIndexDim>, <leading_nones>, ...]
  // we just have to move the <leading_nones> to before the <maxIndexDim> to produce
  // [B, <leading_nones>, <maxIndexDim>, ...]
  return std::make_tuple(swap_regions(res, max_index_dim, num_leading_nones), 0);
}

// plumbing done since we don't support List<std::optional<Tensor>> in codegen
Tensor index_plumbing(const Tensor & self, const List<std::optional<Tensor>> & indices
) {
  c10::impl::ExcludeDispatchKeyGuard guard(DispatchKey::FuncTorchBatched);
  auto maybe_layer = maybeCurrentDynamicLayer();
  vmap_check_escaped(maybe_layer, "index_plumbing");
  int64_t cur_level = maybe_layer->layerId();
  if (!isBatchedAtLevel(self, cur_level) && !isBatchedAtLevel(indices, cur_level)) {
    return at::index(self, indices);
  }
  auto [self_value, self_bdim] = unwrapTensorAtLevel(self, cur_level);
  std::vector<std::optional<Tensor>> indices_value;
  std::vector<std::optional<int64_t>> indices_bdims;
  for (const auto&& indRef : indices) {
      std::optional<Tensor> ind = indRef;
      std::optional<Tensor> index;
      std::optional<int64_t> index_bdim;
      if (ind.has_value()) {
        std::tie(index, index_bdim) = unwrapTensorAtLevel(ind.value(), cur_level);
      }
    indices_value.push_back(index);
    indices_bdims.push_back(index_bdim);
  }
  auto results = index_batch_rule(self_value, self_bdim, indices_value, indices_bdims);
  return makeBatched(std::get<0>(results), std::get<1>(results), cur_level);
}

namespace {
  // Code is mostly duplicated from
  // https://github.com/pytorch/pytorch/blob/fb0e27d38a8fdab4e1c14d6378c9e41cb30fd6a3
  // /aten/src/ATen/native/TensorAdvancedIndexing.cpp#L294-L312
  VmapSymDimVector compute_indexed_shape(const Tensor &src, TensorList indices_list)
  {
    int64_t dims_before = 0, dims_indexed = 0;
    SymIntArrayRef replacement_shape;
    for (const auto dim : c10::irange(indices_list.size())) {
      if (!indices_list[dim].defined()) {
        if (dims_indexed == 0) {
          dims_before++;
        }
      } else {
        dims_indexed++;
        replacement_shape = indices_list[dim].sym_sizes();
      }
    }

    // Replace indexed dimensions in src with stride 0 and the size of the result tensor.
    // The offset in these dimensions is computed by the kernel using the index tensor's
    // values and the stride of src. The new shape is not meaningful. It's used to make
    // the shape compatible with the result tensor.
    auto shape = VmapSymDimVector(src.sym_sizes());
    int64_t end = dims_before + dims_indexed;
    shape.erase(shape.begin() + dims_before, shape.begin() + end);
    shape.insert(shape.begin() + dims_before, replacement_shape.begin(), replacement_shape.end());
    return shape;
  }

  // Code is mostly duplicated from
  // https://github.com/pytorch/pytorch/blob/fb0e27d38a8fdab4e1c14d6378c9e41cb30fd6a3
  // /aten/src/ATen/native/TensorAdvancedIndexing.cpp#L379-L405
  VmapSymDimVector get_indexed_shape(Tensor self, const torch::List<std::optional<at::Tensor>> &orig)
  {
    at::native::checkIndexTensorTypes(orig, /*allow_int*/ true);
    // first expand BoolTensor (masks) or ByteTensor (masks) into 1 or more LongTensors
    auto indices = at::native::expandTensors(self, orig);
    // next broadcast all index tensors together
    try {
      indices = at::expand_outplace(indices);
    } catch (std::exception &e) {
      TORCH_CHECK_INDEX(false, "shape mismatch: indexing tensors could not be broadcast together"
                               " with shapes ");
    }
    // add missing null Tensors so that it matches self.dim()
    while (indices.size() < static_cast<size_t>(self.dim())) {
      indices.emplace_back();
    }
    // if the non-null indices are not all adjacent, transpose self and indices
    // together so that they're adjacent at the front
    if (!at::native::hasContiguousSubspace(indices)) {
      std::tie(self, indices) = at::native::transposeToFront(self, indices);
    }
    return compute_indexed_shape(self, indices);
  }

  std::tuple<Tensor, std::vector<std::optional<Tensor>>, Tensor>
  index_put_batch_rule_helper(const Tensor &self,
                              std::optional<int64_t> self_bdim,
                              ArrayRef<std::optional<Tensor>> indices,
                              ArrayRef<std::optional<int64_t>> indices_bdims,
                              const Tensor &values,
                              std::optional<int64_t> values_bdim,
                              std::optional<c10::SymInt> opt_batch_size = {}) {

    Tensor self_ = moveBatchDimToFront(self, self_bdim);
    Tensor values_ = moveBatchDimToFront(values, values_bdim);
    // for inplace variants `index_put_` and `_index_put_impl_` we find the batch_size
    // here while for `index_put` does it outside of this function.
    const auto batch_size = opt_batch_size ? opt_batch_size.value() : self_.sym_size(0);
    self_ = ensure_has_bdim(self_, self_bdim.has_value(), batch_size);
    values_ = ensure_has_bdim(values_, values_bdim.has_value(), batch_size);
    TORCH_INTERNAL_ASSERT(indices.size() == indices_bdims.size());

    // we've already made sure that self has bdim at 0.
    const auto indices_ = batchIndices(indices, indices_bdims, batch_size, /*self_bdim=*/0, values_bdim);

    auto indexed_shape = get_indexed_shape(self_, List<std::optional<Tensor>>(indices_));

    // handle broadcasting support for values
    // Eg. Given `indexed_shape.size()` is 5 and
    // shape of `values` is (N, 2, 3), then following block
    // will reshape `values` to (N, 1, 1, 2, 3).
    if ( (int64_t) indexed_shape.size() > values_.dim()) {
      auto values_sizes = values_.sym_sizes();

      // number of unit dims (for broadcasting value to indexed_shape)
      auto n_unit_dims = indexed_shape.size() - values_sizes.size();
      VmapSymDimVector new_values_shape(values_sizes.size() + n_unit_dims);

      // add the batch-dim
      new_values_shape[0] = batch_size;

      // insert the unit dims for broadcasting.
      for (const auto idx : c10::irange(n_unit_dims)) {
        // since batch-dim is already be filled.
        new_values_shape[idx + 1] = 1;
      }
      for (const auto idx: c10::irange(1, values_sizes.size())) {
        // since batch and unit dims are already be filled.
        new_values_shape[idx + n_unit_dims] = values_sizes[idx];
      }
      values_ = values_.view_symint(new_values_shape);
    }

    return std::make_tuple(self_, indices_, values_);
  }

  auto unpackSelfAndIndicesAndValuesAtCurrentLevel(const Tensor &self,
                                                   const List<std::optional<Tensor>> &indices,
                                                   const Tensor &values, int64_t cur_level)
  {
    auto [self_value, self_bdim] = unwrapTensorAtLevel(self, cur_level);
    std::vector<std::optional<Tensor>> indices_value;
    std::vector<std::optional<int64_t>> indices_bdims;
    for (const auto &&indRef : indices)
    {
      std::optional<Tensor> ind = indRef;
      std::optional<Tensor> index;
      std::optional<int64_t> index_bdim;
      if (ind.has_value()) {
        std::tie(index, index_bdim) = unwrapTensorAtLevel(ind.value(), cur_level);
      }
      indices_value.push_back(index);
      indices_bdims.push_back(index_bdim);
    }
    auto [values_value, values_bdim] = unwrapTensorAtLevel(values, cur_level);
    return std::make_tuple(self_value, self_bdim, indices_value, indices_bdims, values_value, values_bdim);
  }

}  // namespace

void index_put__batch_rule(
    const Tensor& self,
    std::optional<int64_t> self_bdim,
    ArrayRef<std::optional<Tensor>> indices,
    ArrayRef<std::optional<int64_t>> indices_bdims,
    const Tensor& values,
    std::optional<int64_t> values_bdim,
    bool accumulate) {
  if (!self_bdim.has_value()) {
    vmapIncompatibleInplaceError("index_put_");
  }
  auto [self_, indices_, values_] = index_put_batch_rule_helper(
      self, self_bdim, indices, indices_bdims, values, values_bdim);
  at::index_put_(self_, List<std::optional<Tensor>>(indices_), values_, accumulate);
}

// plumbing done since we don't support List<std::optional<Tensor>> in codegen
Tensor& index_put__plumbing(Tensor & self, const List<std::optional<Tensor>> & indices
, const Tensor & values, bool accumulate) {
  c10::impl::ExcludeDispatchKeyGuard guard(DispatchKey::FuncTorchBatched);
  auto maybe_layer = maybeCurrentDynamicLayer();
  vmap_check_escaped(maybe_layer, "index_put__plumbing");
  int64_t cur_level = maybe_layer->layerId();

  // on device mismatch, we can move 0d tensors to self device
  auto values_ = values;
  if (values.device() != self.device() && values.numel() == 1 && values.dim() == 0) {
    values_ = values.to(self.device());
  }

  if (!isBatchedAtLevel(self, cur_level) && !isBatchedAtLevel(indices, cur_level) && !isBatchedAtLevel(values_, cur_level)) {
    return self.index_put_(indices, values_, accumulate);
  }
  auto [self_value, self_bdim, indices_value, indices_bdims, values_value, values_bdim] =
      unpackSelfAndIndicesAndValuesAtCurrentLevel(self, indices, values_, cur_level);
  index_put__batch_rule(self_value, self_bdim, indices_value, indices_bdims, values_value, values_bdim, accumulate);
  return self;
}

void _index_put_impl__batch_rule(
    const Tensor& self,
    std::optional<int64_t> self_bdim,
    ArrayRef<std::optional<Tensor>> indices,
    ArrayRef<std::optional<int64_t>> indices_bdims,
    const Tensor& values,
    std::optional<int64_t> values_bdim,
    bool accumulate,
    bool unsafe) {
  if (!self_bdim.has_value()) {
    vmapIncompatibleInplaceError("_index_put_impl_");
  }
  auto [self_, indices_, values_] = index_put_batch_rule_helper(
      self, self_bdim, indices, indices_bdims, values, values_bdim);
  at::_index_put_impl_(self_, List<std::optional<Tensor>>(indices_), values_, accumulate, unsafe);
}

// plumbing done since we don't support List<std::optional<Tensor>> in codegen
Tensor &_index_put_impl__plumbing(Tensor &self, const List<std::optional<Tensor>> &indices,
                                  const Tensor &values, bool accumulate, bool unsafe) {
  c10::impl::ExcludeDispatchKeyGuard guard(DispatchKey::FuncTorchBatched);
  auto maybe_layer = maybeCurrentDynamicLayer();
  vmap_check_escaped(maybe_layer, "_index_put_impl__plumbing");
  int64_t cur_level = maybe_layer->layerId();
  if (!isBatchedAtLevel(self, cur_level) && !isBatchedAtLevel(indices, cur_level) && !isBatchedAtLevel(values, cur_level)) {
    return at::_index_put_impl_(self, indices, values, accumulate, unsafe);
  }
  auto [self_value, self_bdim, indices_value, indices_bdims, values_value, values_bdim] =
      unpackSelfAndIndicesAndValuesAtCurrentLevel(self, indices, values, cur_level);
  _index_put_impl__batch_rule(self_value, self_bdim, indices_value, indices_bdims, values_value, values_bdim, accumulate, unsafe);
  return self;
}

static Tensor maybe_permute_values(
    const Tensor& values,
    ArrayRef<std::optional<Tensor>> orig_indices,
    ArrayRef<std::optional<int64_t>> orig_indices_bdims) {
  bool indices_batched = any_has_value(orig_indices_bdims);
  bool advanced_indices_are_adjacent = are_advanced_indices_adjacent(orig_indices);
  auto num_leading_nones = get_num_leading_nones(orig_indices);
  auto max_index_dim = get_max_index_logical_dim(orig_indices, orig_indices_bdims);

  // NB: values has its B dimension at the front
  if (!indices_batched) {
    if (advanced_indices_are_adjacent) {
      // self: Tensor[B, 5, 6, 7, 8]
      // indices: [:, Tensor[2, 2], Tensor[2, 2], :]
      // batched_indices: [:, :, Tensor[2, 2], Tensor[2, 2], :]
      // required values: Tensor[B, 5, 2, 2, 8]
      return values;
    }
    // self: Tensor[B, 5, 6, 7]
    // indices: [Tensor[2, 2], :, Tensor[2, 2]]
    // batched_indices: [:, Tensor[2, 2], :, Tensor[2, 2]]
    // required values: Tensor[2, 2, B, 6]
    return values.movedim(0, max_index_dim);
  }
  if (!advanced_indices_are_adjacent) {
    // self: Tensor[B, 5, 6, 7, 8]
    // indices: [:, Tensor[B, 2, 2], :, Tensor[2, 2]]
    // batched_indices: [arange(B).expand(B, 2, 2), :, Tensor[B, 2, 2], :, Tensor[2, 2]]
    // required values: Tensor[B, 2, 2, 5, 7]
    return values;
  }
  // In other words, in batched_indices, advanced indices are adjacent
  if (num_leading_nones == 0) {
    // self: Tensor[B, 5, 6, 7, 8]
    // indices: [Tensor[B, 2, 2], Tensor[2, 2], :, :]
    // batched_indices: [arange(B).expand(B, 2, 2), Tensor[B, 2, 2], Tensor[2, 2], :, :]
    // required values: Tensor[B, 2, 2, 7, 8]
    return values;
  }
  // This is the tricky case. In indices, advanced indices are adjacent.
  // In batched_indices, advanced indices are no longer adjacent
  //
  // self: Tensor[B, 5, 6, 7, 8, 9]
  // indices: [:, :, Tensor[B, 2, 3], Tensor[2, 3], :]
  // batched_indices: [arange(B).expand(B, 2, 3), :, :, Tensor[B, 2, 3], Tensor[2, 3], :]
  // required values: Tensor[B, 2, 3, 5, 6, 9]
  // actual values: Tensor[B, 5, 6, 2, 3, 9]
  //
  // The resolution is to move dims around until we get the right shape.
  // The values is set up as [B, <leading_nones>, <maxIndexDim>, ...]
  // we just have to move the <maxIndexDim> to before the <leading_nones> to produce
  // [B, <maxIndexDim>, <leading_nones>, ...]
  return swap_regions(values, num_leading_nones, max_index_dim);
}

std::tuple<Tensor, std::optional<int64_t>> index_put_batch_rule(
    const Tensor& self,
    std::optional<int64_t> self_bdim,
    ArrayRef<std::optional<Tensor>> indices,
    ArrayRef<std::optional<int64_t>> indices_bdims,
    const Tensor& values,
    std::optional<int64_t> values_bdim,
    bool accumulate) {
  TORCH_INTERNAL_ASSERT(indices.size() == indices_bdims.size());

  // find the batch_size
  c10::SymInt batch_size = 0;
  if (self_bdim || values_bdim) {
    batch_size = get_bdim_size2_symint(self, self_bdim, values, values_bdim);
  } else {
    // one or more of the indices is batched.
    for (size_t i = 0; i < indices.size(); i++) {
      if (indices_bdims[i] && indices[i].has_value()) {
        batch_size = indices[i].value().sym_size(*indices_bdims[i]);
        break;
      }
    }
  }

  auto [self_, indices_, values_] = index_put_batch_rule_helper(
      self, self_bdim, indices, indices_bdims, values, values_bdim, batch_size);

  // Why do we need to permute values?
  // See NOTE [Advanced indexing (index.Tensor) batch rule] for details,
  // but the gist is that index_put effectively does the following:
  // - result = self_.clone()
  // - result[indices_] = values
  // - return result
  // Now, the problem is, result[indices_] might return a Tensor whose shape is
  // the shape of values, but permuted. This is because the shape of result[indices_]
  // depends on if the original indices "have adjacent advanced indices"
  // and the batched `indices_` might change the "have adjacent advanced indices" property
  values_ = maybe_permute_values(values_, indices, indices_bdims);

  auto result = at::index_put(self_, List<std::optional<Tensor>>(indices_), values_, accumulate);
  return std::make_tuple(result, 0);
}

// plumbing done since we don't support List<std::optional<Tensor>> in codegen
Tensor index_put_plumbing(const Tensor & self, const List<std::optional<Tensor>> & indices,
                          const Tensor & values, bool accumulate) {
  c10::impl::ExcludeDispatchKeyGuard guard(DispatchKey::FuncTorchBatched);
  auto maybe_layer = maybeCurrentDynamicLayer();
  vmap_check_escaped(maybe_layer, "index_put_plumbing");
  int64_t cur_level = maybe_layer->layerId();

  // on device mismatch, we can move 0d tensors to self device
  auto values_ = values;
  if (values.device() != self.device() && values.numel() == 1 && values.dim() == 0) {
    values_ = values.to(self.device());
  }

  if (!isBatchedAtLevel(self, cur_level) && !isBatchedAtLevel(indices, cur_level) && !isBatchedAtLevel(values_, cur_level)) {
    return self.index_put(indices, values_, accumulate);
  }
  auto [self_value, self_bdim, indices_value, indices_bdims, values_value, values_bdim] =
      unpackSelfAndIndicesAndValuesAtCurrentLevel(self, indices, values_, cur_level);
  auto results = index_put_batch_rule(self_value, self_bdim, indices_value, indices_bdims, values_value, values_bdim, accumulate);
  return makeBatched(std::get<0>(results), std::get<1>(results), cur_level);
}

namespace {

template<typename Func, typename ...Args>
std::tuple<Tensor, std::optional<int64_t>> scatter_batch_rule(
    Func f,
    const Tensor& self, std::optional<int64_t> self_bdim,
    int64_t dim,
    const Tensor& index, std::optional<int64_t> index_bdim,
    const Scalar& value, Args... args) {
  auto self_logical_rank = rankWithoutBatchDim(self, self_bdim);
  auto index_logical_rank = rankWithoutBatchDim(index, index_bdim);
  auto batch_size = get_bdim_size2(self, self_bdim, index, index_bdim);

  auto self_ = moveBatchDimToFront(self, self_bdim);
  auto index_ = moveBatchDimToFront(index, index_bdim);

  if (self_logical_rank == 0) {
    self_ = self_.unsqueeze(-1);
  }
  if (index_logical_rank == 0) {
    index_ = index_.unsqueeze(-1);
  }
  self_ = ensure_has_bdim(self_, self_bdim.has_value(), batch_size);
  index_ = ensure_has_bdim(index_, index_bdim.has_value(), batch_size);
  auto physical_dim = getPhysicalDim(self_, /*has_batch_dim*/true, dim);

  auto result = f(self_, physical_dim, index_, value, args...);
  // result should have same shape as self
  if (self_logical_rank == 0) {
    result = result.squeeze(-1);
  }
  return std::make_tuple(result, 0);
}

template <typename Func, typename ...Args>
inline std::tuple<Tensor, std::optional<int64_t>> scatter_batch_rule(
    Func f,
    const Tensor& self, std::optional<int64_t> self_bdim,
    int64_t dim,
    const Tensor& index, std::optional<int64_t> index_bdim,
    const Tensor& src, std::optional<int64_t> src_bdim, Args... args) {
  auto self_logical_rank = rankWithoutBatchDim(self, self_bdim);
  auto index_logical_rank = rankWithoutBatchDim(index, index_bdim);
  auto src_logical_rank = rankWithoutBatchDim(src, src_bdim);
  auto batch_size = get_bdim_size3(self, self_bdim, index, index_bdim, src, src_bdim);

  auto self_ = moveBatchDimToFront(self, self_bdim);
  auto index_ = moveBatchDimToFront(index, index_bdim);
  auto src_ = moveBatchDimToFront(src, src_bdim);

  if (self_logical_rank == 0) {
    self_ = self_.unsqueeze(-1);
  }
  if (index_logical_rank == 0) {
    index_ = index_.unsqueeze(-1);
  }
  if (src_logical_rank == 0) {
    src_ = src_.unsqueeze(-1);
  }
  self_ = ensure_has_bdim(self_, self_bdim.has_value(), batch_size);
  index_ = ensure_has_bdim(index_, index_bdim.has_value(), batch_size);
  src_ = ensure_has_bdim(src_, src_bdim.has_value(), batch_size);
  auto physical_dim = getPhysicalDim(self_, /*has_batch_dim*/true, dim);

  auto result = f(self_, physical_dim, index_, src_, args...);
  // result should have same shape as self
  if (self_logical_rank == 0) {
    result = result.squeeze(-1);
  }
  return std::make_tuple(result, 0);
}

} // namespace

std::tuple<Tensor, std::optional<int64_t>> scatter_value_batch_rule(
    const Tensor& self, std::optional<int64_t> self_bdim,
    int64_t dim,
    const Tensor& index, std::optional<int64_t> index_bdim,
    const Scalar& value) {
  return scatter_batch_rule(ATEN_FN2(scatter, value),
                            self, self_bdim, dim, index, index_bdim, value);
}

std::tuple<Tensor, std::optional<int64_t>> scatter_src_batch_rule(
    const Tensor& self, std::optional<int64_t> self_bdim,
    int64_t dim,
    const Tensor& index, std::optional<int64_t> index_bdim,
    const Tensor& src, std::optional<int64_t> src_bdim) {
  return scatter_batch_rule(ATEN_FN2(scatter, src),
                            self, self_bdim, dim, index, index_bdim, src, src_bdim);
}

std::tuple<Tensor, std::optional<int64_t>> scatter_add_batch_rule(
    const Tensor& self, std::optional<int64_t> self_bdim,
    int64_t dim,
    const Tensor& index, std::optional<int64_t> index_bdim,
    const Tensor& src, std::optional<int64_t> src_bdim) {
  return scatter_batch_rule(ATEN_FN(scatter_add),
                            self, self_bdim, dim, index, index_bdim, src, src_bdim);
}

std::tuple<Tensor, std::optional<int64_t>> scatter_reduce_batch_rule(
    const Tensor& self, std::optional<int64_t> self_bdim,
    int64_t dim,
    const Tensor& index, std::optional<int64_t> index_bdim,
    const Tensor& src, std::optional<int64_t> src_bdim,
    const std::string_view reduce) {
  return scatter_batch_rule(ATEN_FN2(scatter, reduce),
                            self, self_bdim, dim, index, index_bdim, src, src_bdim, reduce);
}

std::tuple<Tensor, std::optional<int64_t>> scatter_reduce_two_batch_rule(
    const Tensor& self, std::optional<int64_t> self_bdim,
    int64_t dim,
    const Tensor& index, std::optional<int64_t> index_bdim,
    const Tensor& src, std::optional<int64_t> src_bdim,
    const std::string_view reduce,
    bool include_self) {
  return scatter_batch_rule(ATEN_FN2(scatter_reduce, two),
                            self, self_bdim, dim, index, index_bdim, src, src_bdim, reduce, include_self);
}

std::tuple<Tensor, std::optional<int64_t>> scatter_reduce__two_batch_rule(
    const Tensor& self, std::optional<int64_t> self_bdim,
    int64_t dim,
    const Tensor& index, std::optional<int64_t> index_bdim,
    const Tensor& src, std::optional<int64_t> src_bdim,
    const std::string_view reduce,
    bool include_self) {
  return scatter_batch_rule(ATEN_FN2(scatter_reduce_, two),
                            self, self_bdim, dim, index, index_bdim, src, src_bdim, reduce, include_self);
}

std::tuple<Tensor, std::optional<int64_t>> scatter_value_reduce_batch_rule(
    const Tensor& self, std::optional<int64_t> self_bdim,
    int64_t dim,
    const Tensor& index, std::optional<int64_t> index_bdim,
    const Scalar& src,
    const std::string_view reduce) {
  return scatter_batch_rule(ATEN_FN2(scatter, value_reduce),
                            self, self_bdim, dim, index, index_bdim, src, reduce);
}

std::tuple<Tensor, std::optional<int64_t>> gather_batch_rule(
    const Tensor& self, std::optional<int64_t> self_bdim,
    int64_t dim,
    const Tensor& index, std::optional<int64_t> index_bdim,
    bool sparse_grad) {
  auto self_logical_rank = rankWithoutBatchDim(self, self_bdim);
  auto index_logical_rank = rankWithoutBatchDim(index, index_bdim);
  auto batch_size = get_bdim_size2(self, self_bdim, index, index_bdim);

  auto self_ = moveBatchDimToFront(self, self_bdim);
  auto index_ = moveBatchDimToFront(index, index_bdim);

  if (self_logical_rank == 0) {
    self_ = self_.unsqueeze(-1);
  }
  if (index_logical_rank == 0) {
    index_ = index_.unsqueeze(-1);
  }
  self_ = ensure_has_bdim(self_, self_bdim.has_value(), batch_size);
  index_ = ensure_has_bdim(index_, index_bdim.has_value(), batch_size);
  auto physical_dim = getPhysicalDim(self_, /*has_batch_dim*/true, dim);

  auto result = at::gather(self_, physical_dim, index_, sparse_grad);
  // result should have same rank as index
  if (index_logical_rank == 0) {
    result = result.squeeze(-1);
  }
  return std::make_tuple(result, 0);
}

Tensor get_expanded_index(const Tensor& index, SymIntArrayRef self_size, int64_t dim) {
  if (index.dim() == 0) {
<<<<<<< HEAD
    std::vector<int64_t> self_size_singleton(self_size.begin(), self_size.end());
    self_size_singleton[dim] = 1;
    return index.expand(self_size_singleton);
=======
    return index.expand_symint(self_size);
>>>>>>> 9738b09a
  }
  dim = maybe_wrap_dim(dim, static_cast<int64_t>(self_size.size()));

  // setup new_index_shape as [BS, 1, ..., idx_size, ..., 1]
  // to reshape index_
  auto idx_size = index.sym_size(0);  // get non-batch size of index tensor
  Tensor index_;
  {
    VmapSymDimVector new_index_shape(self_size.size(), 1);
    new_index_shape[dim] = idx_size;
    index_ = index.view_symint(new_index_shape);
  }
  // Now apply expand to index_
  {
    VmapSymDimVector new_index_shape = {self_size.begin(), self_size.end()};
    new_index_shape[dim] = idx_size;
    index_ = index_.expand_symint(new_index_shape);
  }
  return index_;
}

Tensor index_select_decomp(const Tensor &self, int64_t dim, const Tensor &index)
{
  Tensor index_ = index;
  if (self.dim() > index.dim()) {
    index_ = get_expanded_index(index, self.sym_sizes(), dim);
  }

  auto result = at::gather(self, dim, index_);

  // output of gather has same dimension as `index` while
  // output of index_select has same dimension as self
  // Eg. t = torch.tensor(1)
  //     idx = torch.tensor([0])
  //     torch.index_select(t, 0, idx) # 0-D
  //     torch.gather(t, 0, idx) # 1-D
  if (self.dim() == 0 && result.dim() != 0) {
    result = result.squeeze(-1);
  }

  return result;
}

Tensor index_copy_decomp(
    const Tensor &self, int64_t dim,
    const Tensor &index, const Tensor &source)
{
  Tensor index_ = index;
  if (self.dim() > index.dim()) {
    index_ = get_expanded_index(index, self.sym_sizes(), dim);
  }

  return at::scatter(self, dim, index_, source);  ;
}

// Note [Fix vmap slice_scatter]
// registers a decomposition for `slice_scatter` that calls into `slice.src`
// *_scatter operators have some special semantics though, that we can't easily
// through a decomposition: slice_scatter's output needs to have the same
// size, size, strides and storage_offset as the input.
Tensor slice_scatter_decomp(const Tensor &self, const Tensor &src,
                            int64_t dim, std::optional<int64_t> start,
                            std::optional<int64_t> end, int64_t step)
{
  auto idx = at::arange(start.value_or(0), end.value_or(self.size(dim)), step, self.options().dtype(kLong));
  idx = get_expanded_index(idx, self.sym_sizes(), dim);
  return at::scatter(self, dim, idx, src);
}

Tensor select_scatter_decomp(
    const Tensor &self, const Tensor &source,
    int64_t dim, int64_t index)
{
  // supports negative index
  index = maybe_wrap_dim(index, self.size(dim));
  auto index_ = at::scalar_tensor(index, self.options().dtype(kLong));

  return at::scatter(self, dim, index_.expand_as(self), source.unsqueeze(dim).expand_as(self));
}

std::tuple<Tensor, std::optional<int64_t>> diagonal_scatter_batch_rule(
    const Tensor &self, std::optional<int64_t> self_bdim,
    const Tensor &src, std::optional<int64_t> src_bdim,
    int64_t offset, int64_t dim1, int64_t dim2)
{
  auto self_ = moveBatchDimToFront(self, self_bdim);
  auto src_ = moveBatchDimToFront(src, src_bdim);

  auto batch_size = get_bdim_size2(self, self_bdim, src, src_bdim);

  self_ = ensure_has_bdim(self_, self_bdim.has_value(), batch_size);
  src_ = ensure_has_bdim(src_, src_bdim.has_value(), batch_size);

  auto self_logical_rank = rankWithoutBatchDim(self, self_bdim);
  dim1 = maybe_wrap_dim(dim1, self_logical_rank) + 1;
  dim2 = maybe_wrap_dim(dim2, self_logical_rank) + 1;

  return std::make_tuple(at::diagonal_scatter(self_, src_, offset, dim1, dim2), 0);
}

std::tuple<Tensor, std::optional<int64_t>> index_add_batch_rule_impl(
    Tensor& self, std::optional<int64_t> self_bdim,
    int64_t dim,
    const Tensor& index, std::optional<int64_t> index_bdim,
    const Tensor& other, std::optional<int64_t> other_bdim,
    const Scalar& alpha,
    const bool inplace) {

  if (inplace && !self_bdim.has_value()){
    vmapIncompatibleInplaceError("index_add_");
  }

  if (!index_bdim) {
    // Handle scalar tensors... self, other can be scalar tensors
    const auto self_logical_rank = rankWithoutBatchDim(self, self_bdim);
    const auto other_logical_rank = rankWithoutBatchDim(other, other_bdim);
    auto self_ = moveBatchDimToFront(self, self_bdim);
    if (self_logical_rank == 0) {
      self_ = self_.unsqueeze(-1);
    }
    auto other_ = moveBatchDimToFront(other, other_bdim);
    if (other_logical_rank == 0) {
      other_ = other_.unsqueeze(-1);
    }
    dim = maybe_wrap_dim(dim, self_logical_rank);

    const auto batch_size = get_bdim_size2(self, self_bdim, other, other_bdim);
    self_ = ensure_has_bdim(self_, self_bdim.has_value(), batch_size);
    other_ = ensure_has_bdim(other_, other_bdim.has_value(), batch_size);

    if (inplace) {
      self_.index_add_(dim + 1, index, other_, alpha);
      if (self_logical_rank == 0) {
        self_ = self_.squeeze(-1);
      }
      return std::make_tuple(self, 0);
    }

    auto result = self_.index_add(dim + 1, index, other_, alpha);
    if (self_logical_rank == 0) {
      result = result.squeeze(-1);
    }
    return std::make_tuple(result, 0);
  }

  // Index is batched. For-loop and stack is the best thing I can come up with
  // right now. We really want generalized index_add kernel in PyTorch
  auto batch_size = get_bdim_size3(self, self_bdim, other, other_bdim, index, index_bdim);
  std::vector<Tensor> results;
  if (!inplace) {
    results.reserve(batch_size);
  }
  for (const auto i : c10::irange(0, batch_size)) {
    const auto& self_slice = self_bdim.has_value() ?
      self.select(*self_bdim, i) : self;
    const auto& other_slice = other_bdim.has_value() ?
      other.select(*other_bdim, i) : other;
    const auto& index_slice = index_bdim.has_value() ?
      index.select(*index_bdim, i) : index;

    if (inplace) {
      self_slice.index_add_(dim, index_slice, other_slice, alpha);
    } else {
      results.push_back(at::index_add(self_slice, dim, index_slice, other_slice, alpha));
    }
  }
  if (inplace) {
    return std::make_tuple(at::stack(self), 0);
  }
  return std::make_tuple(at::stack(results), 0);
}

void index_add__batch_rule(
    Tensor& self, std::optional<int64_t> self_bdim,
    int64_t dim,
    const Tensor& index, std::optional<int64_t> index_bdim,
    const Tensor& other, std::optional<int64_t> other_bdim,
    const Scalar& alpha) {
  index_add_batch_rule_impl(self, self_bdim, dim, index, index_bdim, other,
                            other_bdim, alpha, true);
}

std::tuple<Tensor, std::optional<int64_t>> index_add_batch_rule(
    Tensor& self, std::optional<int64_t> self_bdim,
    int64_t dim,
    const Tensor& index, std::optional<int64_t> index_bdim,
    const Tensor& other, std::optional<int64_t> other_bdim,
    const Scalar& alpha) {
  auto self_ = self.clone(at::MemoryFormat::Preserve);
  return index_add_batch_rule_impl(self_, self_bdim, dim, index, index_bdim,
                                   other, other_bdim, alpha, false);
}

static std::tuple<Tensor,Tensor> binary_pointwise_align(
    const Tensor & self,
    std::optional<int64_t> self_bdim,
    const Tensor & mask,
    std::optional<int64_t> mask_bdim) {
  // compute max logical rank
  auto tensor_logical_rank = rankWithoutBatchDim(self, self_bdim);
  auto other_logical_rank = rankWithoutBatchDim(mask, mask_bdim);
  auto max_logical_rank = std::max(tensor_logical_rank, other_logical_rank);

  auto tensor_ = moveBatchDimToFront(self, self_bdim);
  auto other_ = moveBatchDimToFront(mask, mask_bdim);

  // If the dimensions aren't aligned, we need to line them up.
  // Tensor[B, 3] + Tensor[2, 5, 3] -> Tensor[B, 1, 1, 3] + Tensor[2, 5, 3]
  // Note that only tensors that have a batch dim need to be modified.
  // Tensor[B, 2, 3, 5] + Tensor[5] -> no changes needed
  tensor_ = maybePadToLogicalRank(tensor_, self_bdim, max_logical_rank);
  other_ = maybePadToLogicalRank(other_, mask_bdim, max_logical_rank);

  return std::make_tuple(tensor_, other_);
}

std::tuple<Tensor, std::optional<int64_t>> masked_fill_scalar_batch_rule(
    const Tensor & self,
    std::optional<int64_t> self_bdim,
    const Tensor & mask,
    std::optional<int64_t> mask_bdim,
    const Scalar& source) {
  auto tensors = binary_pointwise_align(self, self_bdim, mask, mask_bdim);
  auto result = at::masked_fill(std::get<0>(tensors), std::get<1>(tensors), source);
  return std::make_tuple(result, 0);
}

std::tuple<Tensor, std::optional<int64_t>> index_fill_batch_rule_helper(
  int64_t batch_size,
  int64_t self_logical_rank,
  int64_t index_logical_rank,
  Tensor & self_,
  int64_t dim,
  Tensor & index_,
  const Scalar & value
  ){
  if (self_logical_rank != 0){
    auto index_offset = at::arange(
      batch_size,
      at::TensorOptions().dtype(index_.scalar_type()).device(index_.device())
    );
    if (index_logical_rank == 0){
      index_ = index_.unsqueeze(-1);
    }
    index_ = index_.add(index_offset.unsqueeze(-1), self_.size(dim + 1));
    index_ = reshape_dim_into(0, 0, index_);
    self_ = reshape_dim_into(0, dim, self_);
    self_.index_fill_(dim, index_, value);
    self_ = reshape_dim_outof(dim, batch_size, self_);
    return std::make_tuple(self_, dim);
  }

  // If self_logical_rank == 0, the batch dim is certainly 0, and we must apply batched indices to each row.
  if (index_logical_rank != 0){
    index_ = reshape_dim_into(0, 0, index_);
  }
  self_.unsqueeze_(-1);
  self_.index_fill_(dim + 1, index_, value);
  self_.squeeze_(-1);

  return std::make_tuple(self_, 0);
}

std::tuple<Tensor, std::optional<int64_t>> index_fill_int_scalar_batch_rule_impl(
    Tensor & self, std::optional<int64_t> self_bdim,
    int64_t dim,
    const Tensor & index, std::optional<int64_t> index_bdim,
    const Scalar & value,
    const bool inplace) {
  const auto self_logical_rank = rankWithoutBatchDim(self, self_bdim);
  const auto index_logical_rank = rankWithoutBatchDim(index, index_bdim);
  Tensor self_ = moveBatchDimToFront(self, self_bdim);
  Tensor index_ = moveBatchDimToFront(index, index_bdim);
  dim = maybe_wrap_dim(dim, self_logical_rank);

  if (inplace && !self_bdim.has_value()) {
    vmapIncompatibleInplaceError("index_fill_");
  }

  if (!index_bdim) {
    if (self_logical_rank == 0){
      self_.unsqueeze_(-1);
    }
    self_.index_fill_(dim + 1, index_, value);
    if (self_logical_rank == 0) {
      self_.squeeze_(-1);
    }
    return std::make_tuple(self_, 0);
  }

  auto batch_size = get_bdim_size2(self, self_bdim, index, index_bdim);
  self_ = ensure_has_bdim(self_, self_bdim.has_value(), batch_size);
  index_ = ensure_has_bdim(index_, index_bdim.has_value(), batch_size);

  if (inplace) {
    // Do for-loop for in-place because we cannot reshape
    // `self_` having an incompatible stride without copying.
    for (const auto i : c10::irange(0, batch_size)) {
      const auto& self_slice = self_.select(0, i);
      const auto& index_slice = index_.select(0, i);
      self_slice.index_fill_(
        dim,
        index_slice,
        value
      );
    }
    return std::make_tuple(self_, 0);
  }

  self_ = self_bdim.has_value() ? self_ : self_.clone();

  return index_fill_batch_rule_helper(batch_size, self_logical_rank, index_logical_rank, self_, dim, index_, value);
}

std::tuple<Tensor, std::optional<int64_t>> index_fill_int_tensor_batch_rule_impl(
    Tensor & self, std::optional<int64_t> self_bdim,
    int64_t dim,
    const Tensor & index, std::optional<int64_t> index_bdim,
    const Tensor & value, std::optional<int64_t> value_bdim,
    const bool inplace) {
  const auto self_logical_rank = rankWithoutBatchDim(self, self_bdim);
  const auto index_logical_rank = rankWithoutBatchDim(index, index_bdim);
  Tensor self_ = moveBatchDimToFront(self, self_bdim);
  Tensor index_ = moveBatchDimToFront(index, index_bdim);
  Tensor value_ = moveBatchDimToFront(value, value_bdim);
  dim = maybe_wrap_dim(dim, self_logical_rank);

  if (inplace && !self_bdim.has_value()) {
    vmapIncompatibleInplaceError("index_fill_");
  }

  if (!index_bdim && !value_bdim) {
    if (self_logical_rank == 0){
      self_.unsqueeze_(-1);
    }
    self_.index_fill_(dim + 1, index_, value);
    if (self_logical_rank == 0) {
      self_.squeeze_(-1);
    }
    return std::make_tuple(self_, 0);
  }

  auto batch_size = get_bdim_size3(self, self_bdim, index, index_bdim, value, value_bdim);
  self_ = ensure_has_bdim(self_, self_bdim.has_value(), batch_size);
  index_ = ensure_has_bdim(index_, index_bdim.has_value(), batch_size);

  if (inplace || value_bdim.has_value()) {
    // Do for-loop for in-place because we cannot reshape
    // `self_` having an incompatible stride without copying.
    // If value has a batch dim, we do for-loop as well because
    // index_fill_ supports 1-element tensor only.
    for (const auto i : c10::irange(0, batch_size)) {
      const auto& self_slice = self_.select(0, i);
      const auto& index_slice = index_.select(0, i);
      self_slice.index_fill_(
        dim,
        index_slice,
        value_bdim.has_value() ? value_.select(0, i) : value_
      );
    }
    return std::make_tuple(self_, 0);
  }

  self_ = self_bdim.has_value() ? self_ : self_.clone();

  // calling .item() on value is safe here because value is guaranteed to not be a batched tensor.
  return index_fill_batch_rule_helper(batch_size, self_logical_rank, index_logical_rank, self_, dim, index_, value.item());
}

void index_fill__int_scalar_batch_rule(
    Tensor & self, std::optional<int64_t> self_bdim,
    int64_t dim,
    const Tensor & index, std::optional<int64_t> index_bdim,
    const Scalar & value) {
  index_fill_int_scalar_batch_rule_impl(self, self_bdim, dim, index, index_bdim, value, true);
}

void index_fill__int_tensor_batch_rule(
    Tensor & self, std::optional<int64_t> self_bdim,
    int64_t dim,
    const Tensor & index, std::optional<int64_t> index_bdim,
    const Tensor & value, std::optional<int64_t> value_bdim) {
  index_fill_int_tensor_batch_rule_impl(self, self_bdim, dim, index, index_bdim, value, value_bdim, true);
}

std::tuple<Tensor, std::optional<int64_t>> index_fill_int_scalar_batch_rule(
    const Tensor & self, std::optional<int64_t> self_bdim,
    int64_t dim,
    const Tensor & index, std::optional<int64_t> index_bdim,
    const Scalar & value) {
  auto self_ = self.clone(at::MemoryFormat::Preserve);
  return index_fill_int_scalar_batch_rule_impl(self_, self_bdim, dim, index, index_bdim, value, false);
}

std::tuple<Tensor, std::optional<int64_t>> index_fill_int_tensor_batch_rule(
    const Tensor & self, std::optional<int64_t> self_bdim,
    int64_t dim,
    const Tensor & index, std::optional<int64_t> index_bdim,
    const Tensor & value, std::optional<int64_t> value_bdim) {
  auto self_ = self.clone(at::MemoryFormat::Preserve);
  return index_fill_int_tensor_batch_rule_impl(self_, self_bdim, dim, index, index_bdim, value, value_bdim, false);
}

}

TORCH_LIBRARY_IMPL(aten, FuncTorchBatched, m) {
  m.impl("index.Tensor", index_plumbing);
  m.impl("index_put_", index_put__plumbing);
  m.impl("index_put", index_put_plumbing);
  m.impl("_index_put_impl_", _index_put_impl__plumbing);
  m.impl("slice_scatter", slice_scatter_decomp);
  m.impl("select_scatter", select_scatter_decomp);
  m.impl("index_copy", index_copy_decomp);
  m.impl("index_select", index_select_decomp);
  VMAP_SUPPORT2(masked_fill, Scalar, masked_fill_scalar_batch_rule);
  VMAP_SUPPORT2(index_fill_, int_Tensor, index_fill__int_tensor_batch_rule);
  VMAP_SUPPORT2(index_fill_, int_Scalar, index_fill__int_scalar_batch_rule);
  VMAP_SUPPORT2(index_fill, int_Tensor, index_fill_int_tensor_batch_rule);
  VMAP_SUPPORT2(index_fill, int_Scalar, index_fill_int_scalar_batch_rule);
  VMAP_SUPPORT(index_add_, index_add__batch_rule);
  VMAP_SUPPORT(index_add, index_add_batch_rule);
  VMAP_SUPPORT(diagonal_scatter, diagonal_scatter_batch_rule);
  VMAP_SUPPORT(gather, gather_batch_rule);
  VMAP_SUPPORT2(scatter, value, scatter_value_batch_rule);
  VMAP_SUPPORT2(scatter, src, scatter_src_batch_rule);
  VMAP_SUPPORT(scatter_add, scatter_add_batch_rule);
  VMAP_SUPPORT2(scatter, reduce, scatter_reduce_batch_rule);
  VMAP_SUPPORT2(scatter, value_reduce, scatter_value_reduce_batch_rule);
  VMAP_SUPPORT2(scatter_reduce, two, scatter_reduce_two_batch_rule);
  VMAP_SUPPORT2(scatter_reduce_, two, scatter_reduce__two_batch_rule);
  // as_strided_scatter does not work with the for-loop fallback today,
  // because as_strided_scatter will return an output that matches
  // the strides/storage_offset of its input.
  // With the for loop fallback, each input tensor is a slice into
  // the larger batched tensor.
  m.impl("as_strided_scatter", torch::CppFunction::makeFromBoxedFunction<&vmapErrorFallback>());
}

} // namespace at::functorch<|MERGE_RESOLUTION|>--- conflicted
+++ resolved
@@ -843,13 +843,9 @@
 
 Tensor get_expanded_index(const Tensor& index, SymIntArrayRef self_size, int64_t dim) {
   if (index.dim() == 0) {
-<<<<<<< HEAD
-    std::vector<int64_t> self_size_singleton(self_size.begin(), self_size.end());
+    SmallVector<int64_t, 5> self_size_singleton(self_size.begin(), self_size.end());
     self_size_singleton[dim] = 1;
-    return index.expand(self_size_singleton);
-=======
-    return index.expand_symint(self_size);
->>>>>>> 9738b09a
+    return index.expand_symint(self_size_singleton);
   }
   dim = maybe_wrap_dim(dim, static_cast<int64_t>(self_size.size()));
 
