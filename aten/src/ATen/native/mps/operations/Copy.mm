//  Copyright © 2022 Apple Inc.
#define TORCH_ASSERT_ONLY_METHOD_OPERATORS
#include <ATen/mps/MPSProfiler.h>
#include <ATen/native/mps/Copy.h>
#include <ATen/native/mps/MPSGraphSonomaOps.h>
#include <ATen/native/mps/OperationUtils.h>
#include <ATen/ops/_copy_from_and_resize_native.h>
#include <ATen/ops/_copy_from_native.h>
#include <ATen/ops/imag.h>
#include <ATen/ops/neg.h>
#include <ATen/ops/real.h>
#include <ATen/ops/view_as_real.h>
#include <ATen/ops/zeros_like.h>

namespace at::native {
namespace mps {

static void* pageAlignedBlockPtr(const void* ptr, NSUInteger size, NSUInteger* alignedBlockSize) {
  uintptr_t address = (uintptr_t)ptr;
  uintptr_t alignedAddress = address & ~(PAGE_SIZE - 1);
  uintptr_t alignedEnd = ((address + size) + PAGE_SIZE - 1) & ~(PAGE_SIZE - 1);
  uint64_t alignedLength = alignedEnd - alignedAddress;

  assert(address >= alignedAddress);
  assert(address + size <= alignedAddress + alignedLength);

  *alignedBlockSize = alignedLength;
  return (void*)alignedAddress;
}

// Copy sourceBuffer into destBuffer, casting sourceBuffer to dst.scalar_type().
// The shapes and dtypes are taken from dst and src, but their storage pointers are not used.
static void copy_cast_mps(at::Tensor& dst,
                          const at::Tensor& src,
                          id<MTLBuffer> destBuffer,
                          id<MTLBuffer> sourceBuffer,
                          bool non_blocking = true) {
  using namespace mps;

  using CachedGraph = MPSUnaryCachedGraph;

  MPSStream* stream = getCurrentMPSStream();

  MPSDataType dstDType = getMPSDataType(dst);
  MPSDataType srcDType = getMPSDataType(src);
  MPSShape* dstShape = getMPSShape(dst);
  MPSShape* srcShape = getMPSShape(src);

  @autoreleasepool {
    const bool needs_conj = src.is_conj() != dst.is_conj();
<<<<<<< HEAD
    string key = "copy_cast_mps" + getTensorsStringKey({src, dst}) + ":" + std::to_string(needs_conj);
    auto cachedGraph = LookUpOrCreateCachedGraph<CachedGraph>(key, [&](auto mpsGraph, auto newCachedGraph) {
      auto inputTensor = mpsGraphRankedPlaceHolder(mpsGraph, src);
=======
    string key = "copy_cast_mps" + getTensorsStringKey({src, dst}, true, /*exclude_shape*/ true) + ":" +
        std::to_string(needs_conj);
    auto cachedGraph = LookUpOrCreateCachedGraph<CachedGraph>(key, [&](auto mpsGraph, auto newCachedGraph) {
      MPSGraphTensor* inputTensor = mpsGraphUnrankedPlaceHolder(mpsGraph, srcDType);
>>>>>>> f34905f6
      auto outputTensor = inputTensor;
      if (isFloatingType(src.scalar_type()) && dstDType == MPSDataTypeUInt8) {
        outputTensor = [mpsGraph castTensor:inputTensor toType:MPSDataTypeInt32 name:@"cast"];
      }
      if (srcDType != dstDType) {
        outputTensor = [mpsGraph castTensor:outputTensor toType:dstDType name:@"cast"];
      }
      if (needs_conj) {
        TORCH_CHECK(supportsComplex(), "MPS complex tensors conjugation needs MacOS14+");
        outputTensor = [mpsGraph conjugateWithTensor:outputTensor name:nil];
      }

      newCachedGraph->inputTensor_ = inputTensor;
      newCachedGraph->outputTensor_ = outputTensor;
    });
    MPSGraphTensorData* srcData = [[[MPSGraphTensorData alloc] initWithMTLBuffer:sourceBuffer
                                                                           shape:srcShape
                                                                        dataType:srcDType] autorelease];
    MPSGraphTensorData* dstData = [[[MPSGraphTensorData alloc] initWithMTLBuffer:destBuffer
                                                                           shape:dstShape
                                                                        dataType:dstDType] autorelease];
    NSDictionary<MPSGraphTensor*, MPSGraphTensorData*>* feeds = @{cachedGraph->inputTensor_ : srcData};
    NSDictionary<MPSGraphTensor*, MPSGraphTensorData*>* results = @{cachedGraph->outputTensor_ : dstData};
    stream->executeMPSGraph(
        cachedGraph->graph(), feeds, results, !non_blocking ? SyncType::COMMIT_AND_WAIT : SyncType::COMMIT_ADAPTIVE);
  }
}

static at::Tensor& copy_from_mps_(at::Tensor& dst_, const at::Tensor& src_, bool non_blocking) {
  auto sameMemFormat =
      src_.is_contiguous(dst_.suggest_memory_format()) && dst_.is_contiguous(dst_.suggest_memory_format());

  id<MTLDevice> device = MPSDevice::getInstance()->device();
  MPSStream* stream = getCurrentMPSStream();
  Tensor dst = dst_;
  Tensor src = src_;

  if (!dst_.is_contiguous(MemoryFormat::Contiguous) && !sameMemFormat) {
    dst = at::empty_like(dst_, LEGACY_CONTIGUOUS_MEMORY_FORMAT);
  }

  auto storage_byte_offset = src_.storage_offset() * src_.itemsize();
  if (!src_.is_contiguous(MemoryFormat::Contiguous) && !sameMemFormat) {
    Tensor emptyShell = Tensor();
    src = gatherViewTensor(src_, emptyShell);
    if (src.has_storage()) {
      storage_byte_offset = 0;
    } else {
      src = src_.expand_as(dst).contiguous();
      storage_byte_offset = src.storage_offset() * src.itemsize();
    }
  }

  id<MTLBuffer> sourceBuffer = getMTLBufferStorage(src);
  size_t dst_tensor_nbytes = dst.nbytes();

  @autoreleasepool {
    MTLResourceOptions options = MTLResourceCPUCacheModeDefaultCache | MTLResourceStorageModeShared;
    NSUInteger alignedLength = 0;

    const void* host_dst = static_cast<const char*>(dst.storage().data()) + dst.storage_offset() * dst.itemsize();
    void* alignedPtr = pageAlignedBlockPtr(host_dst, (NSUInteger)dst_tensor_nbytes, &alignedLength);
    NSUInteger destOffset = (uintptr_t(host_dst) - uintptr_t(alignedPtr));
    // 4 bytes alignment required on macos for blits.
    TORCH_INTERNAL_ASSERT(destOffset % 4 == 0, "Unaligned blit request");

    id<MTLBuffer> destBuffer = [device newBufferWithBytesNoCopy:alignedPtr
                                                         length:alignedLength
                                                        options:options
                                                    deallocator:nil];
    id<MTLBuffer> maybeCastedSourceBuffer = sourceBuffer;
    Tensor maybeCastedSource;
    bool needsBlit = true;
    if (src_.dtype() != dst.dtype()) {
      if (destOffset == 0 && storage_byte_offset == 0) {
        // Return the casted tensor directly if there's no destination offset
        needsBlit = false;
        maybeCastedSourceBuffer = destBuffer;
      } else if (src.element_size() < dst.element_size()) {
        maybeCastedSource = at::empty(dst.sizes(), dst.scalar_type(), c10::nullopt, kMPS, c10::nullopt, c10::nullopt);
        maybeCastedSourceBuffer = getMTLBufferStorage(maybeCastedSource);
      }

      // In case of dtype change, first convert src inplace
      copy_cast_mps(dst, src, maybeCastedSourceBuffer, sourceBuffer, non_blocking);
    }

    if (needsBlit) {
      const size_t size_to_copy = (src.nbytes() / src.element_size()) * dst.element_size();

      // If there's anything wrong with source, we shouldn't return dst_ silently and must error out.
      TORCH_INTERNAL_ASSERT(sourceBuffer && dst_tensor_nbytes > 0);
      uint64_t profile_id =
          getMPSProfiler().beginProfileCopy(sourceBuffer, destBuffer, src, dst, size_to_copy, non_blocking);

      stream->copy_and_sync(
          maybeCastedSourceBuffer, destBuffer, size_to_copy, storage_byte_offset, destOffset, non_blocking, profile_id);
    }
    [destBuffer release];
  }
  if (!dst.is_same(dst_)) {
    dst_.copy_(dst, non_blocking);
  }

  return dst_;
}

// Copies tensor from cpu to mps backed by identical strided-contiguous data
static void copy_to_mps_stride_contig(at::Tensor& dst, const at::Tensor& src, bool non_blocking) {
  MPSStream* stream = getCurrentMPSStream();
  id<MTLDevice> device = MPSDevice::getInstance()->device();
  auto dst_byte_offset = dst.storage_offset() * dst.itemsize();
  auto src_byte_offset = src.storage_offset() * src.itemsize();
  id<MTLBuffer> destBuffer = getMTLBufferStorage(dst);
  const size_t size_to_copy = src.nbytes();
  const void* host_src = static_cast<const char*>(src.storage().data()) + src_byte_offset;

  TORCH_INTERNAL_ASSERT(src.dtype() == dst.dtype() && src.strides() == dst.strides() && is_dense_in_storage(src));

  @autoreleasepool {
    MTLResourceOptions options = MTLResourceCPUCacheModeDefaultCache | MTLResourceStorageModeShared;
    NSUInteger alignedLength = 0;
    NSUInteger sourceOffset = 0;

    void* alignedPtr = pageAlignedBlockPtr(host_src, (NSUInteger)size_to_copy, &alignedLength);
    sourceOffset = uintptr_t(host_src) - uintptr_t(alignedPtr);
    id<MTLBuffer> sourceBuffer = [device newBufferWithBytesNoCopy:alignedPtr
                                                           length:alignedLength
                                                          options:options
                                                      deallocator:nil];

    uint64_t profile_id =
        getMPSProfiler().beginProfileCopy(sourceBuffer, destBuffer, src, dst, size_to_copy, non_blocking);

    stream->copy_and_sync(
        sourceBuffer, destBuffer, size_to_copy, sourceOffset, dst_byte_offset, non_blocking, profile_id);
    [sourceBuffer release];
  }
}

static at::Tensor& copy_to_mps_(at::Tensor& dst_, const at::Tensor& src_, bool non_blocking) {
  // Typecast to dst_ if needed and expand, which is a no-op
  Tensor src = (src_.dtype() != dst_.dtype() ? src_.to(dst_.dtype()) : src_).expand_as(dst_);

  // If src is not densely mapped in storage it must be cloned
  // It does not mean that tensor is contiguous, but rather
  // that it could be represented as 1d view
  if (!is_dense_in_storage(src)) {
    src = src.clone();
    TORCH_INTERNAL_ASSERT(is_dense_in_storage(src));
  }
  Tensor dst = dst_;
  bool needs_copy = false;
  // If src and dst_ strides do not match, it means that
  // either dst_ is not representable as 1d view or its stride order is different
  // in that case create an empty storage like src, copy it to device and then do
  // reshaping on the device
  if (src.strides() != dst_.strides()) {
    needs_copy = true;
    dst = at::empty_like(src, at::device(at::kMPS));
  }
  copy_to_mps_stride_contig(dst, src, non_blocking && !needs_copy);
  return needs_copy ? dst_.copy_(dst) : dst_;
}

void copy_blit_mps(void* dst, const void* src, size_t size) {
  // we don't have tensors info for profiling here
  uint64_t profile_id =
      getMPSProfiler().beginProfileCopy(src, dst, at::OptionalTensorRef(), at::OptionalTensorRef(), size, false);

  MPSStream* stream = getCurrentMPSStream();
  stream->copy_and_sync((id<MTLBuffer>)(src), (id<MTLBuffer>)(dst), size, 0, 0, true, profile_id);
}

static at::Tensor& copy_kernel_mps(at::Tensor& dst_, const at::Tensor& src_, bool non_blocking) {
  auto src_byte_offset = src_.storage_offset() * src_.itemsize();
  auto dst_byte_offset = dst_.storage_offset() * dst_.itemsize();

  // If dst is contiguous and there is no byte offset, we can save directly the result of
  // gather into dst. This reduces the overhead of doing an additional blit for most cases
  bool returnGatherOutput = dst_.is_contiguous();
  Tensor src;
  auto sameMemFormat =
      src_.is_contiguous(dst_.suggest_memory_format()) && dst_.is_contiguous(dst_.suggest_memory_format());
  const bool sameDataType = src_.dtype() == dst_.dtype() && src_.is_conj() == dst_.is_conj();

  if ((!src_.is_contiguous(MemoryFormat::Contiguous) && !sameMemFormat) ||
      // the copy_cast path requires storage_offset to be applied before casting
      (src_.storage_offset() && !sameDataType)) {
    Tensor emptyShell = Tensor();
    src = gatherViewTensor(src_, returnGatherOutput ? dst_ : emptyShell);

    if (src.has_storage()) {
      if (returnGatherOutput) {
        return dst_;
      }

      src_byte_offset = 0;
    } else {
      src = src_.expand_as(dst_).contiguous();
      src_byte_offset = src.storage_offset() * src.itemsize();
    }
  } else {
    src = src_;
  }
  id<MTLBuffer> destBuffer = getMTLBufferStorage(dst_);
  id<MTLBuffer> sourceBuffer = getMTLBufferStorage(src);

  // Scatter to `dst` if the memory is not contiguous
  // If the memory is not contiguous, it means that the tensor has strides and we would not be
  // able to do the copy using a single blit
  if (!dst_.is_contiguous(MemoryFormat::Contiguous) && !sameMemFormat) {
    return scatterViewTensor(src, dst_);
  }
  src._set_conj(src_.is_conj());
  src._set_neg(src_.is_neg());

  MPSStream* stream = getCurrentMPSStream();
  if (sameDataType) {
    uint64_t profile_id = getMPSProfiler().beginProfileCopy(sourceBuffer, destBuffer, src, dst_, src.nbytes(), true);
    // for GPU to GPU copies we only encode to stream's command buffer (no flushing)
    stream->copy(sourceBuffer, destBuffer, src.nbytes(), src_byte_offset, dst_byte_offset, profile_id);
  } else {
    // Simulate cast to Complex on older MacOS by initializing real and imag parts
    if (dst_.is_complex() && !supportsComplex()) {
      if (!src.is_complex()) {
        at::real(dst_).copy_(src);
        at::imag(dst_).fill_(0);
      } else if (src.is_conj() || dst_.is_conj()) {
        // One cannot take view of conjugated tensor, but for some reason real and imag views are fine
        // Use this to implement a conjugation
        at::real(dst_).copy_(at::real(src));
        if (src.is_conj() != dst_.is_conj()) {
          at::imag(dst_).copy_(at::neg(at::imag(src)));
        } else {
          at::imag(dst_).copy_(at::imag(src));
        }
      } else {
        at::view_as_real(dst_).copy_(at::view_as_real(src));
      }
    } else if (dst_byte_offset) {
<<<<<<< HEAD
      auto tmp = at::empty(dst_.sizes(), dst_.scalar_type(), c10::nullopt, kMPS, c10::nullopt, c10::nullopt);
      auto tmpBuffer = getMTLBufferStorage(tmp);
      copy_cast_mps(tmp, src, tmpBuffer, sourceBuffer);

      uint64_t profile_id = getMPSProfiler().beginProfileCopy(tmpBuffer, destBuffer, tmp, dst_, dst_.nbytes(), true);
      stream->copy(tmpBuffer, destBuffer, dst_.nbytes(), 0, dst_byte_offset, profile_id);
=======
      auto maybeCastedSource =
          at::empty(dst_.sizes(), dst_.scalar_type(), c10::nullopt, kMPS, c10::nullopt, c10::nullopt);
      auto maybeCastedSourceBuffer = getMTLBufferStorage(maybeCastedSource);
      copy_cast_mps(maybeCastedSource, src, maybeCastedSourceBuffer, sourceBuffer);

      uint64_t profile_id = getMPSProfiler().beginProfileCopy(
          maybeCastedSourceBuffer, destBuffer, maybeCastedSource, dst_, dst_.nbytes(), true);
      stream->copy(maybeCastedSourceBuffer, destBuffer, dst_.nbytes(), 0, dst_byte_offset, profile_id);
>>>>>>> f34905f6
    } else {
      copy_cast_mps(dst_, src, destBuffer, sourceBuffer);
    }
  }
  return dst_;
}

at::Tensor& mps_copy_(at::Tensor& dst, const at::Tensor& src, bool non_blocking) {
  TORCH_CHECK(dst.defined(), "dst is undefined");
  TORCH_CHECK(src.defined(), "src is undefined");

  bool needs_broadcasting = false;

  if (src.numel() == 0 || dst.is_same(src)) {
    return dst;
  }
  if (dst.numel() == 0) {
    dst.resize_as_(src);
  }

  TORCH_CHECK(
      dst.dim() >= src.dim(), "Destination ", dst.sym_sizes(), " doesn't match the broadcast shape ", src.sym_sizes());
  if (dst.dim() > src.dim()) {
    needs_broadcasting = true;
  } else {
    const IntArrayRef src_sizes = src.sizes();
    const IntArrayRef dst_sizes = dst.sizes();
    for (const auto j : c10::irange(src.dim())) {
      if (src_sizes[j] == 1 && dst_sizes[j] != 1) {
        needs_broadcasting = true;
        break;
      }
    }
  }

  if (src.device().type() == at::kMPS && dst.device().type() == at::kCPU) {
    return copy_from_mps_(dst, needs_broadcasting ? src.expand_as(dst) : src, non_blocking);
  }
  if (src.device().type() == at::kCPU && dst.device().type() == at::kMPS) {
    return copy_to_mps_(dst, needs_broadcasting ? src.expand_as(dst) : src, non_blocking);
  }

  if (src.device().type() == at::kMPS && dst.device().type() == at::kMPS) {
    return copy_kernel_mps(dst, needs_broadcasting ? src.expand_as(dst) : src, non_blocking);
  }
  TORCH_INTERNAL_ASSERT(src.device().type() == DeviceType::MPS, "mps_copy_ is implemented only for *->MPS; MPS->*");
  return dst;
}
} // namespace mps

Tensor _copy_from_and_resize_mps(const at::Tensor& self, const at::Tensor& dst) {
  return mps::mps_copy_(const_cast<Tensor&>(dst), self, false);
}

Tensor _copy_from_mps(const at::Tensor& self, const at::Tensor& dst, bool non_blocking) {
  return mps::mps_copy_(const_cast<Tensor&>(dst), self, non_blocking);
}

} // namespace at::native<|MERGE_RESOLUTION|>--- conflicted
+++ resolved
@@ -48,16 +48,10 @@
 
   @autoreleasepool {
     const bool needs_conj = src.is_conj() != dst.is_conj();
-<<<<<<< HEAD
-    string key = "copy_cast_mps" + getTensorsStringKey({src, dst}) + ":" + std::to_string(needs_conj);
-    auto cachedGraph = LookUpOrCreateCachedGraph<CachedGraph>(key, [&](auto mpsGraph, auto newCachedGraph) {
-      auto inputTensor = mpsGraphRankedPlaceHolder(mpsGraph, src);
-=======
     string key = "copy_cast_mps" + getTensorsStringKey({src, dst}, true, /*exclude_shape*/ true) + ":" +
         std::to_string(needs_conj);
     auto cachedGraph = LookUpOrCreateCachedGraph<CachedGraph>(key, [&](auto mpsGraph, auto newCachedGraph) {
       MPSGraphTensor* inputTensor = mpsGraphUnrankedPlaceHolder(mpsGraph, srcDType);
->>>>>>> f34905f6
       auto outputTensor = inputTensor;
       if (isFloatingType(src.scalar_type()) && dstDType == MPSDataTypeUInt8) {
         outputTensor = [mpsGraph castTensor:inputTensor toType:MPSDataTypeInt32 name:@"cast"];
@@ -299,14 +293,6 @@
         at::view_as_real(dst_).copy_(at::view_as_real(src));
       }
     } else if (dst_byte_offset) {
-<<<<<<< HEAD
-      auto tmp = at::empty(dst_.sizes(), dst_.scalar_type(), c10::nullopt, kMPS, c10::nullopt, c10::nullopt);
-      auto tmpBuffer = getMTLBufferStorage(tmp);
-      copy_cast_mps(tmp, src, tmpBuffer, sourceBuffer);
-
-      uint64_t profile_id = getMPSProfiler().beginProfileCopy(tmpBuffer, destBuffer, tmp, dst_, dst_.nbytes(), true);
-      stream->copy(tmpBuffer, destBuffer, dst_.nbytes(), 0, dst_byte_offset, profile_id);
-=======
       auto maybeCastedSource =
           at::empty(dst_.sizes(), dst_.scalar_type(), c10::nullopt, kMPS, c10::nullopt, c10::nullopt);
       auto maybeCastedSourceBuffer = getMTLBufferStorage(maybeCastedSource);
@@ -315,7 +301,6 @@
       uint64_t profile_id = getMPSProfiler().beginProfileCopy(
           maybeCastedSourceBuffer, destBuffer, maybeCastedSource, dst_, dst_.nbytes(), true);
       stream->copy(maybeCastedSourceBuffer, destBuffer, dst_.nbytes(), 0, dst_byte_offset, profile_id);
->>>>>>> f34905f6
     } else {
       copy_cast_mps(dst_, src, destBuffer, sourceBuffer);
     }
